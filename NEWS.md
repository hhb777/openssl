NEWS
====

This file gives a brief overview of the major changes between each OpenSSL
release. For more details please read the CHANGES file.

OpenSSL Releases
----------------

 - [OpenSSL 3.0](#openssl-30)
 - [OpenSSL 1.1.1](#openssl-111)
 - [OpenSSL 1.1.0](#openssl-110)
 - [OpenSSL 1.0.2](#openssl-102)
 - [OpenSSL 1.0.1](#openssl-101)
 - [OpenSSL 1.0.0](#openssl-100)
 - [OpenSSL 0.9.x](#openssl-09x)

OpenSSL 3.0
-----------

### Major changes between OpenSSL 3.0.1 and OpenSSL 3.0.2 [under development]

<<<<<<< HEAD
 *
=======
  * none
>>>>>>> a666c647

### Major changes between OpenSSL 3.0.0 and OpenSSL 3.0.1 [14 Dec 2021]

  * Fixed invalid handling of X509_verify_cert() internal errors in libssl
    ([CVE-2021-4044])
  * Allow fetching an operation from the provider that owns an unexportable key
    as a fallback if that is still allowed by the property query.

### Major changes between OpenSSL 1.1.1 and OpenSSL 3.0.0 [7 sep 2021]

  * Enhanced 'openssl list' with many new options.
  * Added migration guide to man7.
  * Implemented support for fully "pluggable" TLSv1.3 groups.
  * Added suport for Kernel TLS (KTLS).
  * Changed the license to the Apache License v2.0.
  * Moved all variations of the EVP ciphers CAST5, BF, IDEA, SEED, RC2,
    RC4, RC5, and DES to the legacy provider.
  * Moved the EVP digests MD2, MD4, MDC2, WHIRLPOOL and RIPEMD-160 to the legacy
    provider.
  * Added convenience functions for generating asymmetric key pairs.
  * Deprecated the `OCSP_REQ_CTX` type and functions.
  * Deprecated the `EC_KEY` and `EC_KEY_METHOD` types and functions.
  * Deprecated the `RSA` and `RSA_METHOD` types and functions.
  * Deprecated the `DSA` and `DSA_METHOD` types and functions.
  * Deprecated the `DH` and `DH_METHOD` types and functions.
  * Deprecated the `ERR_load_` functions.
  * Remove the `RAND_DRBG` API.
  * Deprecated the `ENGINE` API.
  * Added `OSSL_LIB_CTX`, a libcrypto library context.
  * Added various `_ex` functions to the OpenSSL API that support using
    a non-default `OSSL_LIB_CTX`.
  * Interactive mode is removed from the 'openssl' program.
  * The X25519, X448, Ed25519, Ed448, SHAKE128 and SHAKE256 algorithms are
    included in the FIPS provider.
  * X509 certificates signed using SHA1 are no longer allowed at security
    level 1 or higher. The default security level for TLS is 1, so
    certificates signed using SHA1 are by default no longer trusted to
    authenticate servers or clients.
  * enable-crypto-mdebug and enable-crypto-mdebug-backtrace were mostly
    disabled; the project uses address sanitize/leak-detect instead.
  * Added a Certificate Management Protocol (CMP, RFC 4210) implementation
    also covering CRMF (RFC 4211) and HTTP transfer (RFC 6712).
    It is part of the crypto lib and adds a 'cmp' app with a demo configuration.
    All widely used CMP features are supported for both clients and servers.
  * Added a proper HTTP client supporting GET with optional redirection, POST,
    arbitrary request and response content types, TLS, persistent connections,
    connections via HTTP(s) proxies, connections and exchange via user-defined
    BIOs (allowing implicit connections), and timeout checks.
  * Added util/check-format.pl for checking adherence to the coding guidelines.
  * Added OSSL_ENCODER, a generic encoder API.
  * Added OSSL_DECODER, a generic decoder API.
  * Added OSSL_PARAM_BLD, an easier to use API to OSSL_PARAM.
  * Added error raising macros, ERR_raise() and ERR_raise_data().
  * Deprecated ERR_put_error(), ERR_get_error_line(), ERR_get_error_line_data(),
    ERR_peek_error_line_data(), ERR_peek_last_error_line_data() and
    ERR_func_error_string().
  * Added OSSL_PROVIDER_available(), to check provider availibility.
  * Added 'openssl mac' that uses the EVP_MAC API.
  * Added 'openssl kdf' that uses the EVP_KDF API.
  * Add OPENSSL_info() and 'openssl info' to get built-in data.
  * Add support for enabling instrumentation through trace and debug
    output.
  * Changed our version number scheme and set the next major release to
    3.0.0
  * Added EVP_MAC, an EVP layer MAC API, and a generic EVP_PKEY to EVP_MAC
    bridge.  Supported MACs are: BLAKE2, CMAC, GMAC, HMAC, KMAC, POLY1305
    and SIPHASH.
  * Removed the heartbeat message in DTLS feature.
  * Added EVP_KDF, an EVP layer KDF and PRF API, and a generic EVP_PKEY to
    EVP_KDF bridge.  Supported KDFs are: HKDF, KBKDF, KRB5 KDF, PBKDF2,
    PKCS12 KDF, SCRYPT, SSH KDF, SSKDF, TLS1 PRF, X9.42 KDF and X9.63 KDF.
  * All of the low-level MD2, MD4, MD5, MDC2, RIPEMD160, SHA1, SHA224,
    SHA256, SHA384, SHA512 and Whirlpool digest functions have been
    deprecated.
  * All of the low-level AES, Blowfish, Camellia, CAST, DES, IDEA, RC2,
    RC4, RC5 and SEED cipher functions have been deprecated.
  * All of the low-level DH, DSA, ECDH, ECDSA and RSA public key functions
    have been deprecated.
  * SSL 3, TLS 1.0, TLS 1.1, and DTLS 1.0 only work at security level 0.
  * Added providers, a new pluggability concept that will replace the
    ENGINE API and ENGINE implementations.

OpenSSL 1.1.1
-------------

### Major changes between OpenSSL 1.1.1k and OpenSSL 1.1.1l [24 Aug 2021]

  * Fixed an SM2 Decryption Buffer Overflow ([CVE-2021-3711])
  * Fixed various read buffer overruns processing ASN.1 strings ([CVE-2021-3712])

### Major changes between OpenSSL 1.1.1j and OpenSSL 1.1.1k [25 Mar 2021]

  * Fixed a problem with verifying a certificate chain when using the
    X509_V_FLAG_X509_STRICT flag ([CVE-2021-3450])
  * Fixed an issue where an OpenSSL TLS server may crash if sent a maliciously
    crafted renegotiation ClientHello message from a client ([CVE-2021-3449])

### Major changes between OpenSSL 1.1.1i and OpenSSL 1.1.1j [16 Feb 2021]

  * Fixed a NULL pointer deref in the X509_issuer_and_serial_hash()
    function ([CVE-2021-23841])
  * Fixed the RSA_padding_check_SSLv23() function and the RSA_SSLV23_PADDING
    padding mode to correctly check for rollback attacks
  * Fixed an overflow in the EVP_CipherUpdate, EVP_EncryptUpdate and
    EVP_DecryptUpdate functions ([CVE-2021-23840])
  * Fixed SRP_Calc_client_key so that it runs in constant time

### Major changes between OpenSSL 1.1.1h and OpenSSL 1.1.1i [8 Dec 2020]

  * Fixed NULL pointer deref in GENERAL_NAME_cmp ([CVE-2020-1971])

### Major changes between OpenSSL 1.1.1g and OpenSSL 1.1.1h [22 Sep 2020]

  * Disallow explicit curve parameters in verifications chains when
    X509_V_FLAG_X509_STRICT is used
  * Enable 'MinProtocol' and 'MaxProtocol' to configure both TLS and DTLS
    contexts
  * Oracle Developer Studio will start reporting deprecation warnings

### Major changes between OpenSSL 1.1.1f and OpenSSL 1.1.1g [21 Apr 2020]

  * Fixed segmentation fault in SSL_check_chain() ([CVE-2020-1967])

### Major changes between OpenSSL 1.1.1e and OpenSSL 1.1.1f [31 Mar 2020]

  * Revert the unexpected EOF reporting via SSL_ERROR_SSL

### Major changes between OpenSSL 1.1.1d and OpenSSL 1.1.1e [17 Mar 2020]

  * Fixed an overflow bug in the x64_64 Montgomery squaring procedure
    used in exponentiation with 512-bit moduli ([CVE-2019-1551])

### Major changes between OpenSSL 1.1.1c and OpenSSL 1.1.1d [10 Sep 2019]

  * Fixed a fork protection issue ([CVE-2019-1549])
  * Fixed a padding oracle in PKCS7_dataDecode and CMS_decrypt_set1_pkey
    ([CVE-2019-1563])
  * For built-in EC curves, ensure an EC_GROUP built from the curve name is
    used even when parsing explicit parameters
  * Compute ECC cofactors if not provided during EC_GROUP construction
    ([CVE-2019-1547])
  * Early start up entropy quality from the DEVRANDOM seed source has been
    improved for older Linux systems
  * Correct the extended master secret constant on EBCDIC systems
  * Use Windows installation paths in the mingw builds ([CVE-2019-1552])
  * Changed DH_check to accept parameters with order q and 2q subgroups
  * Significantly reduce secure memory usage by the randomness pools
  * Revert the DEVRANDOM_WAIT feature for Linux systems

### Major changes between OpenSSL 1.1.1b and OpenSSL 1.1.1c [28 May 2019]

  * Prevent over long nonces in ChaCha20-Poly1305 ([CVE-2019-1543])

### Major changes between OpenSSL 1.1.1a and OpenSSL 1.1.1b [26 Feb 2019]

  * Change the info callback signals for the start and end of a post-handshake
    message exchange in TLSv1.3.
  * Fix a bug in DTLS over SCTP. This breaks interoperability with older
    versions of OpenSSL like OpenSSL 1.1.0 and OpenSSL 1.0.2.

### Major changes between OpenSSL 1.1.1 and OpenSSL 1.1.1a [20 Nov 2018]

  * Timing vulnerability in DSA signature generation ([CVE-2018-0734])
  * Timing vulnerability in ECDSA signature generation ([CVE-2018-0735])

### Major changes between OpenSSL 1.1.0i and OpenSSL 1.1.1 [11 Sep 2018]

  * Support for TLSv1.3 added. The TLSv1.3 implementation includes:
    * Fully compliant implementation of RFC8446 (TLSv1.3) on by default
    * Early data (0-RTT)
    * Post-handshake authentication and key update
    * Middlebox Compatibility Mode
    * TLSv1.3 PSKs
    * Support for all five RFC8446 ciphersuites
    * RSA-PSS signature algorithms (backported to TLSv1.2)
    * Configurable session ticket support
    * Stateless server support
    * Rewrite of the packet construction code for "safer" packet handling
    * Rewrite of the extension handling code
    For further important information, see the [TLS1.3 page](
    https://wiki.openssl.org/index.php/TLS1.3) in the OpenSSL Wiki.

  * Complete rewrite of the OpenSSL random number generator to introduce the
    following capabilities
      * The default RAND method now utilizes an AES-CTR DRBG according to
        NIST standard SP 800-90Ar1.
      * Support for multiple DRBG instances with seed chaining.
      * There is a public and private DRBG instance.
      * The DRBG instances are fork-safe.
      * Keep all global DRBG instances on the secure heap if it is enabled.
      * The public and private DRBG instance are per thread for lock free
      operation
  * Support for various new cryptographic algorithms including:
      * SHA3
      * SHA512/224 and SHA512/256
      * EdDSA (both Ed25519 and Ed448) including X509 and TLS support
      * X448 (adding to the existing X25519 support in 1.1.0)
      * Multi-prime RSA
      * SM2
      * SM3
      * SM4
      * SipHash
      * ARIA (including TLS support)
  * Significant Side-Channel attack security improvements
  * Add a new ClientHello callback to provide the ability to adjust the SSL
  object at an early stage.
  * Add 'Maximum Fragment Length' TLS extension negotiation and support
  * A new STORE module, which implements a uniform and URI based reader of
   stores that can contain keys, certificates, CRLs and numerous other
  objects.
  * Move the display of configuration data to configdata.pm.
  * Allow GNU style "make variables" to be used with Configure.
  * Claim the namespaces OSSL and OPENSSL, represented as symbol prefixes
  * Rewrite of devcrypto engine

OpenSSL 1.1.0
-------------

### Major changes between OpenSSL 1.1.0k and OpenSSL 1.1.0l [10 Sep 2019]

  * Fixed a padding oracle in PKCS7_dataDecode and CMS_decrypt_set1_pkey
    ([CVE-2019-1563])
  * For built-in EC curves, ensure an EC_GROUP built from the curve name is
    used even when parsing explicit parameters
  * Compute ECC cofactors if not provided during EC_GROUP construction
    ([CVE-2019-1547])
  * Use Windows installation paths in the mingw builds ([CVE-2019-1552])

### Major changes between OpenSSL 1.1.0j and OpenSSL 1.1.0k [28 May 2019]

  * Prevent over long nonces in ChaCha20-Poly1305 ([CVE-2019-1543])

### Major changes between OpenSSL 1.1.0i and OpenSSL 1.1.0j [20 Nov 2018]

  * Timing vulnerability in DSA signature generation ([CVE-2018-0734])
  * Timing vulnerability in ECDSA signature generation ([CVE-2018-0735])

### Major changes between OpenSSL 1.1.0h and OpenSSL 1.1.0i [14 Aug 2018]

  * Client DoS due to large DH parameter ([CVE-2018-0732])
  * Cache timing vulnerability in RSA Key Generation ([CVE-2018-0737])

### Major changes between OpenSSL 1.1.0g and OpenSSL 1.1.0h [27 Mar 2018]

  * Constructed ASN.1 types with a recursive definition could exceed the
    stack ([CVE-2018-0739])
  * Incorrect CRYPTO_memcmp on HP-UX PA-RISC ([CVE-2018-0733])
  * rsaz_1024_mul_avx2 overflow bug on x86_64 ([CVE-2017-3738])

### Major changes between OpenSSL 1.1.0f and OpenSSL 1.1.0g [2 Nov 2017]

  * bn_sqrx8x_internal carry bug on x86_64 ([CVE-2017-3736])
  * Malformed X.509 IPAddressFamily could cause OOB read ([CVE-2017-3735])

### Major changes between OpenSSL 1.1.0e and OpenSSL 1.1.0f [25 May 2017]

  * config now recognises 64-bit mingw and chooses mingw64 instead of mingw

### Major changes between OpenSSL 1.1.0d and OpenSSL 1.1.0e [16 Feb 2017]

  * Encrypt-Then-Mac renegotiation crash ([CVE-2017-3733])

### Major changes between OpenSSL 1.1.0c and OpenSSL 1.1.0d [26 Jan 2017]

  * Truncated packet could crash via OOB read ([CVE-2017-3731])
  * Bad (EC)DHE parameters cause a client crash ([CVE-2017-3730])
  * BN_mod_exp may produce incorrect results on x86_64 ([CVE-2017-3732])

### Major changes between OpenSSL 1.1.0b and OpenSSL 1.1.0c [10 Nov 2016]

  * ChaCha20/Poly1305 heap-buffer-overflow ([CVE-2016-7054])
  * CMS Null dereference ([CVE-2016-7053])
  * Montgomery multiplication may produce incorrect results ([CVE-2016-7055])

### Major changes between OpenSSL 1.1.0a and OpenSSL 1.1.0b [26 Sep 2016]

  * Fix Use After Free for large message sizes ([CVE-2016-6309])

### Major changes between OpenSSL 1.1.0 and OpenSSL 1.1.0a [22 Sep 2016]

  * OCSP Status Request extension unbounded memory growth ([CVE-2016-6304])
  * SSL_peek() hang on empty record ([CVE-2016-6305])
  * Excessive allocation of memory in tls_get_message_header()
    ([CVE-2016-6307])
  * Excessive allocation of memory in dtls1_preprocess_fragment()
    ([CVE-2016-6308])

### Major changes between OpenSSL 1.0.2h and OpenSSL 1.1.0 [25 Aug 2016]

  * Copyright text was shrunk to a boilerplate that points to the license
  * "shared" builds are now the default when possible
  * Added support for "pipelining"
  * Added the AFALG engine
  * New threading API implemented
  * Support for ChaCha20 and Poly1305 added to libcrypto and libssl
  * Support for extended master secret
  * CCM ciphersuites
  * Reworked test suite, now based on perl, Test::Harness and Test::More
  * *Most* libcrypto and libssl public structures were made opaque,
    including:
    BIGNUM and associated types, EC_KEY and EC_KEY_METHOD,
    DH and DH_METHOD, DSA and DSA_METHOD, RSA and RSA_METHOD,
    BIO and BIO_METHOD, EVP_MD_CTX, EVP_MD, EVP_CIPHER_CTX,
    EVP_CIPHER, EVP_PKEY and associated types, HMAC_CTX,
    X509, X509_CRL, X509_OBJECT, X509_STORE_CTX, X509_STORE,
    X509_LOOKUP, X509_LOOKUP_METHOD
  * libssl internal structures made opaque
  * SSLv2 support removed
  * Kerberos ciphersuite support removed
  * RC4 removed from DEFAULT ciphersuites in libssl
  * 40 and 56 bit cipher support removed from libssl
  * All public header files moved to include/openssl, no more symlinking
  * SSL/TLS state machine, version negotiation and record layer rewritten
  * EC revision: now operations use new EC_KEY_METHOD.
  * Support for OCB mode added to libcrypto
  * Support for asynchronous crypto operations added to libcrypto and libssl
  * Deprecated interfaces can now be disabled at build time either
    relative to the latest release via the "no-deprecated" Configure
    argument, or via the "--api=1.1.0|1.0.0|0.9.8" option.
  * Application software can be compiled with -DOPENSSL_API_COMPAT=version
    to ensure that features deprecated in that version are not exposed.
  * Support for RFC6698/RFC7671 DANE TLSA peer authentication
  * Change of Configure to use --prefix as the main installation
    directory location rather than --openssldir.  The latter becomes
    the directory for certs, private key and openssl.cnf exclusively.
  * Reworked BIO networking library, with full support for IPv6.
  * New "unified" build system
  * New security levels
  * Support for scrypt algorithm
  * Support for X25519
  * Extended SSL_CONF support using configuration files
  * KDF algorithm support. Implement TLS PRF as a KDF.
  * Support for Certificate Transparency
  * HKDF support.

OpenSSL 1.0.2
-------------

### Major changes between OpenSSL 1.0.2s and OpenSSL 1.0.2t [10 Sep 2019]

  * Fixed a padding oracle in PKCS7_dataDecode and CMS_decrypt_set1_pkey
    ([CVE-2019-1563])
  * For built-in EC curves, ensure an EC_GROUP built from the curve name is
    used even when parsing explicit parameters
  * Compute ECC cofactors if not provided during EC_GROUP construction
    ([CVE-2019-1547])
  * Document issue with installation paths in diverse Windows builds
    ([CVE-2019-1552])

### Major changes between OpenSSL 1.0.2r and OpenSSL 1.0.2s [28 May 2019]

  * None

### Major changes between OpenSSL 1.0.2q and OpenSSL 1.0.2r [26 Feb 2019]

  * 0-byte record padding oracle ([CVE-2019-1559])

### Major changes between OpenSSL 1.0.2p and OpenSSL 1.0.2q [20 Nov 2018]

  * Microarchitecture timing vulnerability in ECC scalar multiplication ([CVE-2018-5407])
  * Timing vulnerability in DSA signature generation ([CVE-2018-0734])

### Major changes between OpenSSL 1.0.2o and OpenSSL 1.0.2p [14 Aug 2018]

  * Client DoS due to large DH parameter ([CVE-2018-0732])
  * Cache timing vulnerability in RSA Key Generation ([CVE-2018-0737])

### Major changes between OpenSSL 1.0.2n and OpenSSL 1.0.2o [27 Mar 2018]

  * Constructed ASN.1 types with a recursive definition could exceed the
    stack ([CVE-2018-0739])

### Major changes between OpenSSL 1.0.2m and OpenSSL 1.0.2n [7 Dec 2017]

  * Read/write after SSL object in error state ([CVE-2017-3737])
  * rsaz_1024_mul_avx2 overflow bug on x86_64 ([CVE-2017-3738])

### Major changes between OpenSSL 1.0.2l and OpenSSL 1.0.2m [2 Nov 2017]

  * bn_sqrx8x_internal carry bug on x86_64 ([CVE-2017-3736])
  * Malformed X.509 IPAddressFamily could cause OOB read ([CVE-2017-3735])

### Major changes between OpenSSL 1.0.2k and OpenSSL 1.0.2l [25 May 2017]

  * config now recognises 64-bit mingw and chooses mingw64 instead of mingw

### Major changes between OpenSSL 1.0.2j and OpenSSL 1.0.2k [26 Jan 2017]

  * Truncated packet could crash via OOB read ([CVE-2017-3731])
  * BN_mod_exp may produce incorrect results on x86_64 ([CVE-2017-3732])
  * Montgomery multiplication may produce incorrect results ([CVE-2016-7055])

### Major changes between OpenSSL 1.0.2i and OpenSSL 1.0.2j [26 Sep 2016]

  * Missing CRL sanity check ([CVE-2016-7052])

### Major changes between OpenSSL 1.0.2h and OpenSSL 1.0.2i [22 Sep 2016]

  * OCSP Status Request extension unbounded memory growth ([CVE-2016-6304])
  * SWEET32 Mitigation ([CVE-2016-2183])
  * OOB write in MDC2_Update() ([CVE-2016-6303])
  * Malformed SHA512 ticket DoS ([CVE-2016-6302])
  * OOB write in BN_bn2dec() ([CVE-2016-2182])
  * OOB read in TS_OBJ_print_bio() ([CVE-2016-2180])
  * Pointer arithmetic undefined behaviour ([CVE-2016-2177])
  * Constant time flag not preserved in DSA signing ([CVE-2016-2178])
  * DTLS buffered message DoS ([CVE-2016-2179])
  * DTLS replay protection DoS ([CVE-2016-2181])
  * Certificate message OOB reads ([CVE-2016-6306])

### Major changes between OpenSSL 1.0.2g and OpenSSL 1.0.2h [3 May 2016]

  * Prevent padding oracle in AES-NI CBC MAC check ([CVE-2016-2107])
  * Fix EVP_EncodeUpdate overflow ([CVE-2016-2105])
  * Fix EVP_EncryptUpdate overflow ([CVE-2016-2106])
  * Prevent ASN.1 BIO excessive memory allocation ([CVE-2016-2109])
  * EBCDIC overread ([CVE-2016-2176])
  * Modify behavior of ALPN to invoke callback after SNI/servername
    callback, such that updates to the SSL_CTX affect ALPN.
  * Remove LOW from the DEFAULT cipher list.  This removes singles DES from
    the default.
  * Only remove the SSLv2 methods with the no-ssl2-method option.

### Major changes between OpenSSL 1.0.2f and OpenSSL 1.0.2g [1 Mar 2016]

  * Disable weak ciphers in SSLv3 and up in default builds of OpenSSL.
  * Disable SSLv2 default build, default negotiation and weak ciphers
    ([CVE-2016-0800])
  * Fix a double-free in DSA code ([CVE-2016-0705])
  * Disable SRP fake user seed to address a server memory leak
    ([CVE-2016-0798])
  * Fix BN_hex2bn/BN_dec2bn NULL pointer deref/heap corruption
    ([CVE-2016-0797])
  * Fix memory issues in BIO_*printf functions ([CVE-2016-0799])
  * Fix side channel attack on modular exponentiation ([CVE-2016-0702])

### Major changes between OpenSSL 1.0.2e and OpenSSL 1.0.2f [28 Jan 2016]

  * DH small subgroups ([CVE-2016-0701])
  * SSLv2 doesn't block disabled ciphers ([CVE-2015-3197])

### Major changes between OpenSSL 1.0.2d and OpenSSL 1.0.2e [3 Dec 2015]

  * BN_mod_exp may produce incorrect results on x86_64 ([CVE-2015-3193])
  * Certificate verify crash with missing PSS parameter ([CVE-2015-3194])
  * X509_ATTRIBUTE memory leak ([CVE-2015-3195])
  * Rewrite EVP_DecodeUpdate (base64 decoding) to fix several bugs
  * In DSA_generate_parameters_ex, if the provided seed is too short,
    return an error

### Major changes between OpenSSL 1.0.2c and OpenSSL 1.0.2d [9 Jul 2015]

  * Alternate chains certificate forgery ([CVE-2015-1793])
  * Race condition handling PSK identify hint ([CVE-2015-3196])

### Major changes between OpenSSL 1.0.2b and OpenSSL 1.0.2c [12 Jun 2015]

  * Fix HMAC ABI incompatibility

### Major changes between OpenSSL 1.0.2a and OpenSSL 1.0.2b [11 Jun 2015]

  * Malformed ECParameters causes infinite loop ([CVE-2015-1788])
  * Exploitable out-of-bounds read in X509_cmp_time ([CVE-2015-1789])
  * PKCS7 crash with missing EnvelopedContent ([CVE-2015-1790])
  * CMS verify infinite loop with unknown hash function ([CVE-2015-1792])
  * Race condition handling NewSessionTicket ([CVE-2015-1791])

### Major changes between OpenSSL 1.0.2 and OpenSSL 1.0.2a [19 Mar 2015]

  * OpenSSL 1.0.2 ClientHello sigalgs DoS fix ([CVE-2015-0291])
  * Multiblock corrupted pointer fix ([CVE-2015-0290])
  * Segmentation fault in DTLSv1_listen fix ([CVE-2015-0207])
  * Segmentation fault in ASN1_TYPE_cmp fix ([CVE-2015-0286])
  * Segmentation fault for invalid PSS parameters fix ([CVE-2015-0208])
  * ASN.1 structure reuse memory corruption fix ([CVE-2015-0287])
  * PKCS7 NULL pointer dereferences fix ([CVE-2015-0289])
  * DoS via reachable assert in SSLv2 servers fix ([CVE-2015-0293])
  * Empty CKE with client auth and DHE fix ([CVE-2015-1787])
  * Handshake with unseeded PRNG fix ([CVE-2015-0285])
  * Use After Free following d2i_ECPrivatekey error fix ([CVE-2015-0209])
  * X509_to_X509_REQ NULL pointer deref fix ([CVE-2015-0288])
  * Removed the export ciphers from the DEFAULT ciphers

### Major changes between OpenSSL 1.0.1l and OpenSSL 1.0.2 [22 Jan 2015]

  * Suite B support for TLS 1.2 and DTLS 1.2
  * Support for DTLS 1.2
  * TLS automatic EC curve selection.
  * API to set TLS supported signature algorithms and curves
  * SSL_CONF configuration API.
  * TLS Brainpool support.
  * ALPN support.
  * CMS support for RSA-PSS, RSA-OAEP, ECDH and X9.42 DH.

OpenSSL 1.0.1
-------------

### Major changes between OpenSSL 1.0.1t and OpenSSL 1.0.1u [22 Sep 2016]

  * OCSP Status Request extension unbounded memory growth ([CVE-2016-6304])
  * SWEET32 Mitigation ([CVE-2016-2183])
  * OOB write in MDC2_Update() ([CVE-2016-6303])
  * Malformed SHA512 ticket DoS ([CVE-2016-6302])
  * OOB write in BN_bn2dec() ([CVE-2016-2182])
  * OOB read in TS_OBJ_print_bio() ([CVE-2016-2180])
  * Pointer arithmetic undefined behaviour ([CVE-2016-2177])
  * Constant time flag not preserved in DSA signing ([CVE-2016-2178])
  * DTLS buffered message DoS ([CVE-2016-2179])
  * DTLS replay protection DoS ([CVE-2016-2181])
  * Certificate message OOB reads ([CVE-2016-6306])

### Major changes between OpenSSL 1.0.1s and OpenSSL 1.0.1t [3 May 2016]

  * Prevent padding oracle in AES-NI CBC MAC check ([CVE-2016-2107])
  * Fix EVP_EncodeUpdate overflow ([CVE-2016-2105])
  * Fix EVP_EncryptUpdate overflow ([CVE-2016-2106])
  * Prevent ASN.1 BIO excessive memory allocation ([CVE-2016-2109])
  * EBCDIC overread ([CVE-2016-2176])
  * Modify behavior of ALPN to invoke callback after SNI/servername
    callback, such that updates to the SSL_CTX affect ALPN.
  * Remove LOW from the DEFAULT cipher list.  This removes singles DES from
    the default.
  * Only remove the SSLv2 methods with the no-ssl2-method option.

### Major changes between OpenSSL 1.0.1r and OpenSSL 1.0.1s [1 Mar 2016]

  * Disable weak ciphers in SSLv3 and up in default builds of OpenSSL.
  * Disable SSLv2 default build, default negotiation and weak ciphers
    ([CVE-2016-0800])
  * Fix a double-free in DSA code ([CVE-2016-0705])
  * Disable SRP fake user seed to address a server memory leak
    ([CVE-2016-0798])
  * Fix BN_hex2bn/BN_dec2bn NULL pointer deref/heap corruption
    ([CVE-2016-0797])
  * Fix memory issues in BIO_*printf functions ([CVE-2016-0799])
  * Fix side channel attack on modular exponentiation ([CVE-2016-0702])

### Major changes between OpenSSL 1.0.1q and OpenSSL 1.0.1r [28 Jan 2016]

  * Protection for DH small subgroup attacks
  * SSLv2 doesn't block disabled ciphers ([CVE-2015-3197])

### Major changes between OpenSSL 1.0.1p and OpenSSL 1.0.1q [3 Dec 2015]

  * Certificate verify crash with missing PSS parameter ([CVE-2015-3194])
  * X509_ATTRIBUTE memory leak ([CVE-2015-3195])
  * Rewrite EVP_DecodeUpdate (base64 decoding) to fix several bugs
  * In DSA_generate_parameters_ex, if the provided seed is too short,
    return an error

### Major changes between OpenSSL 1.0.1o and OpenSSL 1.0.1p [9 Jul 2015]

  * Alternate chains certificate forgery ([CVE-2015-1793])
  * Race condition handling PSK identify hint ([CVE-2015-3196])

### Major changes between OpenSSL 1.0.1n and OpenSSL 1.0.1o [12 Jun 2015]

  * Fix HMAC ABI incompatibility

### Major changes between OpenSSL 1.0.1m and OpenSSL 1.0.1n [11 Jun 2015]

  * Malformed ECParameters causes infinite loop ([CVE-2015-1788])
  * Exploitable out-of-bounds read in X509_cmp_time ([CVE-2015-1789])
  * PKCS7 crash with missing EnvelopedContent ([CVE-2015-1790])
  * CMS verify infinite loop with unknown hash function ([CVE-2015-1792])
  * Race condition handling NewSessionTicket ([CVE-2015-1791])

### Major changes between OpenSSL 1.0.1l and OpenSSL 1.0.1m [19 Mar 2015]

  * Segmentation fault in ASN1_TYPE_cmp fix ([CVE-2015-0286])
  * ASN.1 structure reuse memory corruption fix ([CVE-2015-0287])
  * PKCS7 NULL pointer dereferences fix ([CVE-2015-0289])
  * DoS via reachable assert in SSLv2 servers fix ([CVE-2015-0293])
  * Use After Free following d2i_ECPrivatekey error fix ([CVE-2015-0209])
  * X509_to_X509_REQ NULL pointer deref fix ([CVE-2015-0288])
  * Removed the export ciphers from the DEFAULT ciphers

### Major changes between OpenSSL 1.0.1k and OpenSSL 1.0.1l [15 Jan 2015]

  * Build fixes for the Windows and OpenVMS platforms

### Major changes between OpenSSL 1.0.1j and OpenSSL 1.0.1k [8 Jan 2015]

  * Fix for [CVE-2014-3571]
  * Fix for [CVE-2015-0206]
  * Fix for [CVE-2014-3569]
  * Fix for [CVE-2014-3572]
  * Fix for [CVE-2015-0204]
  * Fix for [CVE-2015-0205]
  * Fix for [CVE-2014-8275]
  * Fix for [CVE-2014-3570]

### Major changes between OpenSSL 1.0.1i and OpenSSL 1.0.1j [15 Oct 2014]

  * Fix for [CVE-2014-3513]
  * Fix for [CVE-2014-3567]
  * Mitigation for [CVE-2014-3566] (SSL protocol vulnerability)
  * Fix for [CVE-2014-3568]

### Major changes between OpenSSL 1.0.1h and OpenSSL 1.0.1i [6 Aug 2014]

  * Fix for [CVE-2014-3512]
  * Fix for [CVE-2014-3511]
  * Fix for [CVE-2014-3510]
  * Fix for [CVE-2014-3507]
  * Fix for [CVE-2014-3506]
  * Fix for [CVE-2014-3505]
  * Fix for [CVE-2014-3509]
  * Fix for [CVE-2014-5139]
  * Fix for [CVE-2014-3508]

### Major changes between OpenSSL 1.0.1g and OpenSSL 1.0.1h [5 Jun 2014]

  * Fix for [CVE-2014-0224]
  * Fix for [CVE-2014-0221]
  * Fix for [CVE-2014-0198]
  * Fix for [CVE-2014-0195]
  * Fix for [CVE-2014-3470]
  * Fix for [CVE-2010-5298]

### Major changes between OpenSSL 1.0.1f and OpenSSL 1.0.1g [7 Apr 2014]

  * Fix for [CVE-2014-0160]
  * Add TLS padding extension workaround for broken servers.
  * Fix for [CVE-2014-0076]

### Major changes between OpenSSL 1.0.1e and OpenSSL 1.0.1f [6 Jan 2014]

  * Don't include gmt_unix_time in TLS server and client random values
  * Fix for TLS record tampering bug ([CVE-2013-4353])
  * Fix for TLS version checking bug ([CVE-2013-6449])
  * Fix for DTLS retransmission bug ([CVE-2013-6450])

### Major changes between OpenSSL 1.0.1d and OpenSSL 1.0.1e [11 Feb 2013]

  * Corrected fix for ([CVE-2013-0169])

### Major changes between OpenSSL 1.0.1c and OpenSSL 1.0.1d [4 Feb 2013]

  * Fix renegotiation in TLS 1.1, 1.2 by using the correct TLS version.
  * Include the fips configuration module.
  * Fix OCSP bad key DoS attack ([CVE-2013-0166])
  * Fix for SSL/TLS/DTLS CBC plaintext recovery attack ([CVE-2013-0169])
  * Fix for TLS AESNI record handling flaw ([CVE-2012-2686])

### Major changes between OpenSSL 1.0.1b and OpenSSL 1.0.1c [10 May 2012]

  * Fix TLS/DTLS record length checking bug ([CVE-2012-2333])
  * Don't attempt to use non-FIPS composite ciphers in FIPS mode.

### Major changes between OpenSSL 1.0.1a and OpenSSL 1.0.1b [26 Apr 2012]

  * Fix compilation error on non-x86 platforms.
  * Make FIPS capable OpenSSL ciphers work in non-FIPS mode.
  * Fix SSL_OP_NO_TLSv1_1 clash with SSL_OP_ALL in OpenSSL 1.0.0

### Major changes between OpenSSL 1.0.1 and OpenSSL 1.0.1a [19 Apr 2012]

  * Fix for ASN1 overflow bug ([CVE-2012-2110])
  * Workarounds for some servers that hang on long client hellos.
  * Fix SEGV in AES code.

### Major changes between OpenSSL 1.0.0h and OpenSSL 1.0.1 [14 Mar 2012]

  * TLS/DTLS heartbeat support.
  * SCTP support.
  * RFC 5705 TLS key material exporter.
  * RFC 5764 DTLS-SRTP negotiation.
  * Next Protocol Negotiation.
  * PSS signatures in certificates, requests and CRLs.
  * Support for password based recipient info for CMS.
  * Support TLS v1.2 and TLS v1.1.
  * Preliminary FIPS capability for unvalidated 2.0 FIPS module.
  * SRP support.

OpenSSL 1.0.0
-------------

### Major changes between OpenSSL 1.0.0s and OpenSSL 1.0.0t [3 Dec 2015]

  * X509_ATTRIBUTE memory leak (([CVE-2015-3195]))
  * Race condition handling PSK identify hint ([CVE-2015-3196])

### Major changes between OpenSSL 1.0.0r and OpenSSL 1.0.0s [11 Jun 2015]

  * Malformed ECParameters causes infinite loop ([CVE-2015-1788])
  * Exploitable out-of-bounds read in X509_cmp_time ([CVE-2015-1789])
  * PKCS7 crash with missing EnvelopedContent ([CVE-2015-1790])
  * CMS verify infinite loop with unknown hash function ([CVE-2015-1792])
  * Race condition handling NewSessionTicket ([CVE-2015-1791])

### Major changes between OpenSSL 1.0.0q and OpenSSL 1.0.0r [19 Mar 2015]

  * Segmentation fault in ASN1_TYPE_cmp fix ([CVE-2015-0286])
  * ASN.1 structure reuse memory corruption fix ([CVE-2015-0287])
  * PKCS7 NULL pointer dereferences fix ([CVE-2015-0289])
  * DoS via reachable assert in SSLv2 servers fix ([CVE-2015-0293])
  * Use After Free following d2i_ECPrivatekey error fix ([CVE-2015-0209])
  * X509_to_X509_REQ NULL pointer deref fix ([CVE-2015-0288])
  * Removed the export ciphers from the DEFAULT ciphers

### Major changes between OpenSSL 1.0.0p and OpenSSL 1.0.0q [15 Jan 2015]

  * Build fixes for the Windows and OpenVMS platforms

### Major changes between OpenSSL 1.0.0o and OpenSSL 1.0.0p [8 Jan 2015]

  * Fix for [CVE-2014-3571]
  * Fix for [CVE-2015-0206]
  * Fix for [CVE-2014-3569]
  * Fix for [CVE-2014-3572]
  * Fix for [CVE-2015-0204]
  * Fix for [CVE-2015-0205]
  * Fix for [CVE-2014-8275]
  * Fix for [CVE-2014-3570]

### Major changes between OpenSSL 1.0.0n and OpenSSL 1.0.0o [15 Oct 2014]

  * Fix for [CVE-2014-3513]
  * Fix for [CVE-2014-3567]
  * Mitigation for [CVE-2014-3566] (SSL protocol vulnerability)
  * Fix for [CVE-2014-3568]

### Major changes between OpenSSL 1.0.0m and OpenSSL 1.0.0n [6 Aug 2014]

  * Fix for [CVE-2014-3510]
  * Fix for [CVE-2014-3507]
  * Fix for [CVE-2014-3506]
  * Fix for [CVE-2014-3505]
  * Fix for [CVE-2014-3509]
  * Fix for [CVE-2014-3508]

  Known issues in OpenSSL 1.0.0m:

  * EAP-FAST and other applications using tls_session_secret_cb
    won't resume sessions. Fixed in 1.0.0n-dev
  * Compilation failure of s3_pkt.c on some platforms due to missing
    `<limits.h>` include. Fixed in 1.0.0n-dev

### Major changes between OpenSSL 1.0.0l and OpenSSL 1.0.0m [5 Jun 2014]

  * Fix for [CVE-2014-0224]
  * Fix for [CVE-2014-0221]
  * Fix for [CVE-2014-0198]
  * Fix for [CVE-2014-0195]
  * Fix for [CVE-2014-3470]
  * Fix for [CVE-2014-0076]
  * Fix for [CVE-2010-5298]

### Major changes between OpenSSL 1.0.0k and OpenSSL 1.0.0l [6 Jan 2014]

  * Fix for DTLS retransmission bug ([CVE-2013-6450])

### Major changes between OpenSSL 1.0.0j and OpenSSL 1.0.0k [5 Feb 2013]

  * Fix for SSL/TLS/DTLS CBC plaintext recovery attack ([CVE-2013-0169])
  * Fix OCSP bad key DoS attack ([CVE-2013-0166])

### Major changes between OpenSSL 1.0.0i and OpenSSL 1.0.0j [10 May 2012]

  * Fix DTLS record length checking bug ([CVE-2012-2333])

### Major changes between OpenSSL 1.0.0h and OpenSSL 1.0.0i [19 Apr 2012]

  * Fix for ASN1 overflow bug ([CVE-2012-2110])

### Major changes between OpenSSL 1.0.0g and OpenSSL 1.0.0h [12 Mar 2012]

  * Fix for CMS/PKCS#7 MMA ([CVE-2012-0884])
  * Corrected fix for ([CVE-2011-4619])
  * Various DTLS fixes.

### Major changes between OpenSSL 1.0.0f and OpenSSL 1.0.0g [18 Jan 2012]

  * Fix for DTLS DoS issue ([CVE-2012-0050])

### Major changes between OpenSSL 1.0.0e and OpenSSL 1.0.0f [4 Jan 2012]

  * Fix for DTLS plaintext recovery attack ([CVE-2011-4108])
  * Clear block padding bytes of SSL 3.0 records ([CVE-2011-4576])
  * Only allow one SGC handshake restart for SSL/TLS ([CVE-2011-4619])
  * Check parameters are not NULL in GOST ENGINE ([CVE-2012-0027])
  * Check for malformed RFC3779 data ([CVE-2011-4577])

### Major changes between OpenSSL 1.0.0d and OpenSSL 1.0.0e [6 Sep 2011]

  * Fix for CRL vulnerability issue ([CVE-2011-3207])
  * Fix for ECDH crashes ([CVE-2011-3210])
  * Protection against EC timing attacks.
  * Support ECDH ciphersuites for certificates using SHA2 algorithms.
  * Various DTLS fixes.

### Major changes between OpenSSL 1.0.0c and OpenSSL 1.0.0d [8 Feb 2011]

  * Fix for security issue ([CVE-2011-0014])

### Major changes between OpenSSL 1.0.0b and OpenSSL 1.0.0c [2 Dec 2010]

  * Fix for security issue ([CVE-2010-4180])
  * Fix for ([CVE-2010-4252])
  * Fix mishandling of absent EC point format extension.
  * Fix various platform compilation issues.
  * Corrected fix for security issue ([CVE-2010-3864]).

### Major changes between OpenSSL 1.0.0a and OpenSSL 1.0.0b [16 Nov 2010]

  * Fix for security issue ([CVE-2010-3864]).
  * Fix for ([CVE-2010-2939])
  * Fix WIN32 build system for GOST ENGINE.

### Major changes between OpenSSL 1.0.0 and OpenSSL 1.0.0a [1 Jun 2010]

  * Fix for security issue ([CVE-2010-1633]).
  * GOST MAC and CFB fixes.

### Major changes between OpenSSL 0.9.8n and OpenSSL 1.0.0 [29 Mar 2010]

  * RFC3280 path validation: sufficient to process PKITS tests.
  * Integrated support for PVK files and keyblobs.
  * Change default private key format to PKCS#8.
  * CMS support: able to process all examples in RFC4134
  * Streaming ASN1 encode support for PKCS#7 and CMS.
  * Multiple signer and signer add support for PKCS#7 and CMS.
  * ASN1 printing support.
  * Whirlpool hash algorithm added.
  * RFC3161 time stamp support.
  * New generalised public key API supporting ENGINE based algorithms.
  * New generalised public key API utilities.
  * New ENGINE supporting GOST algorithms.
  * SSL/TLS GOST ciphersuite support.
  * PKCS#7 and CMS GOST support.
  * RFC4279 PSK ciphersuite support.
  * Supported points format extension for ECC ciphersuites.
  * ecdsa-with-SHA224/256/384/512 signature types.
  * dsa-with-SHA224 and dsa-with-SHA256 signature types.
  * Opaque PRF Input TLS extension support.
  * Updated time routines to avoid OS limitations.

OpenSSL 0.9.x
-------------

### Major changes between OpenSSL 0.9.8m and OpenSSL 0.9.8n [24 Mar 2010]

  * CFB cipher definition fixes.
  * Fix security issues [CVE-2010-0740] and [CVE-2010-0433].

### Major changes between OpenSSL 0.9.8l and OpenSSL 0.9.8m [25 Feb 2010]

  * Cipher definition fixes.
  * Workaround for slow RAND_poll() on some WIN32 versions.
  * Remove MD2 from algorithm tables.
  * SPKAC handling fixes.
  * Support for RFC5746 TLS renegotiation extension.
  * Compression memory leak fixed.
  * Compression session resumption fixed.
  * Ticket and SNI coexistence fixes.
  * Many fixes to DTLS handling.

### Major changes between OpenSSL 0.9.8k and OpenSSL 0.9.8l [5 Nov 2009]

  * Temporary work around for [CVE-2009-3555]: disable renegotiation.

### Major changes between OpenSSL 0.9.8j and OpenSSL 0.9.8k [25 Mar 2009]

  * Fix various build issues.
  * Fix security issues [CVE-2009-0590], [CVE-2009-0591], [CVE-2009-0789]

### Major changes between OpenSSL 0.9.8i and OpenSSL 0.9.8j [7 Jan 2009]

  * Fix security issue ([CVE-2008-5077])
  * Merge FIPS 140-2 branch code.

### Major changes between OpenSSL 0.9.8g and OpenSSL 0.9.8h [28 May 2008]

  * CryptoAPI ENGINE support.
  * Various precautionary measures.
  * Fix for bugs affecting certificate request creation.
  * Support for local machine keyset attribute in PKCS#12 files.

### Major changes between OpenSSL 0.9.8f and OpenSSL 0.9.8g [19 Oct 2007]

  * Backport of CMS functionality to 0.9.8.
  * Fixes for bugs introduced with 0.9.8f.

### Major changes between OpenSSL 0.9.8e and OpenSSL 0.9.8f [11 Oct 2007]

  * Add gcc 4.2 support.
  * Add support for AES and SSE2 assembly language optimization
    for VC++ build.
  * Support for RFC4507bis and server name extensions if explicitly
    selected at compile time.
  * DTLS improvements.
  * RFC4507bis support.
  * TLS Extensions support.

### Major changes between OpenSSL 0.9.8d and OpenSSL 0.9.8e [23 Feb 2007]

  * Various ciphersuite selection fixes.
  * RFC3779 support.

### Major changes between OpenSSL 0.9.8c and OpenSSL 0.9.8d [28 Sep 2006]

  * Introduce limits to prevent malicious key DoS  ([CVE-2006-2940])
  * Fix security issues [CVE-2006-2937], [CVE-2006-3737], [CVE-2006-4343]
  * Changes to ciphersuite selection algorithm

### Major changes between OpenSSL 0.9.8b and OpenSSL 0.9.8c [5 Sep 2006]

  * Fix Daniel Bleichenbacher forged signature attack, [CVE-2006-4339]
  * New cipher Camellia

### Major changes between OpenSSL 0.9.8a and OpenSSL 0.9.8b [4 May 2006]

  * Cipher string fixes.
  * Fixes for VC++ 2005.
  * Updated ECC cipher suite support.
  * New functions EVP_CIPHER_CTX_new() and EVP_CIPHER_CTX_free().
  * Zlib compression usage fixes.
  * Built in dynamic engine compilation support on Win32.
  * Fixes auto dynamic engine loading in Win32.

### Major changes between OpenSSL 0.9.8 and OpenSSL 0.9.8a [11 Oct 2005]

  * Fix potential SSL 2.0 rollback ([CVE-2005-2969])
  * Extended Windows CE support

### Major changes between OpenSSL 0.9.7g and OpenSSL 0.9.8 [5 Jul 2005]

  * Major work on the BIGNUM library for higher efficiency and to
    make operations more streamlined and less contradictory.  This
    is the result of a major audit of the BIGNUM library.
  * Addition of BIGNUM functions for fields GF(2^m) and NIST
    curves, to support the Elliptic Crypto functions.
  * Major work on Elliptic Crypto; ECDH and ECDSA added, including
    the use through EVP, X509 and ENGINE.
  * New ASN.1 mini-compiler that's usable through the OpenSSL
    configuration file.
  * Added support for ASN.1 indefinite length constructed encoding.
  * New PKCS#12 'medium level' API to manipulate PKCS#12 files.
  * Complete rework of shared library construction and linking
    programs with shared or static libraries, through a separate
    Makefile.shared.
  * Rework of the passing of parameters from one Makefile to another.
  * Changed ENGINE framework to load dynamic engine modules
    automatically from specifically given directories.
  * New structure and ASN.1 functions for CertificatePair.
  * Changed the ZLIB compression method to be stateful.
  * Changed the key-generation and primality testing "progress"
    mechanism to take a structure that contains the ticker
    function and an argument.
  * New engine module: GMP (performs private key exponentiation).
  * New engine module: VIA PadLOck ACE extension in VIA C3
    Nehemiah processors.
  * Added support for IPv6 addresses in certificate extensions.
    See RFC 1884, section 2.2.
  * Added support for certificate policy mappings, policy
    constraints and name constraints.
  * Added support for multi-valued AVAs in the OpenSSL
    configuration file.
  * Added support for multiple certificates with the same subject
    in the 'openssl ca' index file.
  * Make it possible to create self-signed certificates using
    'openssl ca -selfsign'.
  * Make it possible to generate a serial number file with
    'openssl ca -create_serial'.
  * New binary search functions with extended functionality.
  * New BUF functions.
  * New STORE structure and library to provide an interface to all
    sorts of data repositories.  Supports storage of public and
    private keys, certificates, CRLs, numbers and arbitrary blobs.
    This library is unfortunately unfinished and unused within
    OpenSSL.
  * New control functions for the error stack.
  * Changed the PKCS#7 library to support one-pass S/MIME
    processing.
  * Added the possibility to compile without old deprecated
    functionality with the OPENSSL_NO_DEPRECATED macro or the
    'no-deprecated' argument to the config and Configure scripts.
  * Constification of all ASN.1 conversion functions, and other
    affected functions.
  * Improved platform support for PowerPC.
  * New FIPS 180-2 algorithms (SHA-224, -256, -384 and -512).
  * New X509_VERIFY_PARAM structure to support parameterisation
  of X.509 path validation.
  * Major overhaul of RC4 performance on Intel P4, IA-64 and
    AMD64.
  * Changed the Configure script to have some algorithms disabled
    by default.  Those can be explicitly enabled with the new
    argument form 'enable-xxx'.
  * Change the default digest in 'openssl' commands from MD5 to
    SHA-1.
  * Added support for DTLS.
  * New BIGNUM blinding.
  * Added support for the RSA-PSS encryption scheme
  * Added support for the RSA X.931 padding.
  * Added support for BSD sockets on NetWare.
  * Added support for files larger than 2GB.
  * Added initial support for Win64.
  * Added alternate pkg-config files.

### Major changes between OpenSSL 0.9.7l and OpenSSL 0.9.7m [23 Feb 2007]

  * FIPS 1.1.1 module linking.
  * Various ciphersuite selection fixes.

### Major changes between OpenSSL 0.9.7k and OpenSSL 0.9.7l [28 Sep 2006]

  * Introduce limits to prevent malicious key DoS  ([CVE-2006-2940])
  * Fix security issues [CVE-2006-2937], [CVE-2006-3737], [CVE-2006-4343]

### Major changes between OpenSSL 0.9.7j and OpenSSL 0.9.7k [5 Sep 2006]

  * Fix Daniel Bleichenbacher forged signature attack, [CVE-2006-4339]

### Major changes between OpenSSL 0.9.7i and OpenSSL 0.9.7j [4 May 2006]

  * Visual C++ 2005 fixes.
  * Update Windows build system for FIPS.

### Major changes between OpenSSL 0.9.7h and OpenSSL 0.9.7i [14 Oct 2005]

  * Give EVP_MAX_MD_SIZE its old value, except for a FIPS build.

### Major changes between OpenSSL 0.9.7g and OpenSSL 0.9.7h [11 Oct 2005]

  * Fix SSL 2.0 Rollback ([CVE-2005-2969])
  * Allow use of fixed-length exponent on DSA signing
  * Default fixed-window RSA, DSA, DH private-key operations

### Major changes between OpenSSL 0.9.7f and OpenSSL 0.9.7g [11 Apr 2005]

  * More compilation issues fixed.
  * Adaptation to more modern Kerberos API.
  * Enhanced or corrected configuration for Solaris64, Mingw and Cygwin.
  * Enhanced x86_64 assembler BIGNUM module.
  * More constification.
  * Added processing of proxy certificates (RFC 3820).

### Major changes between OpenSSL 0.9.7e and OpenSSL 0.9.7f [22 Mar 2005]

  * Several compilation issues fixed.
  * Many memory allocation failure checks added.
  * Improved comparison of X509 Name type.
  * Mandatory basic checks on certificates.
  * Performance improvements.

### Major changes between OpenSSL 0.9.7d and OpenSSL 0.9.7e [25 Oct 2004]

  * Fix race condition in CRL checking code.
  * Fixes to PKCS#7 (S/MIME) code.

### Major changes between OpenSSL 0.9.7c and OpenSSL 0.9.7d [17 Mar 2004]

  * Security: Fix Kerberos ciphersuite SSL/TLS handshaking bug
  * Security: Fix null-pointer assignment in do_change_cipher_spec()
  * Allow multiple active certificates with same subject in CA index
  * Multiple X509 verification fixes
  * Speed up HMAC and other operations

### Major changes between OpenSSL 0.9.7b and OpenSSL 0.9.7c [30 Sep 2003]

  * Security: fix various ASN1 parsing bugs.
  * New -ignore_err option to OCSP utility.
  * Various interop and bug fixes in S/MIME code.
  * SSL/TLS protocol fix for unrequested client certificates.

### Major changes between OpenSSL 0.9.7a and OpenSSL 0.9.7b [10 Apr 2003]

  * Security: counter the Klima-Pokorny-Rosa extension of
    Bleichbacher's attack
  * Security: make RSA blinding default.
  * Configuration: Irix fixes, AIX fixes, better mingw support.
  * Support for new platforms: linux-ia64-ecc.
  * Build: shared library support fixes.
  * ASN.1: treat domainComponent correctly.
  * Documentation: fixes and additions.

### Major changes between OpenSSL 0.9.7 and OpenSSL 0.9.7a [19 Feb 2003]

  * Security: Important security related bugfixes.
  * Enhanced compatibility with MIT Kerberos.
  * Can be built without the ENGINE framework.
  * IA32 assembler enhancements.
  * Support for new platforms: FreeBSD/IA64 and FreeBSD/Sparc64.
  * Configuration: the no-err option now works properly.
  * SSL/TLS: now handles manual certificate chain building.
  * SSL/TLS: certain session ID malfunctions corrected.

### Major changes between OpenSSL 0.9.6 and OpenSSL 0.9.7 [30 Dec 2002]

  * New library section OCSP.
  * Complete rewrite of ASN1 code.
  * CRL checking in verify code and openssl utility.
  * Extension copying in 'ca' utility.
  * Flexible display options in 'ca' utility.
  * Provisional support for international characters with UTF8.
  * Support for external crypto devices ('engine') is no longer
    a separate distribution.
  * New elliptic curve library section.
  * New AES (Rijndael) library section.
  * Support for new platforms: Windows CE, Tandem OSS, A/UX, AIX 64-bit,
    Linux x86_64, Linux 64-bit on Sparc v9
  * Extended support for some platforms: VxWorks
  * Enhanced support for shared libraries.
  * Now only builds PIC code when shared library support is requested.
  * Support for pkg-config.
  * Lots of new manuals.
  * Makes symbolic links to or copies of manuals to cover all described
    functions.
  * Change DES API to clean up the namespace (some applications link also
    against libdes providing similar functions having the same name).
    Provide macros for backward compatibility (will be removed in the
    future).
  * Unify handling of cryptographic algorithms (software and engine)
    to be available via EVP routines for asymmetric and symmetric ciphers.
  * NCONF: new configuration handling routines.
  * Change API to use more 'const' modifiers to improve error checking
    and help optimizers.
  * Finally remove references to RSAref.
  * Reworked parts of the BIGNUM code.
  * Support for new engines: Broadcom ubsec, Accelerated Encryption
    Processing, IBM 4758.
  * A few new engines added in the demos area.
  * Extended and corrected OID (object identifier) table.
  * PRNG: query at more locations for a random device, automatic query for
    EGD style random sources at several locations.
  * SSL/TLS: allow optional cipher choice according to server's preference.
  * SSL/TLS: allow server to explicitly set new session ids.
  * SSL/TLS: support Kerberos cipher suites (RFC2712).
    Only supports MIT Kerberos for now.
  * SSL/TLS: allow more precise control of renegotiations and sessions.
  * SSL/TLS: add callback to retrieve SSL/TLS messages.
  * SSL/TLS: support AES cipher suites (RFC3268).

### Major changes between OpenSSL 0.9.6j and OpenSSL 0.9.6k [30 Sep 2003]

  * Security: fix various ASN1 parsing bugs.
  * SSL/TLS protocol fix for unrequested client certificates.

### Major changes between OpenSSL 0.9.6i and OpenSSL 0.9.6j [10 Apr 2003]

  * Security: counter the Klima-Pokorny-Rosa extension of
    Bleichbacher's attack
  * Security: make RSA blinding default.
  * Build: shared library support fixes.

### Major changes between OpenSSL 0.9.6h and OpenSSL 0.9.6i [19 Feb 2003]

  * Important security related bugfixes.

### Major changes between OpenSSL 0.9.6g and OpenSSL 0.9.6h [5 Dec 2002]

  * New configuration targets for Tandem OSS and A/UX.
  * New OIDs for Microsoft attributes.
  * Better handling of SSL session caching.
  * Better comparison of distinguished names.
  * Better handling of shared libraries in a mixed GNU/non-GNU environment.
  * Support assembler code with Borland C.
  * Fixes for length problems.
  * Fixes for uninitialised variables.
  * Fixes for memory leaks, some unusual crashes and some race conditions.
  * Fixes for smaller building problems.
  * Updates of manuals, FAQ and other instructive documents.

### Major changes between OpenSSL 0.9.6f and OpenSSL 0.9.6g [9 Aug 2002]

  * Important building fixes on Unix.

### Major changes between OpenSSL 0.9.6e and OpenSSL 0.9.6f [8 Aug 2002]

  * Various important bugfixes.

### Major changes between OpenSSL 0.9.6d and OpenSSL 0.9.6e [30 Jul 2002]

  * Important security related bugfixes.
  * Various SSL/TLS library bugfixes.

### Major changes between OpenSSL 0.9.6c and OpenSSL 0.9.6d [9 May 2002]

  * Various SSL/TLS library bugfixes.
  * Fix DH parameter generation for 'non-standard' generators.

### Major changes between OpenSSL 0.9.6b and OpenSSL 0.9.6c [21 Dec 2001]

  * Various SSL/TLS library bugfixes.
  * BIGNUM library fixes.
  * RSA OAEP and random number generation fixes.
  * Object identifiers corrected and added.
  * Add assembler BN routines for IA64.
  * Add support for OS/390 Unix, UnixWare with gcc, OpenUNIX 8,
    MIPS Linux; shared library support for Irix, HP-UX.
  * Add crypto accelerator support for AEP, Baltimore SureWare,
    Broadcom and Cryptographic Appliance's keyserver
    [in 0.9.6c-engine release].

### Major changes between OpenSSL 0.9.6a and OpenSSL 0.9.6b [9 Jul 2001]

  * Security fix: PRNG improvements.
  * Security fix: RSA OAEP check.
  * Security fix: Reinsert and fix countermeasure to Bleichbacher's
    attack.
  * MIPS bug fix in BIGNUM.
  * Bug fix in "openssl enc".
  * Bug fix in X.509 printing routine.
  * Bug fix in DSA verification routine and DSA S/MIME verification.
  * Bug fix to make PRNG thread-safe.
  * Bug fix in RAND_file_name().
  * Bug fix in compatibility mode trust settings.
  * Bug fix in blowfish EVP.
  * Increase default size for BIO buffering filter.
  * Compatibility fixes in some scripts.

### Major changes between OpenSSL 0.9.6 and OpenSSL 0.9.6a [5 Apr 2001]

  * Security fix: change behavior of OpenSSL to avoid using
    environment variables when running as root.
  * Security fix: check the result of RSA-CRT to reduce the
    possibility of deducing the private key from an incorrectly
    calculated signature.
  * Security fix: prevent Bleichenbacher's DSA attack.
  * Security fix: Zero the premaster secret after deriving the
    master secret in DH ciphersuites.
  * Reimplement SSL_peek(), which had various problems.
  * Compatibility fix: the function des_encrypt() renamed to
    des_encrypt1() to avoid clashes with some Unixen libc.
  * Bug fixes for Win32, HP/UX and Irix.
  * Bug fixes in BIGNUM, SSL, PKCS#7, PKCS#12, X.509, CONF and
    memory checking routines.
  * Bug fixes for RSA operations in threaded environments.
  * Bug fixes in misc. openssl applications.
  * Remove a few potential memory leaks.
  * Add tighter checks of BIGNUM routines.
  * Shared library support has been reworked for generality.
  * More documentation.
  * New function BN_rand_range().
  * Add "-rand" option to openssl s_client and s_server.

### Major changes between OpenSSL 0.9.5a and OpenSSL 0.9.6 [10 Oct 2000]

  * Some documentation for BIO and SSL libraries.
  * Enhanced chain verification using key identifiers.
  * New sign and verify options to 'dgst' application.
  * Support for DER and PEM encoded messages in 'smime' application.
  * New 'rsautl' application, low-level RSA utility.
  * MD4 now included.
  * Bugfix for SSL rollback padding check.
  * Support for external crypto devices [1].
  * Enhanced EVP interface.

  [1] The support for external crypto devices is currently a separate
      distribution.  See the file README-Engine.md.

### Major changes between OpenSSL 0.9.5 and OpenSSL 0.9.5a [1 Apr 2000]

  * Bug fixes for Win32, SuSE Linux, NeXTSTEP and FreeBSD 2.2.8
  * Shared library support for HPUX and Solaris-gcc
  * Support of Linux/IA64
  * Assembler support for Mingw32
  * New 'rand' application
  * New way to check for existence of algorithms from scripts

### Major changes between OpenSSL 0.9.4 and OpenSSL 0.9.5 [25 May 2000]

  * S/MIME support in new 'smime' command
  * Documentation for the OpenSSL command line application
  * Automation of 'req' application
  * Fixes to make s_client, s_server work under Windows
  * Support for multiple fieldnames in SPKACs
  * New SPKAC command line utility and associated library functions
  * Options to allow passwords to be obtained from various sources
  * New public key PEM format and options to handle it
  * Many other fixes and enhancements to command line utilities
  * Usable certificate chain verification
  * Certificate purpose checking
  * Certificate trust settings
  * Support of authority information access extension
  * Extensions in certificate requests
  * Simplified X509 name and attribute routines
  * Initial (incomplete) support for international character sets
  * New DH_METHOD, DSA_METHOD and enhanced RSA_METHOD
  * Read only memory BIOs and simplified creation function
  * TLS/SSL protocol bugfixes: Accept TLS 'client hello' in SSL 3.0
    record; allow fragmentation and interleaving of handshake and other
    data
  * TLS/SSL code now "tolerates" MS SGC
  * Work around for Netscape client certificate hang bug
  * RSA_NULL option that removes RSA patent code but keeps other
    RSA functionality
  * Memory leak detection now allows applications to add extra information
    via a per-thread stack
  * PRNG robustness improved
  * EGD support
  * BIGNUM library bug fixes
  * Faster DSA parameter generation
  * Enhanced support for Alpha Linux
  * Experimental macOS support

### Major changes between OpenSSL 0.9.3 and OpenSSL 0.9.4 [9 Aug 1999]

  * Transparent support for PKCS#8 format private keys: these are used
    by several software packages and are more secure than the standard
    form
  * PKCS#5 v2.0 implementation
  * Password callbacks have a new void * argument for application data
  * Avoid various memory leaks
  * New pipe-like BIO that allows using the SSL library when actual I/O
    must be handled by the application (BIO pair)

### Major changes between OpenSSL 0.9.2b and OpenSSL 0.9.3 [24 May 1999]

  * Lots of enhancements and cleanups to the Configuration mechanism
  * RSA OEAP related fixes
  * Added "openssl ca -revoke" option for revoking a certificate
  * Source cleanups: const correctness, type-safe stacks and ASN.1 SETs
  * Source tree cleanups: removed lots of obsolete files
  * Thawte SXNet, certificate policies and CRL distribution points
    extension support
  * Preliminary (experimental) S/MIME support
  * Support for ASN.1 UTF8String and VisibleString
  * Full integration of PKCS#12 code
  * Sparc assembler bignum implementation, optimized hash functions
  * Option to disable selected ciphers

### Major changes between OpenSSL 0.9.1c and OpenSSL 0.9.2b [22 Mar 1999]

  * Fixed a security hole related to session resumption
  * Fixed RSA encryption routines for the p < q case
  * "ALL" in cipher lists now means "everything except NULL ciphers"
  * Support for Triple-DES CBCM cipher
  * Support of Optimal Asymmetric Encryption Padding (OAEP) for RSA
  * First support for new TLSv1 ciphers
  * Added a few new BIOs (syslog BIO, reliable BIO)
  * Extended support for DSA certificate/keys.
  * Extended support for Certificate Signing Requests (CSR)
  * Initial support for X.509v3 extensions
  * Extended support for compression inside the SSL record layer
  * Overhauled Win32 builds
  * Cleanups and fixes to the Big Number (BN) library
  * Support for ASN.1 GeneralizedTime
  * Splitted ASN.1 SETs from SEQUENCEs
  * ASN1 and PEM support for Netscape Certificate Sequences
  * Overhauled Perl interface
  * Lots of source tree cleanups.
  * Lots of memory leak fixes.
  * Lots of bug fixes.

### Major changes between SSLeay 0.9.0b and OpenSSL 0.9.1c [23 Dec 1998]

  * Integration of the popular NO_RSA/NO_DSA patches
  * Initial support for compression inside the SSL record layer
  * Added BIO proxy and filtering functionality
  * Extended Big Number (BN) library
  * Added RIPE MD160 message digest
  * Added support for RC2/64bit cipher
  * Extended ASN.1 parser routines
  * Adjustments of the source tree for CVS
  * Support for various new platforms

<!-- Links -->

[CVE-2020-1971]: https://www.openssl.org/news/vulnerabilities.html#CVE-2020-1971
[CVE-2020-1967]: https://www.openssl.org/news/vulnerabilities.html#CVE-2020-1967
[CVE-2019-1563]: https://www.openssl.org/news/vulnerabilities.html#CVE-2019-1563
[CVE-2019-1559]: https://www.openssl.org/news/vulnerabilities.html#CVE-2019-1559
[CVE-2019-1552]: https://www.openssl.org/news/vulnerabilities.html#CVE-2019-1552
[CVE-2019-1551]: https://www.openssl.org/news/vulnerabilities.html#CVE-2019-1551
[CVE-2019-1549]: https://www.openssl.org/news/vulnerabilities.html#CVE-2019-1549
[CVE-2019-1547]: https://www.openssl.org/news/vulnerabilities.html#CVE-2019-1547
[CVE-2019-1543]: https://www.openssl.org/news/vulnerabilities.html#CVE-2019-1543
[CVE-2018-5407]: https://www.openssl.org/news/vulnerabilities.html#CVE-2018-5407
[CVE-2018-0739]: https://www.openssl.org/news/vulnerabilities.html#CVE-2018-0739
[CVE-2018-0737]: https://www.openssl.org/news/vulnerabilities.html#CVE-2018-0737
[CVE-2018-0735]: https://www.openssl.org/news/vulnerabilities.html#CVE-2018-0735
[CVE-2018-0734]: https://www.openssl.org/news/vulnerabilities.html#CVE-2018-0734
[CVE-2018-0733]: https://www.openssl.org/news/vulnerabilities.html#CVE-2018-0733
[CVE-2018-0732]: https://www.openssl.org/news/vulnerabilities.html#CVE-2018-0732
[CVE-2017-3738]: https://www.openssl.org/news/vulnerabilities.html#CVE-2017-3738
[CVE-2017-3737]: https://www.openssl.org/news/vulnerabilities.html#CVE-2017-3737
[CVE-2017-3736]: https://www.openssl.org/news/vulnerabilities.html#CVE-2017-3736
[CVE-2017-3735]: https://www.openssl.org/news/vulnerabilities.html#CVE-2017-3735
[CVE-2017-3733]: https://www.openssl.org/news/vulnerabilities.html#CVE-2017-3733
[CVE-2017-3732]: https://www.openssl.org/news/vulnerabilities.html#CVE-2017-3732
[CVE-2017-3731]: https://www.openssl.org/news/vulnerabilities.html#CVE-2017-3731
[CVE-2017-3730]: https://www.openssl.org/news/vulnerabilities.html#CVE-2017-3730
[CVE-2016-7055]: https://www.openssl.org/news/vulnerabilities.html#CVE-2016-7055
[CVE-2016-7054]: https://www.openssl.org/news/vulnerabilities.html#CVE-2016-7054
[CVE-2016-7053]: https://www.openssl.org/news/vulnerabilities.html#CVE-2016-7053
[CVE-2016-7052]: https://www.openssl.org/news/vulnerabilities.html#CVE-2016-7052
[CVE-2016-6309]: https://www.openssl.org/news/vulnerabilities.html#CVE-2016-6309
[CVE-2016-6308]: https://www.openssl.org/news/vulnerabilities.html#CVE-2016-6308
[CVE-2016-6307]: https://www.openssl.org/news/vulnerabilities.html#CVE-2016-6307
[CVE-2016-6306]: https://www.openssl.org/news/vulnerabilities.html#CVE-2016-6306
[CVE-2016-6305]: https://www.openssl.org/news/vulnerabilities.html#CVE-2016-6305
[CVE-2016-6304]: https://www.openssl.org/news/vulnerabilities.html#CVE-2016-6304
[CVE-2016-6303]: https://www.openssl.org/news/vulnerabilities.html#CVE-2016-6303
[CVE-2016-6302]: https://www.openssl.org/news/vulnerabilities.html#CVE-2016-6302
[CVE-2016-2183]: https://www.openssl.org/news/vulnerabilities.html#CVE-2016-2183
[CVE-2016-2182]: https://www.openssl.org/news/vulnerabilities.html#CVE-2016-2182
[CVE-2016-2181]: https://www.openssl.org/news/vulnerabilities.html#CVE-2016-2181
[CVE-2016-2180]: https://www.openssl.org/news/vulnerabilities.html#CVE-2016-2180
[CVE-2016-2179]: https://www.openssl.org/news/vulnerabilities.html#CVE-2016-2179
[CVE-2016-2178]: https://www.openssl.org/news/vulnerabilities.html#CVE-2016-2178
[CVE-2016-2177]: https://www.openssl.org/news/vulnerabilities.html#CVE-2016-2177
[CVE-2016-2176]: https://www.openssl.org/news/vulnerabilities.html#CVE-2016-2176
[CVE-2016-2109]: https://www.openssl.org/news/vulnerabilities.html#CVE-2016-2109
[CVE-2016-2107]: https://www.openssl.org/news/vulnerabilities.html#CVE-2016-2107
[CVE-2016-2106]: https://www.openssl.org/news/vulnerabilities.html#CVE-2016-2106
[CVE-2016-2105]: https://www.openssl.org/news/vulnerabilities.html#CVE-2016-2105
[CVE-2016-0800]: https://www.openssl.org/news/vulnerabilities.html#CVE-2016-0800
[CVE-2016-0799]: https://www.openssl.org/news/vulnerabilities.html#CVE-2016-0799
[CVE-2016-0798]: https://www.openssl.org/news/vulnerabilities.html#CVE-2016-0798
[CVE-2016-0797]: https://www.openssl.org/news/vulnerabilities.html#CVE-2016-0797
[CVE-2016-0705]: https://www.openssl.org/news/vulnerabilities.html#CVE-2016-0705
[CVE-2016-0702]: https://www.openssl.org/news/vulnerabilities.html#CVE-2016-0702
[CVE-2016-0701]: https://www.openssl.org/news/vulnerabilities.html#CVE-2016-0701
[CVE-2015-3197]: https://www.openssl.org/news/vulnerabilities.html#CVE-2015-3197
[CVE-2015-3196]: https://www.openssl.org/news/vulnerabilities.html#CVE-2015-3196
[CVE-2015-3195]: https://www.openssl.org/news/vulnerabilities.html#CVE-2015-3195
[CVE-2015-3194]: https://www.openssl.org/news/vulnerabilities.html#CVE-2015-3194
[CVE-2015-3193]: https://www.openssl.org/news/vulnerabilities.html#CVE-2015-3193
[CVE-2015-1793]: https://www.openssl.org/news/vulnerabilities.html#CVE-2015-1793
[CVE-2015-1792]: https://www.openssl.org/news/vulnerabilities.html#CVE-2015-1792
[CVE-2015-1791]: https://www.openssl.org/news/vulnerabilities.html#CVE-2015-1791
[CVE-2015-1790]: https://www.openssl.org/news/vulnerabilities.html#CVE-2015-1790
[CVE-2015-1789]: https://www.openssl.org/news/vulnerabilities.html#CVE-2015-1789
[CVE-2015-1788]: https://www.openssl.org/news/vulnerabilities.html#CVE-2015-1788
[CVE-2015-1787]: https://www.openssl.org/news/vulnerabilities.html#CVE-2015-1787
[CVE-2015-0293]: https://www.openssl.org/news/vulnerabilities.html#CVE-2015-0293
[CVE-2015-0291]: https://www.openssl.org/news/vulnerabilities.html#CVE-2015-0291
[CVE-2015-0290]: https://www.openssl.org/news/vulnerabilities.html#CVE-2015-0290
[CVE-2015-0289]: https://www.openssl.org/news/vulnerabilities.html#CVE-2015-0289
[CVE-2015-0288]: https://www.openssl.org/news/vulnerabilities.html#CVE-2015-0288
[CVE-2015-0287]: https://www.openssl.org/news/vulnerabilities.html#CVE-2015-0287
[CVE-2015-0286]: https://www.openssl.org/news/vulnerabilities.html#CVE-2015-0286
[CVE-2015-0285]: https://www.openssl.org/news/vulnerabilities.html#CVE-2015-0285
[CVE-2015-0209]: https://www.openssl.org/news/vulnerabilities.html#CVE-2015-0209
[CVE-2015-0208]: https://www.openssl.org/news/vulnerabilities.html#CVE-2015-0208
[CVE-2015-0207]: https://www.openssl.org/news/vulnerabilities.html#CVE-2015-0207
[CVE-2015-0206]: https://www.openssl.org/news/vulnerabilities.html#CVE-2015-0206
[CVE-2015-0205]: https://www.openssl.org/news/vulnerabilities.html#CVE-2015-0205
[CVE-2015-0204]: https://www.openssl.org/news/vulnerabilities.html#CVE-2015-0204
[CVE-2014-8275]: https://www.openssl.org/news/vulnerabilities.html#CVE-2014-8275
[CVE-2014-5139]: https://www.openssl.org/news/vulnerabilities.html#CVE-2014-5139
[CVE-2014-3572]: https://www.openssl.org/news/vulnerabilities.html#CVE-2014-3572
[CVE-2014-3571]: https://www.openssl.org/news/vulnerabilities.html#CVE-2014-3571
[CVE-2014-3570]: https://www.openssl.org/news/vulnerabilities.html#CVE-2014-3570
[CVE-2014-3569]: https://www.openssl.org/news/vulnerabilities.html#CVE-2014-3569
[CVE-2014-3568]: https://www.openssl.org/news/vulnerabilities.html#CVE-2014-3568
[CVE-2014-3567]: https://www.openssl.org/news/vulnerabilities.html#CVE-2014-3567
[CVE-2014-3566]: https://www.openssl.org/news/vulnerabilities.html#CVE-2014-3566
[CVE-2014-3513]: https://www.openssl.org/news/vulnerabilities.html#CVE-2014-3513
[CVE-2014-3512]: https://www.openssl.org/news/vulnerabilities.html#CVE-2014-3512
[CVE-2014-3511]: https://www.openssl.org/news/vulnerabilities.html#CVE-2014-3511
[CVE-2014-3510]: https://www.openssl.org/news/vulnerabilities.html#CVE-2014-3510
[CVE-2014-3509]: https://www.openssl.org/news/vulnerabilities.html#CVE-2014-3509
[CVE-2014-3508]: https://www.openssl.org/news/vulnerabilities.html#CVE-2014-3508
[CVE-2014-3507]: https://www.openssl.org/news/vulnerabilities.html#CVE-2014-3507
[CVE-2014-3506]: https://www.openssl.org/news/vulnerabilities.html#CVE-2014-3506
[CVE-2014-3505]: https://www.openssl.org/news/vulnerabilities.html#CVE-2014-3505
[CVE-2014-3470]: https://www.openssl.org/news/vulnerabilities.html#CVE-2014-3470
[CVE-2014-0224]: https://www.openssl.org/news/vulnerabilities.html#CVE-2014-0224
[CVE-2014-0221]: https://www.openssl.org/news/vulnerabilities.html#CVE-2014-0221
[CVE-2014-0198]: https://www.openssl.org/news/vulnerabilities.html#CVE-2014-0198
[CVE-2014-0195]: https://www.openssl.org/news/vulnerabilities.html#CVE-2014-0195
[CVE-2014-0160]: https://www.openssl.org/news/vulnerabilities.html#CVE-2014-0160
[CVE-2014-0076]: https://www.openssl.org/news/vulnerabilities.html#CVE-2014-0076
[CVE-2013-6450]: https://www.openssl.org/news/vulnerabilities.html#CVE-2013-6450
[CVE-2013-6449]: https://www.openssl.org/news/vulnerabilities.html#CVE-2013-6449
[CVE-2013-4353]: https://www.openssl.org/news/vulnerabilities.html#CVE-2013-4353
[CVE-2013-0169]: https://www.openssl.org/news/vulnerabilities.html#CVE-2013-0169
[CVE-2013-0166]: https://www.openssl.org/news/vulnerabilities.html#CVE-2013-0166
[CVE-2012-2686]: https://www.openssl.org/news/vulnerabilities.html#CVE-2012-2686
[CVE-2012-2333]: https://www.openssl.org/news/vulnerabilities.html#CVE-2012-2333
[CVE-2012-2110]: https://www.openssl.org/news/vulnerabilities.html#CVE-2012-2110
[CVE-2012-0884]: https://www.openssl.org/news/vulnerabilities.html#CVE-2012-0884
[CVE-2012-0050]: https://www.openssl.org/news/vulnerabilities.html#CVE-2012-0050
[CVE-2012-0027]: https://www.openssl.org/news/vulnerabilities.html#CVE-2012-0027
[CVE-2011-4619]: https://www.openssl.org/news/vulnerabilities.html#CVE-2011-4619
[CVE-2011-4577]: https://www.openssl.org/news/vulnerabilities.html#CVE-2011-4577
[CVE-2011-4576]: https://www.openssl.org/news/vulnerabilities.html#CVE-2011-4576
[CVE-2011-4108]: https://www.openssl.org/news/vulnerabilities.html#CVE-2011-4108
[CVE-2011-3210]: https://www.openssl.org/news/vulnerabilities.html#CVE-2011-3210
[CVE-2011-3207]: https://www.openssl.org/news/vulnerabilities.html#CVE-2011-3207
[CVE-2011-0014]: https://www.openssl.org/news/vulnerabilities.html#CVE-2011-0014
[CVE-2010-5298]: https://www.openssl.org/news/vulnerabilities.html#CVE-2010-5298
[CVE-2010-4252]: https://www.openssl.org/news/vulnerabilities.html#CVE-2010-4252
[CVE-2010-4180]: https://www.openssl.org/news/vulnerabilities.html#CVE-2010-4180
[CVE-2010-3864]: https://www.openssl.org/news/vulnerabilities.html#CVE-2010-3864
[CVE-2010-2939]: https://www.openssl.org/news/vulnerabilities.html#CVE-2010-2939
[CVE-2010-1633]: https://www.openssl.org/news/vulnerabilities.html#CVE-2010-1633
[CVE-2010-0740]: https://www.openssl.org/news/vulnerabilities.html#CVE-2010-0740
[CVE-2010-0433]: https://www.openssl.org/news/vulnerabilities.html#CVE-2010-0433
[CVE-2009-3555]: https://www.openssl.org/news/vulnerabilities.html#CVE-2009-3555
[CVE-2009-0789]: https://www.openssl.org/news/vulnerabilities.html#CVE-2009-0789
[CVE-2009-0591]: https://www.openssl.org/news/vulnerabilities.html#CVE-2009-0591
[CVE-2009-0590]: https://www.openssl.org/news/vulnerabilities.html#CVE-2009-0590
[CVE-2008-5077]: https://www.openssl.org/news/vulnerabilities.html#CVE-2008-5077
[CVE-2006-4343]: https://www.openssl.org/news/vulnerabilities.html#CVE-2006-4343
[CVE-2006-4339]: https://www.openssl.org/news/vulnerabilities.html#CVE-2006-4339
[CVE-2006-3737]: https://www.openssl.org/news/vulnerabilities.html#CVE-2006-3737
[CVE-2006-2940]: https://www.openssl.org/news/vulnerabilities.html#CVE-2006-2940
[CVE-2006-2937]: https://www.openssl.org/news/vulnerabilities.html#CVE-2006-2937
[CVE-2005-2969]: https://www.openssl.org/news/vulnerabilities.html#CVE-2005-2969<|MERGE_RESOLUTION|>--- conflicted
+++ resolved
@@ -20,11 +20,7 @@
 
 ### Major changes between OpenSSL 3.0.1 and OpenSSL 3.0.2 [under development]
 
-<<<<<<< HEAD
- *
-=======
   * none
->>>>>>> a666c647
 
 ### Major changes between OpenSSL 3.0.0 and OpenSSL 3.0.1 [14 Dec 2021]
 

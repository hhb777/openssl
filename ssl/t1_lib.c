/* Copyright (C) 1995-1998 Eric Young (eay@cryptsoft.com)
 * All rights reserved.
 *
 * This package is an SSL implementation written
 * by Eric Young (eay@cryptsoft.com).
 * The implementation was written so as to conform with Netscapes SSL.
 *
 * This library is free for commercial and non-commercial use as long as
 * the following conditions are aheared to.  The following conditions
 * apply to all code found in this distribution, be it the RC4, RSA,
 * lhash, DES, etc., code; not just the SSL code.  The SSL documentation
 * included with this distribution is covered by the same copyright terms
 * except that the holder is Tim Hudson (tjh@cryptsoft.com).
 *
 * Copyright remains Eric Young's, and as such any Copyright notices in
 * the code are not to be removed.
 * If this package is used in a product, Eric Young should be given attribution
 * as the author of the parts of the library used.
 * This can be in the form of a textual message at program startup or
 * in documentation (online or textual) provided with the package.
 *
 * Redistribution and use in source and binary forms, with or without
 * modification, are permitted provided that the following conditions
 * are met:
 * 1. Redistributions of source code must retain the copyright
 *    notice, this list of conditions and the following disclaimer.
 * 2. Redistributions in binary form must reproduce the above copyright
 *    notice, this list of conditions and the following disclaimer in the
 *    documentation and/or other materials provided with the distribution.
 * 3. All advertising materials mentioning features or use of this software
 *    must display the following acknowledgement:
 *    "This product includes cryptographic software written by
 *     Eric Young (eay@cryptsoft.com)"
 *    The word 'cryptographic' can be left out if the rouines from the library
 *    being used are not cryptographic related :-).
 * 4. If you include any Windows specific code (or a derivative thereof) from
 *    the apps directory (application code) you must include an acknowledgement:
 *    "This product includes software written by Tim Hudson (tjh@cryptsoft.com)"
 *
 * THIS SOFTWARE IS PROVIDED BY ERIC YOUNG ``AS IS'' AND
 * ANY EXPRESS OR IMPLIED WARRANTIES, INCLUDING, BUT NOT LIMITED TO, THE
 * IMPLIED WARRANTIES OF MERCHANTABILITY AND FITNESS FOR A PARTICULAR PURPOSE
 * ARE DISCLAIMED.  IN NO EVENT SHALL THE AUTHOR OR CONTRIBUTORS BE LIABLE
 * FOR ANY DIRECT, INDIRECT, INCIDENTAL, SPECIAL, EXEMPLARY, OR CONSEQUENTIAL
 * DAMAGES (INCLUDING, BUT NOT LIMITED TO, PROCUREMENT OF SUBSTITUTE GOODS
 * OR SERVICES; LOSS OF USE, DATA, OR PROFITS; OR BUSINESS INTERRUPTION)
 * HOWEVER CAUSED AND ON ANY THEORY OF LIABILITY, WHETHER IN CONTRACT, STRICT
 * LIABILITY, OR TORT (INCLUDING NEGLIGENCE OR OTHERWISE) ARISING IN ANY WAY
 * OUT OF THE USE OF THIS SOFTWARE, EVEN IF ADVISED OF THE POSSIBILITY OF
 * SUCH DAMAGE.
 *
 * The licence and distribution terms for any publically available version or
 * derivative of this code cannot be changed.  i.e. this code cannot simply be
 * copied and put under another distribution licence
 * [including the GNU Public Licence.]
 */
/* ====================================================================
 * Copyright (c) 1998-2007 The OpenSSL Project.  All rights reserved.
 *
 * Redistribution and use in source and binary forms, with or without
 * modification, are permitted provided that the following conditions
 * are met:
 *
 * 1. Redistributions of source code must retain the above copyright
 *    notice, this list of conditions and the following disclaimer.
 *
 * 2. Redistributions in binary form must reproduce the above copyright
 *    notice, this list of conditions and the following disclaimer in
 *    the documentation and/or other materials provided with the
 *    distribution.
 *
 * 3. All advertising materials mentioning features or use of this
 *    software must display the following acknowledgment:
 *    "This product includes software developed by the OpenSSL Project
 *    for use in the OpenSSL Toolkit. (http://www.openssl.org/)"
 *
 * 4. The names "OpenSSL Toolkit" and "OpenSSL Project" must not be used to
 *    endorse or promote products derived from this software without
 *    prior written permission. For written permission, please contact
 *    openssl-core@openssl.org.
 *
 * 5. Products derived from this software may not be called "OpenSSL"
 *    nor may "OpenSSL" appear in their names without prior written
 *    permission of the OpenSSL Project.
 *
 * 6. Redistributions of any form whatsoever must retain the following
 *    acknowledgment:
 *    "This product includes software developed by the OpenSSL Project
 *    for use in the OpenSSL Toolkit (http://www.openssl.org/)"
 *
 * THIS SOFTWARE IS PROVIDED BY THE OpenSSL PROJECT ``AS IS'' AND ANY
 * EXPRESSED OR IMPLIED WARRANTIES, INCLUDING, BUT NOT LIMITED TO, THE
 * IMPLIED WARRANTIES OF MERCHANTABILITY AND FITNESS FOR A PARTICULAR
 * PURPOSE ARE DISCLAIMED.  IN NO EVENT SHALL THE OpenSSL PROJECT OR
 * ITS CONTRIBUTORS BE LIABLE FOR ANY DIRECT, INDIRECT, INCIDENTAL,
 * SPECIAL, EXEMPLARY, OR CONSEQUENTIAL DAMAGES (INCLUDING, BUT
 * NOT LIMITED TO, PROCUREMENT OF SUBSTITUTE GOODS OR SERVICES;
 * LOSS OF USE, DATA, OR PROFITS; OR BUSINESS INTERRUPTION)
 * HOWEVER CAUSED AND ON ANY THEORY OF LIABILITY, WHETHER IN CONTRACT,
 * STRICT LIABILITY, OR TORT (INCLUDING NEGLIGENCE OR OTHERWISE)
 * ARISING IN ANY WAY OUT OF THE USE OF THIS SOFTWARE, EVEN IF ADVISED
 * OF THE POSSIBILITY OF SUCH DAMAGE.
 * ====================================================================
 *
 * This product includes cryptographic software written by Eric Young
 * (eay@cryptsoft.com).  This product includes software written by Tim
 * Hudson (tjh@cryptsoft.com).
 *
 */

#include <stdio.h>
#include <stdlib.h>
#include <openssl/objects.h>
#include <openssl/evp.h>
#include <openssl/hmac.h>
#include <openssl/ocsp.h>
#include <openssl/rand.h>
#ifndef OPENSSL_NO_DH
# include <openssl/dh.h>
# include <openssl/bn.h>
#endif
#include "ssl_locl.h"

static int tls_decrypt_ticket(SSL *s, const unsigned char *tick, int ticklen,
                              const unsigned char *sess_id, int sesslen,
                              SSL_SESSION **psess);
static int ssl_check_clienthello_tlsext_early(SSL *s);
static int ssl_check_serverhello_tlsext(SSL *s);

SSL3_ENC_METHOD const TLSv1_enc_data = {
    tls1_enc,
    tls1_mac,
    tls1_setup_key_block,
    tls1_generate_master_secret,
    tls1_change_cipher_state,
    tls1_final_finish_mac,
    TLS1_FINISH_MAC_LENGTH,
    TLS_MD_CLIENT_FINISH_CONST, TLS_MD_CLIENT_FINISH_CONST_SIZE,
    TLS_MD_SERVER_FINISH_CONST, TLS_MD_SERVER_FINISH_CONST_SIZE,
    tls1_alert_code,
    tls1_export_keying_material,
    0,
    SSL3_HM_HEADER_LENGTH,
    ssl3_set_handshake_header,
    ssl3_handshake_write
};

SSL3_ENC_METHOD const TLSv1_1_enc_data = {
    tls1_enc,
    tls1_mac,
    tls1_setup_key_block,
    tls1_generate_master_secret,
    tls1_change_cipher_state,
    tls1_final_finish_mac,
    TLS1_FINISH_MAC_LENGTH,
    TLS_MD_CLIENT_FINISH_CONST, TLS_MD_CLIENT_FINISH_CONST_SIZE,
    TLS_MD_SERVER_FINISH_CONST, TLS_MD_SERVER_FINISH_CONST_SIZE,
    tls1_alert_code,
    tls1_export_keying_material,
    SSL_ENC_FLAG_EXPLICIT_IV,
    SSL3_HM_HEADER_LENGTH,
    ssl3_set_handshake_header,
    ssl3_handshake_write
};

SSL3_ENC_METHOD const TLSv1_2_enc_data = {
    tls1_enc,
    tls1_mac,
    tls1_setup_key_block,
    tls1_generate_master_secret,
    tls1_change_cipher_state,
    tls1_final_finish_mac,
    TLS1_FINISH_MAC_LENGTH,
    TLS_MD_CLIENT_FINISH_CONST, TLS_MD_CLIENT_FINISH_CONST_SIZE,
    TLS_MD_SERVER_FINISH_CONST, TLS_MD_SERVER_FINISH_CONST_SIZE,
    tls1_alert_code,
    tls1_export_keying_material,
    SSL_ENC_FLAG_EXPLICIT_IV | SSL_ENC_FLAG_SIGALGS | SSL_ENC_FLAG_SHA256_PRF
        | SSL_ENC_FLAG_TLS1_2_CIPHERS,
    SSL3_HM_HEADER_LENGTH,
    ssl3_set_handshake_header,
    ssl3_handshake_write
};

long tls1_default_timeout(void)
{
    /*
     * 2 hours, the 24 hours mentioned in the TLSv1 spec is way too long for
     * http, the cache would over fill
     */
    return (60 * 60 * 2);
}

int tls1_new(SSL *s)
{
    if (!ssl3_new(s))
        return (0);
    s->method->ssl_clear(s);
    return (1);
}

void tls1_free(SSL *s)
{
    OPENSSL_free(s->tlsext_session_ticket);
    ssl3_free(s);
}

void tls1_clear(SSL *s)
{
    ssl3_clear(s);
    if (s->method->version == TLS_ANY_VERSION)
        s->version = TLS_MAX_VERSION;
    else
        s->version = s->method->version;
}

#ifndef OPENSSL_NO_EC

typedef struct {
    int nid;                    /* Curve NID */
    int secbits;                /* Bits of security (from SP800-57) */
    unsigned int flags;         /* Flags: currently just field type */
} tls_curve_info;

# define TLS_CURVE_TYPE          0x1
# define TLS_CURVE_CHAR2         0x1
# define TLS_CURVE_PRIME         0x0

/*
 * Table of curve information.
 * NB: do not delete entries or reorder this array. It is used as a lookup
 * table: the index of each entry is one less than the TLS curve id.
 */

static const tls_curve_info nid_list[] = {
    {NID_sect163k1, 80, TLS_CURVE_CHAR2}, /* sect163k1 (1) */
    {NID_sect163r1, 80, TLS_CURVE_CHAR2}, /* sect163r1 (2) */
    {NID_sect163r2, 80, TLS_CURVE_CHAR2}, /* sect163r2 (3) */
    {NID_sect193r1, 80, TLS_CURVE_CHAR2}, /* sect193r1 (4) */
    {NID_sect193r2, 80, TLS_CURVE_CHAR2}, /* sect193r2 (5) */
    {NID_sect233k1, 112, TLS_CURVE_CHAR2}, /* sect233k1 (6) */
    {NID_sect233r1, 112, TLS_CURVE_CHAR2}, /* sect233r1 (7) */
    {NID_sect239k1, 112, TLS_CURVE_CHAR2}, /* sect239k1 (8) */
    {NID_sect283k1, 128, TLS_CURVE_CHAR2}, /* sect283k1 (9) */
    {NID_sect283r1, 128, TLS_CURVE_CHAR2}, /* sect283r1 (10) */
    {NID_sect409k1, 192, TLS_CURVE_CHAR2}, /* sect409k1 (11) */
    {NID_sect409r1, 192, TLS_CURVE_CHAR2}, /* sect409r1 (12) */
    {NID_sect571k1, 256, TLS_CURVE_CHAR2}, /* sect571k1 (13) */
    {NID_sect571r1, 256, TLS_CURVE_CHAR2}, /* sect571r1 (14) */
    {NID_secp160k1, 80, TLS_CURVE_PRIME}, /* secp160k1 (15) */
    {NID_secp160r1, 80, TLS_CURVE_PRIME}, /* secp160r1 (16) */
    {NID_secp160r2, 80, TLS_CURVE_PRIME}, /* secp160r2 (17) */
    {NID_secp192k1, 80, TLS_CURVE_PRIME}, /* secp192k1 (18) */
    {NID_X9_62_prime192v1, 80, TLS_CURVE_PRIME}, /* secp192r1 (19) */
    {NID_secp224k1, 112, TLS_CURVE_PRIME}, /* secp224k1 (20) */
    {NID_secp224r1, 112, TLS_CURVE_PRIME}, /* secp224r1 (21) */
    {NID_secp256k1, 128, TLS_CURVE_PRIME}, /* secp256k1 (22) */
    {NID_X9_62_prime256v1, 128, TLS_CURVE_PRIME}, /* secp256r1 (23) */
    {NID_secp384r1, 192, TLS_CURVE_PRIME}, /* secp384r1 (24) */
    {NID_secp521r1, 256, TLS_CURVE_PRIME}, /* secp521r1 (25) */
    {NID_brainpoolP256r1, 128, TLS_CURVE_PRIME}, /* brainpoolP256r1 (26) */
    {NID_brainpoolP384r1, 192, TLS_CURVE_PRIME}, /* brainpoolP384r1 (27) */
    {NID_brainpoolP512r1, 256, TLS_CURVE_PRIME}, /* brainpool512r1 (28) */
};

static const unsigned char ecformats_default[] = {
    TLSEXT_ECPOINTFORMAT_uncompressed,
    TLSEXT_ECPOINTFORMAT_ansiX962_compressed_prime,
    TLSEXT_ECPOINTFORMAT_ansiX962_compressed_char2
};

/* The default curves */
static const unsigned char eccurves_default[] = {
    /* Prefer P-256 which has the fastest and most secure implementations. */
    0, 23,                      /* secp256r1 (23) */
    /* Other >= 256-bit prime curves. */
    0, 25,                      /* secp521r1 (25) */
    0, 28,                      /* brainpool512r1 (28) */
    0, 27,                      /* brainpoolP384r1 (27) */
    0, 24,                      /* secp384r1 (24) */
    0, 26,                      /* brainpoolP256r1 (26) */
    0, 22,                      /* secp256k1 (22) */
    /* >= 256-bit binary curves. */
    0, 14,                      /* sect571r1 (14) */
    0, 13,                      /* sect571k1 (13) */
    0, 11,                      /* sect409k1 (11) */
    0, 12,                      /* sect409r1 (12) */
    0, 9,                       /* sect283k1 (9) */
    0, 10,                      /* sect283r1 (10) */
};

static const unsigned char eccurves_all[] = {
    /* Prefer P-256 which has the fastest and most secure implementations. */
    0, 23,                      /* secp256r1 (23) */
    /* Other >= 256-bit prime curves. */
    0, 25,                      /* secp521r1 (25) */
    0, 28,                      /* brainpool512r1 (28) */
    0, 27,                      /* brainpoolP384r1 (27) */
    0, 24,                      /* secp384r1 (24) */
    0, 26,                      /* brainpoolP256r1 (26) */
    0, 22,                      /* secp256k1 (22) */
    /* >= 256-bit binary curves. */
    0, 14,                      /* sect571r1 (14) */
    0, 13,                      /* sect571k1 (13) */
    0, 11,                      /* sect409k1 (11) */
    0, 12,                      /* sect409r1 (12) */
    0, 9,                       /* sect283k1 (9) */
    0, 10,                      /* sect283r1 (10) */
    /*
     * Remaining curves disabled by default but still permitted if set
     * via an explicit callback or parameters.
     */
    0, 20,                      /* secp224k1 (20) */
    0, 21,                      /* secp224r1 (21) */
    0, 18,                      /* secp192k1 (18) */
    0, 19,                      /* secp192r1 (19) */
    0, 15,                      /* secp160k1 (15) */
    0, 16,                      /* secp160r1 (16) */
    0, 17,                      /* secp160r2 (17) */
    0, 8,                       /* sect239k1 (8) */
    0, 6,                       /* sect233k1 (6) */
    0, 7,                       /* sect233r1 (7) */
    0, 4,                       /* sect193r1 (4) */
    0, 5,                       /* sect193r2 (5) */
    0, 1,                       /* sect163k1 (1) */
    0, 2,                       /* sect163r1 (2) */
    0, 3,                       /* sect163r2 (3) */
};


static const unsigned char suiteb_curves[] = {
    0, TLSEXT_curve_P_256,
    0, TLSEXT_curve_P_384
};

int tls1_ec_curve_id2nid(int curve_id)
{
    /* ECC curves from RFC 4492 and RFC 7027 */
    if ((curve_id < 1) || ((unsigned int)curve_id > OSSL_NELEM(nid_list)))
        return 0;
    return nid_list[curve_id - 1].nid;
}

int tls1_ec_nid2curve_id(int nid)
{
    size_t i;
    for (i = 0; i < OSSL_NELEM(nid_list); i++) {
        if (nid_list[i].nid == nid)
            return i + 1;
    }
    return 0;
}

/*
 * Get curves list, if "sess" is set return client curves otherwise
 * preferred list.
 * Sets |num_curves| to the number of curves in the list, i.e.,
 * the length of |pcurves| is 2 * num_curves.
 * Returns 1 on success and 0 if the client curves list has invalid format.
 * The latter indicates an internal error: we should not be accepting such
 * lists in the first place.
 * TODO(emilia): we should really be storing the curves list in explicitly
 * parsed form instead. (However, this would affect binary compatibility
 * so cannot happen in the 1.0.x series.)
 */
static int tls1_get_curvelist(SSL *s, int sess,
                              const unsigned char **pcurves,
                              size_t *num_curves)
{
    size_t pcurveslen = 0;
    if (sess) {
        *pcurves = s->session->tlsext_ellipticcurvelist;
        pcurveslen = s->session->tlsext_ellipticcurvelist_length;
    } else {
        /* For Suite B mode only include P-256, P-384 */
        switch (tls1_suiteb(s)) {
        case SSL_CERT_FLAG_SUITEB_128_LOS:
            *pcurves = suiteb_curves;
            pcurveslen = sizeof(suiteb_curves);
            break;

        case SSL_CERT_FLAG_SUITEB_128_LOS_ONLY:
            *pcurves = suiteb_curves;
            pcurveslen = 2;
            break;

        case SSL_CERT_FLAG_SUITEB_192_LOS:
            *pcurves = suiteb_curves + 2;
            pcurveslen = 2;
            break;
        default:
            *pcurves = s->tlsext_ellipticcurvelist;
            pcurveslen = s->tlsext_ellipticcurvelist_length;
        }
        if (!*pcurves) {
            *pcurves = eccurves_default;
            pcurveslen = sizeof(eccurves_default);
        }
    }

    /* We do not allow odd length arrays to enter the system. */
    if (pcurveslen & 1) {
        SSLerr(SSL_F_TLS1_GET_CURVELIST, ERR_R_INTERNAL_ERROR);
        *num_curves = 0;
        return 0;
    } else {
        *num_curves = pcurveslen / 2;
        return 1;
    }
}

/* See if curve is allowed by security callback */
static int tls_curve_allowed(SSL *s, const unsigned char *curve, int op)
{
    const tls_curve_info *cinfo;
    if (curve[0])
        return 1;
    if ((curve[1] < 1) || ((size_t)curve[1] > OSSL_NELEM(nid_list)))
        return 0;
    cinfo = &nid_list[curve[1] - 1];
# ifdef OPENSSL_NO_EC2M
    if (cinfo->flags & TLS_CURVE_CHAR2)
        return 0;
# endif
    return ssl_security(s, op, cinfo->secbits, cinfo->nid, (void *)curve);
}

/* Check a curve is one of our preferences */
int tls1_check_curve(SSL *s, const unsigned char *p, size_t len)
{
    const unsigned char *curves;
    size_t num_curves, i;
    unsigned int suiteb_flags = tls1_suiteb(s);
    if (len != 3 || p[0] != NAMED_CURVE_TYPE)
        return 0;
    /* Check curve matches Suite B preferences */
    if (suiteb_flags) {
        unsigned long cid = s->s3->tmp.new_cipher->id;
        if (p[1])
            return 0;
        if (cid == TLS1_CK_ECDHE_ECDSA_WITH_AES_128_GCM_SHA256) {
            if (p[2] != TLSEXT_curve_P_256)
                return 0;
        } else if (cid == TLS1_CK_ECDHE_ECDSA_WITH_AES_256_GCM_SHA384) {
            if (p[2] != TLSEXT_curve_P_384)
                return 0;
        } else                  /* Should never happen */
            return 0;
    }
    if (!tls1_get_curvelist(s, 0, &curves, &num_curves))
        return 0;
    for (i = 0; i < num_curves; i++, curves += 2) {
        if (p[1] == curves[0] && p[2] == curves[1])
            return tls_curve_allowed(s, p + 1, SSL_SECOP_CURVE_CHECK);
    }
    return 0;
}

/*-
 * For nmatch >= 0, return the NID of the |nmatch|th shared curve or NID_undef
 * if there is no match.
 * For nmatch == -1, return number of matches
 * For nmatch == -2, return the NID of the curve to use for
 * an EC tmp key, or NID_undef if there is no match.
 */
int tls1_shared_curve(SSL *s, int nmatch)
{
    const unsigned char *pref, *supp;
    size_t num_pref, num_supp, i, j;
    int k;
    /* Can't do anything on client side */
    if (s->server == 0)
        return -1;
    if (nmatch == -2) {
        if (tls1_suiteb(s)) {
            /*
             * For Suite B ciphersuite determines curve: we already know
             * these are acceptable due to previous checks.
             */
            unsigned long cid = s->s3->tmp.new_cipher->id;
            if (cid == TLS1_CK_ECDHE_ECDSA_WITH_AES_128_GCM_SHA256)
                return NID_X9_62_prime256v1; /* P-256 */
            if (cid == TLS1_CK_ECDHE_ECDSA_WITH_AES_256_GCM_SHA384)
                return NID_secp384r1; /* P-384 */
            /* Should never happen */
            return NID_undef;
        }
        /* If not Suite B just return first preference shared curve */
        nmatch = 0;
    }
    /*
     * Avoid truncation. tls1_get_curvelist takes an int
     * but s->options is a long...
     */
    if (!tls1_get_curvelist
        (s, (s->options & SSL_OP_CIPHER_SERVER_PREFERENCE) != 0, &supp,
         &num_supp))
        /* In practice, NID_undef == 0 but let's be precise. */
        return nmatch == -1 ? 0 : NID_undef;
    if (!tls1_get_curvelist
        (s, !(s->options & SSL_OP_CIPHER_SERVER_PREFERENCE), &pref,
         &num_pref))
        return nmatch == -1 ? 0 : NID_undef;

    /*
     * If the client didn't send the elliptic_curves extension all of them
     * are allowed.
     */
    if (num_supp == 0 && (s->options & SSL_OP_CIPHER_SERVER_PREFERENCE) != 0) {
        supp = eccurves_all;
        num_supp = sizeof(eccurves_all) / 2;
    } else if (num_pref == 0 &&
        (s->options & SSL_OP_CIPHER_SERVER_PREFERENCE) == 0) {
        pref = eccurves_all;
        num_pref = sizeof(eccurves_all) / 2;
    }

    k = 0;
    for (i = 0; i < num_pref; i++, pref += 2) {
        const unsigned char *tsupp = supp;
        for (j = 0; j < num_supp; j++, tsupp += 2) {
            if (pref[0] == tsupp[0] && pref[1] == tsupp[1]) {
                if (!tls_curve_allowed(s, pref, SSL_SECOP_CURVE_SHARED))
                    continue;
                if (nmatch == k) {
                    int id = (pref[0] << 8) | pref[1];
                    return tls1_ec_curve_id2nid(id);
                }
                k++;
            }
        }
    }
    if (nmatch == -1)
        return k;
    /* Out of range (nmatch > k). */
    return NID_undef;
}

int tls1_set_curves(unsigned char **pext, size_t *pextlen,
                    int *curves, size_t ncurves)
{
    unsigned char *clist, *p;
    size_t i;
    /*
     * Bitmap of curves included to detect duplicates: only works while curve
     * ids < 32
     */
    unsigned long dup_list = 0;
    clist = OPENSSL_malloc(ncurves * 2);
    if (clist == NULL)
        return 0;
    for (i = 0, p = clist; i < ncurves; i++) {
        unsigned long idmask;
        int id;
        id = tls1_ec_nid2curve_id(curves[i]);
        idmask = 1L << id;
        if (!id || (dup_list & idmask)) {
            OPENSSL_free(clist);
            return 0;
        }
        dup_list |= idmask;
        s2n(id, p);
    }
    OPENSSL_free(*pext);
    *pext = clist;
    *pextlen = ncurves * 2;
    return 1;
}

# define MAX_CURVELIST   28

typedef struct {
    size_t nidcnt;
    int nid_arr[MAX_CURVELIST];
} nid_cb_st;

static int nid_cb(const char *elem, int len, void *arg)
{
    nid_cb_st *narg = arg;
    size_t i;
    int nid;
    char etmp[20];
    if (elem == NULL)
        return 0;
    if (narg->nidcnt == MAX_CURVELIST)
        return 0;
    if (len > (int)(sizeof(etmp) - 1))
        return 0;
    memcpy(etmp, elem, len);
    etmp[len] = 0;
    nid = EC_curve_nist2nid(etmp);
    if (nid == NID_undef)
        nid = OBJ_sn2nid(etmp);
    if (nid == NID_undef)
        nid = OBJ_ln2nid(etmp);
    if (nid == NID_undef)
        return 0;
    for (i = 0; i < narg->nidcnt; i++)
        if (narg->nid_arr[i] == nid)
            return 0;
    narg->nid_arr[narg->nidcnt++] = nid;
    return 1;
}

/* Set curves based on a colon separate list */
int tls1_set_curves_list(unsigned char **pext, size_t *pextlen,
                         const char *str)
{
    nid_cb_st ncb;
    ncb.nidcnt = 0;
    if (!CONF_parse_list(str, ':', 1, nid_cb, &ncb))
        return 0;
    if (pext == NULL)
        return 1;
    return tls1_set_curves(pext, pextlen, ncb.nid_arr, ncb.nidcnt);
}

/* For an EC key set TLS id and required compression based on parameters */
static int tls1_set_ec_id(unsigned char *curve_id, unsigned char *comp_id,
                          EC_KEY *ec)
{
    int id;
    const EC_GROUP *grp;
    if (!ec)
        return 0;
    /* Determine if it is a prime field */
    grp = EC_KEY_get0_group(ec);
    if (!grp)
        return 0;
    /* Determine curve ID */
    id = EC_GROUP_get_curve_name(grp);
    id = tls1_ec_nid2curve_id(id);
    /* If no id return error: we don't support arbitrary explicit curves */
    if (id == 0)
        return 0;
    curve_id[0] = 0;
    curve_id[1] = (unsigned char)id;
    if (comp_id) {
        if (EC_KEY_get0_public_key(ec) == NULL)
            return 0;
        if (EC_KEY_get_conv_form(ec) == POINT_CONVERSION_UNCOMPRESSED) {
            *comp_id = TLSEXT_ECPOINTFORMAT_uncompressed;
        } else {
            if ((nid_list[id - 1].flags & TLS_CURVE_TYPE) == TLS_CURVE_PRIME)
                *comp_id = TLSEXT_ECPOINTFORMAT_ansiX962_compressed_prime;
            else
                *comp_id = TLSEXT_ECPOINTFORMAT_ansiX962_compressed_char2;
        }
    }
    return 1;
}

/* Check an EC key is compatible with extensions */
static int tls1_check_ec_key(SSL *s,
                             unsigned char *curve_id, unsigned char *comp_id)
{
    const unsigned char *pformats, *pcurves;
    size_t num_formats, num_curves, i;
    int j;
    /*
     * If point formats extension present check it, otherwise everything is
     * supported (see RFC4492).
     */
    if (comp_id && s->session->tlsext_ecpointformatlist) {
        pformats = s->session->tlsext_ecpointformatlist;
        num_formats = s->session->tlsext_ecpointformatlist_length;
        for (i = 0; i < num_formats; i++, pformats++) {
            if (*comp_id == *pformats)
                break;
        }
        if (i == num_formats)
            return 0;
    }
    if (!curve_id)
        return 1;
    /* Check curve is consistent with client and server preferences */
    for (j = 0; j <= 1; j++) {
        if (!tls1_get_curvelist(s, j, &pcurves, &num_curves))
            return 0;
        if (j == 1 && num_curves == 0) {
            /*
             * If we've not received any curves then skip this check.
             * RFC 4492 does not require the supported elliptic curves extension
             * so if it is not sent we can just choose any curve.
             * It is invalid to send an empty list in the elliptic curves
             * extension, so num_curves == 0 always means no extension.
             */
            break;
        }
        for (i = 0; i < num_curves; i++, pcurves += 2) {
            if (pcurves[0] == curve_id[0] && pcurves[1] == curve_id[1])
                break;
        }
        if (i == num_curves)
            return 0;
        /* For clients can only check sent curve list */
        if (!s->server)
            break;
    }
    return 1;
}

static void tls1_get_formatlist(SSL *s, const unsigned char **pformats,
                                size_t *num_formats)
{
    /*
     * If we have a custom point format list use it otherwise use default
     */
    if (s->tlsext_ecpointformatlist) {
        *pformats = s->tlsext_ecpointformatlist;
        *num_formats = s->tlsext_ecpointformatlist_length;
    } else {
        *pformats = ecformats_default;
        /* For Suite B we don't support char2 fields */
        if (tls1_suiteb(s))
            *num_formats = sizeof(ecformats_default) - 1;
        else
            *num_formats = sizeof(ecformats_default);
    }
}

/*
 * Check cert parameters compatible with extensions: currently just checks EC
 * certificates have compatible curves and compression.
 */
static int tls1_check_cert_param(SSL *s, X509 *x, int set_ee_md)
{
    unsigned char comp_id, curve_id[2];
    EVP_PKEY *pkey;
    int rv;
    pkey = X509_get0_pubkey(x);
    if (!pkey)
        return 0;
    /* If not EC nothing to do */
    if (EVP_PKEY_id(pkey) != EVP_PKEY_EC)
        return 1;
    rv = tls1_set_ec_id(curve_id, &comp_id, EVP_PKEY_get0_EC_KEY(pkey));
    if (!rv)
        return 0;
    /*
     * Can't check curve_id for client certs as we don't have a supported
     * curves extension.
     */
    rv = tls1_check_ec_key(s, s->server ? curve_id : NULL, &comp_id);
    if (!rv)
        return 0;
    /*
     * Special case for suite B. We *MUST* sign using SHA256+P-256 or
     * SHA384+P-384, adjust digest if necessary.
     */
    if (set_ee_md && tls1_suiteb(s)) {
        int check_md;
        size_t i;
        CERT *c = s->cert;
        if (curve_id[0])
            return 0;
        /* Check to see we have necessary signing algorithm */
        if (curve_id[1] == TLSEXT_curve_P_256)
            check_md = NID_ecdsa_with_SHA256;
        else if (curve_id[1] == TLSEXT_curve_P_384)
            check_md = NID_ecdsa_with_SHA384;
        else
            return 0;           /* Should never happen */
        for (i = 0; i < c->shared_sigalgslen; i++)
            if (check_md == c->shared_sigalgs[i].signandhash_nid)
                break;
        if (i == c->shared_sigalgslen)
            return 0;
        if (set_ee_md == 2) {
            if (check_md == NID_ecdsa_with_SHA256)
                s->s3->tmp.md[SSL_PKEY_ECC] = EVP_sha256();
            else
                s->s3->tmp.md[SSL_PKEY_ECC] = EVP_sha384();
        }
    }
    return rv;
}

# ifndef OPENSSL_NO_EC
/*
 * tls1_check_ec_tmp_key - Check EC temporary key compatiblity
 * @s: SSL connection
 * @cid: Cipher ID we're considering using
 *
 * Checks that the kECDHE cipher suite we're considering using
 * is compatible with the client extensions.
 *
 * Returns 0 when the cipher can't be used or 1 when it can.
 */
int tls1_check_ec_tmp_key(SSL *s, unsigned long cid)
{
    /*
     * If Suite B, AES128 MUST use P-256 and AES256 MUST use P-384, no other
     * curves permitted.
     */
    if (tls1_suiteb(s)) {
        unsigned char curve_id[2];
        /* Curve to check determined by ciphersuite */
        if (cid == TLS1_CK_ECDHE_ECDSA_WITH_AES_128_GCM_SHA256)
            curve_id[1] = TLSEXT_curve_P_256;
        else if (cid == TLS1_CK_ECDHE_ECDSA_WITH_AES_256_GCM_SHA384)
            curve_id[1] = TLSEXT_curve_P_384;
        else
            return 0;
        curve_id[0] = 0;
        /* Check this curve is acceptable */
        if (!tls1_check_ec_key(s, curve_id, NULL))
            return 0;
        return 1;
    }
    /* Need a shared curve */
    if (tls1_shared_curve(s, 0))
        return 1;
    return 0;
}
# endif                         /* OPENSSL_NO_EC */

#else

static int tls1_check_cert_param(SSL *s, X509 *x, int set_ee_md)
{
    return 1;
}

#endif                          /* OPENSSL_NO_EC */

/*
 * List of supported signature algorithms and hashes. Should make this
 * customisable at some point, for now include everything we support.
 */

#ifdef OPENSSL_NO_RSA
# define tlsext_sigalg_rsa(md) /* */
#else
# define tlsext_sigalg_rsa(md) md, TLSEXT_signature_rsa,
#endif

#ifdef OPENSSL_NO_DSA
# define tlsext_sigalg_dsa(md) /* */
#else
# define tlsext_sigalg_dsa(md) md, TLSEXT_signature_dsa,
#endif

#ifdef OPENSSL_NO_EC
# define tlsext_sigalg_ecdsa(md) /* */
#else
# define tlsext_sigalg_ecdsa(md) md, TLSEXT_signature_ecdsa,
#endif

#define tlsext_sigalg(md) \
                tlsext_sigalg_rsa(md) \
                tlsext_sigalg_dsa(md) \
                tlsext_sigalg_ecdsa(md)

static const unsigned char tls12_sigalgs[] = {
    tlsext_sigalg(TLSEXT_hash_sha512)
        tlsext_sigalg(TLSEXT_hash_sha384)
        tlsext_sigalg(TLSEXT_hash_sha256)
        tlsext_sigalg(TLSEXT_hash_sha224)
        tlsext_sigalg(TLSEXT_hash_sha1)
#ifndef OPENSSL_NO_GOST
        TLSEXT_hash_gostr3411, TLSEXT_signature_gostr34102001,
        TLSEXT_hash_gostr34112012_256, TLSEXT_signature_gostr34102012_256,
        TLSEXT_hash_gostr34112012_512, TLSEXT_signature_gostr34102012_512
#endif
};

#ifndef OPENSSL_NO_EC
static const unsigned char suiteb_sigalgs[] = {
    tlsext_sigalg_ecdsa(TLSEXT_hash_sha256)
        tlsext_sigalg_ecdsa(TLSEXT_hash_sha384)
};
#endif
size_t tls12_get_psigalgs(SSL *s, const unsigned char **psigs)
{
    /*
     * If Suite B mode use Suite B sigalgs only, ignore any other
     * preferences.
     */
#ifndef OPENSSL_NO_EC
    switch (tls1_suiteb(s)) {
    case SSL_CERT_FLAG_SUITEB_128_LOS:
        *psigs = suiteb_sigalgs;
        return sizeof(suiteb_sigalgs);

    case SSL_CERT_FLAG_SUITEB_128_LOS_ONLY:
        *psigs = suiteb_sigalgs;
        return 2;

    case SSL_CERT_FLAG_SUITEB_192_LOS:
        *psigs = suiteb_sigalgs + 2;
        return 2;
    }
#endif
    /* If server use client authentication sigalgs if not NULL */
    if (s->server && s->cert->client_sigalgs) {
        *psigs = s->cert->client_sigalgs;
        return s->cert->client_sigalgslen;
    } else if (s->cert->conf_sigalgs) {
        *psigs = s->cert->conf_sigalgs;
        return s->cert->conf_sigalgslen;
    } else {
        *psigs = tls12_sigalgs;
        return sizeof(tls12_sigalgs);
    }
}

/*
 * Check signature algorithm is consistent with sent supported signature
 * algorithms and if so return relevant digest.
 */
int tls12_check_peer_sigalg(const EVP_MD **pmd, SSL *s,
                            const unsigned char *sig, EVP_PKEY *pkey)
{
    const unsigned char *sent_sigs;
    size_t sent_sigslen, i;
    int sigalg = tls12_get_sigid(pkey);
    /* Should never happen */
    if (sigalg == -1)
        return -1;
    /* Check key type is consistent with signature */
    if (sigalg != (int)sig[1]) {
        SSLerr(SSL_F_TLS12_CHECK_PEER_SIGALG, SSL_R_WRONG_SIGNATURE_TYPE);
        return 0;
    }
#ifndef OPENSSL_NO_EC
    if (EVP_PKEY_id(pkey) == EVP_PKEY_EC) {
        unsigned char curve_id[2], comp_id;
        /* Check compression and curve matches extensions */
        if (!tls1_set_ec_id(curve_id, &comp_id, EVP_PKEY_get0_EC_KEY(pkey)))
            return 0;
        if (!s->server && !tls1_check_ec_key(s, curve_id, &comp_id)) {
            SSLerr(SSL_F_TLS12_CHECK_PEER_SIGALG, SSL_R_WRONG_CURVE);
            return 0;
        }
        /* If Suite B only P-384+SHA384 or P-256+SHA-256 allowed */
        if (tls1_suiteb(s)) {
            if (curve_id[0])
                return 0;
            if (curve_id[1] == TLSEXT_curve_P_256) {
                if (sig[0] != TLSEXT_hash_sha256) {
                    SSLerr(SSL_F_TLS12_CHECK_PEER_SIGALG,
                           SSL_R_ILLEGAL_SUITEB_DIGEST);
                    return 0;
                }
            } else if (curve_id[1] == TLSEXT_curve_P_384) {
                if (sig[0] != TLSEXT_hash_sha384) {
                    SSLerr(SSL_F_TLS12_CHECK_PEER_SIGALG,
                           SSL_R_ILLEGAL_SUITEB_DIGEST);
                    return 0;
                }
            } else
                return 0;
        }
    } else if (tls1_suiteb(s))
        return 0;
#endif

    /* Check signature matches a type we sent */
    sent_sigslen = tls12_get_psigalgs(s, &sent_sigs);
    for (i = 0; i < sent_sigslen; i += 2, sent_sigs += 2) {
        if (sig[0] == sent_sigs[0] && sig[1] == sent_sigs[1])
            break;
    }
    /* Allow fallback to SHA1 if not strict mode */
    if (i == sent_sigslen
        && (sig[0] != TLSEXT_hash_sha1
            || s->cert->cert_flags & SSL_CERT_FLAGS_CHECK_TLS_STRICT)) {
        SSLerr(SSL_F_TLS12_CHECK_PEER_SIGALG, SSL_R_WRONG_SIGNATURE_TYPE);
        return 0;
    }
    *pmd = tls12_get_hash(sig[0]);
    if (*pmd == NULL) {
        SSLerr(SSL_F_TLS12_CHECK_PEER_SIGALG, SSL_R_UNKNOWN_DIGEST);
        return 0;
    }
    /* Make sure security callback allows algorithm */
    if (!ssl_security(s, SSL_SECOP_SIGALG_CHECK,
                      EVP_MD_size(*pmd) * 4, EVP_MD_type(*pmd),
                      (void *)sig)) {
        SSLerr(SSL_F_TLS12_CHECK_PEER_SIGALG, SSL_R_WRONG_SIGNATURE_TYPE);
        return 0;
    }
    /*
     * Store the digest used so applications can retrieve it if they wish.
     */
    s->s3->tmp.peer_md = *pmd;
    return 1;
}

/*
 * Get a mask of disabled algorithms: an algorithm is disabled if it isn't
 * supported or doesn't appear in supported signature algorithms. Unlike
 * ssl_cipher_get_disabled this applies to a specific session and not global
 * settings.
 */
void ssl_set_client_disabled(SSL *s)
{
    s->s3->tmp.mask_a = 0;
    s->s3->tmp.mask_k = 0;
    /* Don't allow TLS 1.2 only ciphers if we don't suppport them */
    if (!SSL_CLIENT_USE_TLS1_2_CIPHERS(s))
        s->s3->tmp.mask_ssl = SSL_TLSV1_2;
    else
        s->s3->tmp.mask_ssl = 0;
    /* Disable TLS 1.0 ciphers if using SSL v3 */
    if (s->client_version == SSL3_VERSION)
        s->s3->tmp.mask_ssl |= SSL_TLSV1;
    ssl_set_sig_mask(&s->s3->tmp.mask_a, s, SSL_SECOP_SIGALG_MASK);
# ifndef OPENSSL_NO_PSK
    /* with PSK there must be client callback set */
    if (!s->psk_client_callback) {
        s->s3->tmp.mask_a |= SSL_aPSK;
        s->s3->tmp.mask_k |= SSL_PSK;
    }
#endif                         /* OPENSSL_NO_PSK */
#ifndef OPENSSL_NO_SRP
    if (!(s->srp_ctx.srp_Mask & SSL_kSRP)) {
        s->s3->tmp.mask_a |= SSL_aSRP;
        s->s3->tmp.mask_k |= SSL_kSRP;
    }
#endif
}

int ssl_cipher_disabled(SSL *s, const SSL_CIPHER *c, int op)
{
    if (c->algorithm_ssl & s->s3->tmp.mask_ssl
        || c->algorithm_mkey & s->s3->tmp.mask_k
        || c->algorithm_auth & s->s3->tmp.mask_a)
        return 1;
    return !ssl_security(s, op, c->strength_bits, 0, (void *)c);
}

static int tls_use_ticket(SSL *s)
{
    if (s->options & SSL_OP_NO_TICKET)
        return 0;
    return ssl_security(s, SSL_SECOP_TICKET, 0, 0, NULL);
}

static int compare_uint(const void *p1, const void *p2) {
    unsigned int u1 = *((const unsigned int *)p1);
    unsigned int u2 = *((const unsigned int *)p2);
    if (u1 < u2)
        return -1;
    else if (u1 > u2)
        return 1;
    else
        return 0;
}

/*
 * Per http://tools.ietf.org/html/rfc5246#section-7.4.1.4, there may not be
 * more than one extension of the same type in a ClientHello or ServerHello.
 * This function does an initial scan over the extensions block to filter those
 * out. It returns 1 if all extensions are unique, and 0 if the extensions
 * contain duplicates, could not be successfully parsed, or an internal error
 * occurred.
 */
static int tls1_check_duplicate_extensions(const PACKET *packet) {
    PACKET extensions = *packet;
    size_t num_extensions = 0, i = 0;
    unsigned int *extension_types = NULL;
    int ret = 0;

    /* First pass: count the extensions. */
    while (PACKET_remaining(&extensions) > 0) {
        unsigned int type;
        PACKET extension;
        if (!PACKET_get_net_2(&extensions, &type) ||
            !PACKET_get_length_prefixed_2(&extensions, &extension)) {
            goto done;
        }
        num_extensions++;
    }

    if (num_extensions <= 1)
        return 1;

    extension_types = OPENSSL_malloc(sizeof(unsigned int) * num_extensions);
    if (extension_types == NULL) {
        SSLerr(SSL_F_TLS1_CHECK_DUPLICATE_EXTENSIONS, ERR_R_MALLOC_FAILURE);
        goto done;
    }

    /* Second pass: gather the extension types. */
    extensions = *packet;
    for (i = 0; i < num_extensions; i++) {
        PACKET extension;
        if (!PACKET_get_net_2(&extensions, &extension_types[i]) ||
            !PACKET_get_length_prefixed_2(&extensions, &extension)) {
            /* This should not happen. */
            SSLerr(SSL_F_TLS1_CHECK_DUPLICATE_EXTENSIONS, ERR_R_INTERNAL_ERROR);
            goto done;
        }
    }

    if (PACKET_remaining(&extensions) != 0) {
        SSLerr(SSL_F_TLS1_CHECK_DUPLICATE_EXTENSIONS, ERR_R_INTERNAL_ERROR);
        goto done;
    }
    /* Sort the extensions and make sure there are no duplicates. */
    qsort(extension_types, num_extensions, sizeof(unsigned int), compare_uint);
    for (i = 1; i < num_extensions; i++) {
        if (extension_types[i - 1] == extension_types[i])
            goto done;
    }
    ret = 1;
 done:
    OPENSSL_free(extension_types);
    return ret;
}

unsigned char *ssl_add_clienthello_tlsext(SSL *s, unsigned char *buf,
                                          unsigned char *limit, int *al)
{
    int extdatalen = 0;
    unsigned char *orig = buf;
    unsigned char *ret = buf;
#ifndef OPENSSL_NO_EC
    /* See if we support any ECC ciphersuites */
    int using_ecc = 0;
    if (s->version >= TLS1_VERSION || SSL_IS_DTLS(s)) {
        int i;
        unsigned long alg_k, alg_a;
        STACK_OF(SSL_CIPHER) *cipher_stack = SSL_get_ciphers(s);

        for (i = 0; i < sk_SSL_CIPHER_num(cipher_stack); i++) {
            const SSL_CIPHER *c = sk_SSL_CIPHER_value(cipher_stack, i);

            alg_k = c->algorithm_mkey;
            alg_a = c->algorithm_auth;
            if ((alg_k & (SSL_kECDHE | SSL_kECDHEPSK))
                 || (alg_a & SSL_aECDSA)) {
                using_ecc = 1;
                break;
            }
        }
    }
#endif

    ret += 2;

    if (ret >= limit)
        return NULL;            /* this really never occurs, but ... */

    /* Add RI if renegotiating */
    if (s->renegotiate) {
        int el;

        if (!ssl_add_clienthello_renegotiate_ext(s, 0, &el, 0)) {
            SSLerr(SSL_F_SSL_ADD_CLIENTHELLO_TLSEXT, ERR_R_INTERNAL_ERROR);
            return NULL;
        }

        if ((limit - ret - 4 - el) < 0)
            return NULL;

        s2n(TLSEXT_TYPE_renegotiate, ret);
        s2n(el, ret);

        if (!ssl_add_clienthello_renegotiate_ext(s, ret, &el, el)) {
            SSLerr(SSL_F_SSL_ADD_CLIENTHELLO_TLSEXT, ERR_R_INTERNAL_ERROR);
            return NULL;
        }

        ret += el;
    }
    /* Only add RI for SSLv3 */
    if (s->client_version == SSL3_VERSION)
        goto done;

    if (s->tlsext_hostname != NULL) {
        /* Add TLS extension servername to the Client Hello message */
        unsigned long size_str;
        long lenmax;

        /*-
         * check for enough space.
         * 4 for the servername type and entension length
         * 2 for servernamelist length
         * 1 for the hostname type
         * 2 for hostname length
         * + hostname length
         */

        if ((lenmax = limit - ret - 9) < 0
            || (size_str =
                strlen(s->tlsext_hostname)) > (unsigned long)lenmax)
            return NULL;

        /* extension type and length */
        s2n(TLSEXT_TYPE_server_name, ret);
        s2n(size_str + 5, ret);

        /* length of servername list */
        s2n(size_str + 3, ret);

        /* hostname type, length and hostname */
        *(ret++) = (unsigned char)TLSEXT_NAMETYPE_host_name;
        s2n(size_str, ret);
        memcpy(ret, s->tlsext_hostname, size_str);
        ret += size_str;
    }
#ifndef OPENSSL_NO_SRP
    /* Add SRP username if there is one */
    if (s->srp_ctx.login != NULL) { /* Add TLS extension SRP username to the
                                     * Client Hello message */

        int login_len = strlen(s->srp_ctx.login);
        if (login_len > 255 || login_len == 0) {
            SSLerr(SSL_F_SSL_ADD_CLIENTHELLO_TLSEXT, ERR_R_INTERNAL_ERROR);
            return NULL;
        }

        /*-
         * check for enough space.
         * 4 for the srp type type and entension length
         * 1 for the srp user identity
         * + srp user identity length
         */
        if ((limit - ret - 5 - login_len) < 0)
            return NULL;

        /* fill in the extension */
        s2n(TLSEXT_TYPE_srp, ret);
        s2n(login_len + 1, ret);
        (*ret++) = (unsigned char)login_len;
        memcpy(ret, s->srp_ctx.login, login_len);
        ret += login_len;
    }
#endif

#ifndef OPENSSL_NO_EC
    if (using_ecc) {
        /*
         * Add TLS extension ECPointFormats to the ClientHello message
         */
        long lenmax;
        const unsigned char *pcurves, *pformats;
        size_t num_curves, num_formats, curves_list_len;
        size_t i;
        unsigned char *etmp;

        tls1_get_formatlist(s, &pformats, &num_formats);

        if ((lenmax = limit - ret - 5) < 0)
            return NULL;
        if (num_formats > (size_t)lenmax)
            return NULL;
        if (num_formats > 255) {
            SSLerr(SSL_F_SSL_ADD_CLIENTHELLO_TLSEXT, ERR_R_INTERNAL_ERROR);
            return NULL;
        }

        s2n(TLSEXT_TYPE_ec_point_formats, ret);
        /* The point format list has 1-byte length. */
        s2n(num_formats + 1, ret);
        *(ret++) = (unsigned char)num_formats;
        memcpy(ret, pformats, num_formats);
        ret += num_formats;

        /*
         * Add TLS extension EllipticCurves to the ClientHello message
         */
        pcurves = s->tlsext_ellipticcurvelist;
        if (!tls1_get_curvelist(s, 0, &pcurves, &num_curves))
            return NULL;

        if ((lenmax = limit - ret - 6) < 0)
            return NULL;
        if (num_curves > (size_t)lenmax / 2)
            return NULL;
        if (num_curves > 65532 / 2) {
            SSLerr(SSL_F_SSL_ADD_CLIENTHELLO_TLSEXT, ERR_R_INTERNAL_ERROR);
            return NULL;
        }

        s2n(TLSEXT_TYPE_elliptic_curves, ret);
        etmp = ret + 4;
        /* Copy curve ID if supported */
        for (i = 0; i < num_curves; i++, pcurves += 2) {
            if (tls_curve_allowed(s, pcurves, SSL_SECOP_CURVE_SUPPORTED)) {
                *etmp++ = pcurves[0];
                *etmp++ = pcurves[1];
            }
        }

        curves_list_len = etmp - ret - 4;

        s2n(curves_list_len + 2, ret);
        s2n(curves_list_len, ret);
        ret += curves_list_len;
    }
#endif                         /* OPENSSL_NO_EC */

    if (tls_use_ticket(s)) {
        int ticklen;
        if (!s->new_session && s->session && s->session->tlsext_tick)
            ticklen = s->session->tlsext_ticklen;
        else if (s->session && s->tlsext_session_ticket &&
                 s->tlsext_session_ticket->data) {
            ticklen = s->tlsext_session_ticket->length;
            s->session->tlsext_tick = OPENSSL_malloc(ticklen);
            if (s->session->tlsext_tick == NULL)
                return NULL;
            memcpy(s->session->tlsext_tick,
                   s->tlsext_session_ticket->data, ticklen);
            s->session->tlsext_ticklen = ticklen;
        } else
            ticklen = 0;
        if (ticklen == 0 && s->tlsext_session_ticket &&
            s->tlsext_session_ticket->data == NULL)
            goto skip_ext;
        /*
         * Check for enough room 2 for extension type, 2 for len rest for
         * ticket
         */
        if ((long)(limit - ret - 4 - ticklen) < 0)
            return NULL;
        s2n(TLSEXT_TYPE_session_ticket, ret);
        s2n(ticklen, ret);
        if (ticklen) {
            memcpy(ret, s->session->tlsext_tick, ticklen);
            ret += ticklen;
        }
    }
 skip_ext:

    if (SSL_USE_SIGALGS(s)) {
        size_t salglen;
        const unsigned char *salg;
        unsigned char *etmp;
        salglen = tls12_get_psigalgs(s, &salg);
        if ((size_t)(limit - ret) < salglen + 6)
            return NULL;
        s2n(TLSEXT_TYPE_signature_algorithms, ret);
        etmp = ret;
        /* Skip over lengths for now */
        ret += 4;
        salglen = tls12_copy_sigalgs(s, ret, salg, salglen);
        /* Fill in lengths */
        s2n(salglen + 2, etmp);
        s2n(salglen, etmp);
        ret += salglen;
    }

    if (s->tlsext_status_type == TLSEXT_STATUSTYPE_ocsp) {
        int i;
        long extlen, idlen, itmp;
        OCSP_RESPID *id;

        idlen = 0;
        for (i = 0; i < sk_OCSP_RESPID_num(s->tlsext_ocsp_ids); i++) {
            id = sk_OCSP_RESPID_value(s->tlsext_ocsp_ids, i);
            itmp = i2d_OCSP_RESPID(id, NULL);
            if (itmp <= 0)
                return NULL;
            idlen += itmp + 2;
        }

        if (s->tlsext_ocsp_exts) {
            extlen = i2d_X509_EXTENSIONS(s->tlsext_ocsp_exts, NULL);
            if (extlen < 0)
                return NULL;
        } else
            extlen = 0;

        if ((long)(limit - ret - 7 - extlen - idlen) < 0)
            return NULL;
        s2n(TLSEXT_TYPE_status_request, ret);
        if (extlen + idlen > 0xFFF0)
            return NULL;
        s2n(extlen + idlen + 5, ret);
        *(ret++) = TLSEXT_STATUSTYPE_ocsp;
        s2n(idlen, ret);
        for (i = 0; i < sk_OCSP_RESPID_num(s->tlsext_ocsp_ids); i++) {
            /* save position of id len */
            unsigned char *q = ret;
            id = sk_OCSP_RESPID_value(s->tlsext_ocsp_ids, i);
            /* skip over id len */
            ret += 2;
            itmp = i2d_OCSP_RESPID(id, &ret);
            /* write id len */
            s2n(itmp, q);
        }
        s2n(extlen, ret);
        if (extlen > 0)
            i2d_X509_EXTENSIONS(s->tlsext_ocsp_exts, &ret);
    }
#ifndef OPENSSL_NO_HEARTBEATS
    if (SSL_IS_DTLS(s)) {
        /* Add Heartbeat extension */
        if ((limit - ret - 4 - 1) < 0)
            return NULL;
        s2n(TLSEXT_TYPE_heartbeat, ret);
        s2n(1, ret);
        /*-
         * Set mode:
         * 1: peer may send requests
         * 2: peer not allowed to send requests
         */
        if (s->tlsext_heartbeat & SSL_DTLSEXT_HB_DONT_RECV_REQUESTS)
            *(ret++) = SSL_DTLSEXT_HB_DONT_SEND_REQUESTS;
        else
            *(ret++) = SSL_DTLSEXT_HB_ENABLED;
    }
#endif

#ifndef OPENSSL_NO_NEXTPROTONEG
    if (s->ctx->next_proto_select_cb && !s->s3->tmp.finish_md_len) {
        /*
         * The client advertises an emtpy extension to indicate its support
         * for Next Protocol Negotiation
         */
        if (limit - ret - 4 < 0)
            return NULL;
        s2n(TLSEXT_TYPE_next_proto_neg, ret);
        s2n(0, ret);
    }
#endif

    if (s->alpn_client_proto_list && !s->s3->tmp.finish_md_len) {
        if ((size_t)(limit - ret) < 6 + s->alpn_client_proto_list_len)
            return NULL;
        s2n(TLSEXT_TYPE_application_layer_protocol_negotiation, ret);
        s2n(2 + s->alpn_client_proto_list_len, ret);
        s2n(s->alpn_client_proto_list_len, ret);
        memcpy(ret, s->alpn_client_proto_list, s->alpn_client_proto_list_len);
        ret += s->alpn_client_proto_list_len;
    }
#ifndef OPENSSL_NO_SRTP
    if (SSL_IS_DTLS(s) && SSL_get_srtp_profiles(s)) {
        int el;

        /* Returns 0 on success!! */
        if (ssl_add_clienthello_use_srtp_ext(s, 0, &el, 0)) {
            SSLerr(SSL_F_SSL_ADD_CLIENTHELLO_TLSEXT, ERR_R_INTERNAL_ERROR);
            return NULL;
        }

        if ((limit - ret - 4 - el) < 0)
            return NULL;

        s2n(TLSEXT_TYPE_use_srtp, ret);
        s2n(el, ret);

        if (ssl_add_clienthello_use_srtp_ext(s, ret, &el, el)) {
            SSLerr(SSL_F_SSL_ADD_CLIENTHELLO_TLSEXT, ERR_R_INTERNAL_ERROR);
            return NULL;
        }
        ret += el;
    }
#endif
    custom_ext_init(&s->cert->cli_ext);
    /* Add custom TLS Extensions to ClientHello */
    if (!custom_ext_add(s, 0, &ret, limit, al))
        return NULL;
#ifdef TLSEXT_TYPE_encrypt_then_mac
    s2n(TLSEXT_TYPE_encrypt_then_mac, ret);
    s2n(0, ret);
#endif
    s2n(TLSEXT_TYPE_extended_master_secret, ret);
    s2n(0, ret);

    /*
     * Add padding to workaround bugs in F5 terminators. See
     * https://tools.ietf.org/html/draft-agl-tls-padding-03 NB: because this
     * code works out the length of all existing extensions it MUST always
     * appear last.
     */
    if (s->options & SSL_OP_TLSEXT_PADDING) {
        int hlen = ret - (unsigned char *)s->init_buf->data;

        if (hlen > 0xff && hlen < 0x200) {
            hlen = 0x200 - hlen;
            if (hlen >= 4)
                hlen -= 4;
            else
                hlen = 0;

            s2n(TLSEXT_TYPE_padding, ret);
            s2n(hlen, ret);
            memset(ret, 0, hlen);
            ret += hlen;
        }
    }

 done:

    if ((extdatalen = ret - orig - 2) == 0)
        return orig;

    s2n(extdatalen, orig);
    return ret;
}

unsigned char *ssl_add_serverhello_tlsext(SSL *s, unsigned char *buf,
                                          unsigned char *limit, int *al)
{
    int extdatalen = 0;
    unsigned char *orig = buf;
    unsigned char *ret = buf;
#ifndef OPENSSL_NO_NEXTPROTONEG
    int next_proto_neg_seen;
#endif
#ifndef OPENSSL_NO_EC
    unsigned long alg_k = s->s3->tmp.new_cipher->algorithm_mkey;
    unsigned long alg_a = s->s3->tmp.new_cipher->algorithm_auth;
    int using_ecc = (alg_k & SSL_kECDHE) || (alg_a & SSL_aECDSA);
    using_ecc = using_ecc && (s->session->tlsext_ecpointformatlist != NULL);
#endif

    ret += 2;
    if (ret >= limit)
        return NULL;            /* this really never occurs, but ... */

    if (s->s3->send_connection_binding) {
        int el;

        if (!ssl_add_serverhello_renegotiate_ext(s, 0, &el, 0)) {
            SSLerr(SSL_F_SSL_ADD_SERVERHELLO_TLSEXT, ERR_R_INTERNAL_ERROR);
            return NULL;
        }

        if ((limit - ret - 4 - el) < 0)
            return NULL;

        s2n(TLSEXT_TYPE_renegotiate, ret);
        s2n(el, ret);

        if (!ssl_add_serverhello_renegotiate_ext(s, ret, &el, el)) {
            SSLerr(SSL_F_SSL_ADD_SERVERHELLO_TLSEXT, ERR_R_INTERNAL_ERROR);
            return NULL;
        }

        ret += el;
    }

    /* Only add RI for SSLv3 */
    if (s->version == SSL3_VERSION)
        goto done;

    if (!s->hit && s->servername_done == 1
        && s->session->tlsext_hostname != NULL) {
        if ((long)(limit - ret - 4) < 0)
            return NULL;

        s2n(TLSEXT_TYPE_server_name, ret);
        s2n(0, ret);
    }
#ifndef OPENSSL_NO_EC
    if (using_ecc) {
        const unsigned char *plist;
        size_t plistlen;
        /*
         * Add TLS extension ECPointFormats to the ServerHello message
         */
        long lenmax;

        tls1_get_formatlist(s, &plist, &plistlen);

        if ((lenmax = limit - ret - 5) < 0)
            return NULL;
        if (plistlen > (size_t)lenmax)
            return NULL;
        if (plistlen > 255) {
            SSLerr(SSL_F_SSL_ADD_SERVERHELLO_TLSEXT, ERR_R_INTERNAL_ERROR);
            return NULL;
        }

        s2n(TLSEXT_TYPE_ec_point_formats, ret);
        s2n(plistlen + 1, ret);
        *(ret++) = (unsigned char)plistlen;
        memcpy(ret, plist, plistlen);
        ret += plistlen;

    }
    /*
     * Currently the server should not respond with a SupportedCurves
     * extension
     */
#endif                         /* OPENSSL_NO_EC */

    if (s->tlsext_ticket_expected && tls_use_ticket(s)) {
        if ((long)(limit - ret - 4) < 0)
            return NULL;
        s2n(TLSEXT_TYPE_session_ticket, ret);
        s2n(0, ret);
    }

    if (s->tlsext_status_expected) {
        if ((long)(limit - ret - 4) < 0)
            return NULL;
        s2n(TLSEXT_TYPE_status_request, ret);
        s2n(0, ret);
    }

#ifndef OPENSSL_NO_SRTP
    if (SSL_IS_DTLS(s) && s->srtp_profile) {
        int el;

        /* Returns 0 on success!! */
        if (ssl_add_serverhello_use_srtp_ext(s, 0, &el, 0)) {
            SSLerr(SSL_F_SSL_ADD_SERVERHELLO_TLSEXT, ERR_R_INTERNAL_ERROR);
            return NULL;
        }
        if ((limit - ret - 4 - el) < 0)
            return NULL;

        s2n(TLSEXT_TYPE_use_srtp, ret);
        s2n(el, ret);

        if (ssl_add_serverhello_use_srtp_ext(s, ret, &el, el)) {
            SSLerr(SSL_F_SSL_ADD_SERVERHELLO_TLSEXT, ERR_R_INTERNAL_ERROR);
            return NULL;
        }
        ret += el;
    }
#endif

    if (((s->s3->tmp.new_cipher->id & 0xFFFF) == 0x80
         || (s->s3->tmp.new_cipher->id & 0xFFFF) == 0x81)
        && (SSL_get_options(s) & SSL_OP_CRYPTOPRO_TLSEXT_BUG)) {
        const unsigned char cryptopro_ext[36] = {
            0xfd, 0xe8,         /* 65000 */
            0x00, 0x20,         /* 32 bytes length */
            0x30, 0x1e, 0x30, 0x08, 0x06, 0x06, 0x2a, 0x85,
            0x03, 0x02, 0x02, 0x09, 0x30, 0x08, 0x06, 0x06,
            0x2a, 0x85, 0x03, 0x02, 0x02, 0x16, 0x30, 0x08,
            0x06, 0x06, 0x2a, 0x85, 0x03, 0x02, 0x02, 0x17
        };
        if (limit - ret < 36)
            return NULL;
        memcpy(ret, cryptopro_ext, 36);
        ret += 36;

    }
#ifndef OPENSSL_NO_HEARTBEATS
    /* Add Heartbeat extension if we've received one */
    if (SSL_IS_DTLS(s) && (s->tlsext_heartbeat & SSL_DTLSEXT_HB_ENABLED)) {
        if ((limit - ret - 4 - 1) < 0)
            return NULL;
        s2n(TLSEXT_TYPE_heartbeat, ret);
        s2n(1, ret);
        /*-
         * Set mode:
         * 1: peer may send requests
         * 2: peer not allowed to send requests
         */
        if (s->tlsext_heartbeat & SSL_DTLSEXT_HB_DONT_RECV_REQUESTS)
            *(ret++) = SSL_DTLSEXT_HB_DONT_SEND_REQUESTS;
        else
            *(ret++) = SSL_DTLSEXT_HB_ENABLED;

    }
#endif

#ifndef OPENSSL_NO_NEXTPROTONEG
    next_proto_neg_seen = s->s3->next_proto_neg_seen;
    s->s3->next_proto_neg_seen = 0;
    if (next_proto_neg_seen && s->ctx->next_protos_advertised_cb) {
        const unsigned char *npa;
        unsigned int npalen;
        int r;

        r = s->ctx->next_protos_advertised_cb(s, &npa, &npalen,
                                              s->
                                              ctx->next_protos_advertised_cb_arg);
        if (r == SSL_TLSEXT_ERR_OK) {
            if ((long)(limit - ret - 4 - npalen) < 0)
                return NULL;
            s2n(TLSEXT_TYPE_next_proto_neg, ret);
            s2n(npalen, ret);
            memcpy(ret, npa, npalen);
            ret += npalen;
            s->s3->next_proto_neg_seen = 1;
        }
    }
#endif
    if (!custom_ext_add(s, 1, &ret, limit, al))
        return NULL;
#ifdef TLSEXT_TYPE_encrypt_then_mac
    if (s->s3->flags & TLS1_FLAGS_ENCRYPT_THEN_MAC) {
        /*
         * Don't use encrypt_then_mac if AEAD or RC4 might want to disable
         * for other cases too.
         */
        if (s->s3->tmp.new_cipher->algorithm_mac == SSL_AEAD
            || s->s3->tmp.new_cipher->algorithm_enc == SSL_RC4
            || s->s3->tmp.new_cipher->algorithm_enc == SSL_eGOST2814789CNT
            || s->s3->tmp.new_cipher->algorithm_enc == SSL_eGOST2814789CNT12)
            s->s3->flags &= ~TLS1_FLAGS_ENCRYPT_THEN_MAC;
        else {
            s2n(TLSEXT_TYPE_encrypt_then_mac, ret);
            s2n(0, ret);
        }
    }
#endif
    if (s->s3->flags & TLS1_FLAGS_RECEIVED_EXTMS) {
        s2n(TLSEXT_TYPE_extended_master_secret, ret);
        s2n(0, ret);
    }

    if (s->s3->alpn_selected) {
        const unsigned char *selected = s->s3->alpn_selected;
        unsigned len = s->s3->alpn_selected_len;

        if ((long)(limit - ret - 4 - 2 - 1 - len) < 0)
            return NULL;
        s2n(TLSEXT_TYPE_application_layer_protocol_negotiation, ret);
        s2n(3 + len, ret);
        s2n(1 + len, ret);
        *ret++ = len;
        memcpy(ret, selected, len);
        ret += len;
    }

 done:

    if ((extdatalen = ret - orig - 2) == 0)
        return orig;

    s2n(extdatalen, orig);
    return ret;
}

/*
 * tls1_alpn_handle_client_hello is called to process the ALPN extension in a
 * ClientHello.  data: the contents of the extension, not including the type
 * and length.  data_len: the number of bytes in |data| al: a pointer to the
 * alert value to send in the event of a non-zero return.  returns: 0 on
 * success.
 */
static int tls1_alpn_handle_client_hello(SSL *s, PACKET *pkt, int *al)
{
    unsigned int data_len;
    unsigned int proto_len;
    const unsigned char *selected;
    const unsigned char *data;
    unsigned char selected_len;
    int r;

    if (s->ctx->alpn_select_cb == NULL)
        return 0;

    /*
     * data should contain a uint16 length followed by a series of 8-bit,
     * length-prefixed strings.
     */
    if (!PACKET_get_net_2(pkt, &data_len)
            || PACKET_remaining(pkt) != data_len
            || !PACKET_peek_bytes(pkt, &data, data_len))
        goto parse_error;

    do {
        if (!PACKET_get_1(pkt, &proto_len)
                || proto_len == 0
                || !PACKET_forward(pkt, proto_len))
            goto parse_error;
    } while (PACKET_remaining(pkt));

    r = s->ctx->alpn_select_cb(s, &selected, &selected_len, data, data_len,
                               s->ctx->alpn_select_cb_arg);
    if (r == SSL_TLSEXT_ERR_OK) {
        OPENSSL_free(s->s3->alpn_selected);
        s->s3->alpn_selected = OPENSSL_malloc(selected_len);
        if (s->s3->alpn_selected == NULL) {
            *al = SSL_AD_INTERNAL_ERROR;
            return -1;
        }
        memcpy(s->s3->alpn_selected, selected, selected_len);
        s->s3->alpn_selected_len = selected_len;
    }
    return 0;

 parse_error:
    *al = SSL_AD_DECODE_ERROR;
    return -1;
}

#ifndef OPENSSL_NO_EC
/*-
 * ssl_check_for_safari attempts to fingerprint Safari using OS X
 * SecureTransport using the TLS extension block in |d|, of length |n|.
 * Safari, since 10.6, sends exactly these extensions, in this order:
 *   SNI,
 *   elliptic_curves
 *   ec_point_formats
 *
 * We wish to fingerprint Safari because they broke ECDHE-ECDSA support in 10.8,
 * but they advertise support. So enabling ECDHE-ECDSA ciphers breaks them.
 * Sadly we cannot differentiate 10.6, 10.7 and 10.8.4 (which work), from
 * 10.8..10.8.3 (which don't work).
 */
static void ssl_check_for_safari(SSL *s, const PACKET *pkt)
{
    unsigned int type, size;
    const unsigned char *eblock1, *eblock2;
    PACKET tmppkt;

    static const unsigned char kSafariExtensionsBlock[] = {
        0x00, 0x0a,             /* elliptic_curves extension */
        0x00, 0x08,             /* 8 bytes */
        0x00, 0x06,             /* 6 bytes of curve ids */
        0x00, 0x17,             /* P-256 */
        0x00, 0x18,             /* P-384 */
        0x00, 0x19,             /* P-521 */

        0x00, 0x0b,             /* ec_point_formats */
        0x00, 0x02,             /* 2 bytes */
        0x01,                   /* 1 point format */
        0x00,                   /* uncompressed */
    };

    /* The following is only present in TLS 1.2 */
    static const unsigned char kSafariTLS12ExtensionsBlock[] = {
        0x00, 0x0d,             /* signature_algorithms */
        0x00, 0x0c,             /* 12 bytes */
        0x00, 0x0a,             /* 10 bytes */
        0x05, 0x01,             /* SHA-384/RSA */
        0x04, 0x01,             /* SHA-256/RSA */
        0x02, 0x01,             /* SHA-1/RSA */
        0x04, 0x03,             /* SHA-256/ECDSA */
        0x02, 0x03,             /* SHA-1/ECDSA */
    };

    tmppkt = *pkt;

    if (!PACKET_forward(&tmppkt, 2)
            || !PACKET_get_net_2(&tmppkt, &type)
            || !PACKET_get_net_2(&tmppkt, &size)
            || !PACKET_forward(&tmppkt, size))
        return;

    if (type != TLSEXT_TYPE_server_name)
        return;

    if (TLS1_get_client_version(s) >= TLS1_2_VERSION) {
        const size_t len1 = sizeof(kSafariExtensionsBlock);
        const size_t len2 = sizeof(kSafariTLS12ExtensionsBlock);

        if (!PACKET_get_bytes(&tmppkt, &eblock1, len1)
                || !PACKET_get_bytes(&tmppkt, &eblock2, len2)
                || PACKET_remaining(&tmppkt))
            return;
        if (memcmp(eblock1, kSafariExtensionsBlock, len1) != 0)
            return;
        if (memcmp(eblock2, kSafariTLS12ExtensionsBlock, len2) != 0)
            return;
    } else {
        const size_t len = sizeof(kSafariExtensionsBlock);

        if (!PACKET_get_bytes(&tmppkt, &eblock1, len)
                || PACKET_remaining(&tmppkt))
            return;
        if (memcmp(eblock1, kSafariExtensionsBlock, len) != 0)
            return;
    }

    s->s3->is_probably_safari = 1;
}
#endif                         /* !OPENSSL_NO_EC */

static int ssl_scan_clienthello_tlsext(SSL *s, PACKET *pkt, int *al)
{
    unsigned int type;
    unsigned int size;
    unsigned int len;
    const unsigned char *data;
    int renegotiate_seen = 0;

    s->servername_done = 0;
    s->tlsext_status_type = -1;
#ifndef OPENSSL_NO_NEXTPROTONEG
    s->s3->next_proto_neg_seen = 0;
#endif

    OPENSSL_free(s->s3->alpn_selected);
    s->s3->alpn_selected = NULL;
#ifndef OPENSSL_NO_HEARTBEATS
    s->tlsext_heartbeat &= ~(SSL_DTLSEXT_HB_ENABLED |
                             SSL_DTLSEXT_HB_DONT_SEND_REQUESTS);
#endif

#ifndef OPENSSL_NO_EC
    if (s->options & SSL_OP_SAFARI_ECDHE_ECDSA_BUG)
        ssl_check_for_safari(s, pkt);
# endif /* !OPENSSL_NO_EC */

    /* Clear any signature algorithms extension received */
    OPENSSL_free(s->s3->tmp.peer_sigalgs);
    s->s3->tmp.peer_sigalgs = NULL;
#ifdef TLSEXT_TYPE_encrypt_then_mac
    s->s3->flags &= ~TLS1_FLAGS_ENCRYPT_THEN_MAC;
#endif

#ifndef OPENSSL_NO_SRP
    OPENSSL_free(s->srp_ctx.login);
    s->srp_ctx.login = NULL;
#endif

    s->srtp_profile = NULL;

    if (PACKET_remaining(pkt) == 0)
        goto ri_check;

    if (!PACKET_get_net_2(pkt, &len))
        goto err;

    if (PACKET_remaining(pkt) != len)
        goto err;

    if (!tls1_check_duplicate_extensions(pkt))
        goto err;

    while (PACKET_get_net_2(pkt, &type) && PACKET_get_net_2(pkt, &size)) {
        PACKET subpkt;

        if (!PACKET_peek_bytes(pkt, &data, size))
            goto err;

        if (s->tlsext_debug_cb)
            s->tlsext_debug_cb(s, 0, type, data, size, s->tlsext_debug_arg);

        if (!PACKET_get_sub_packet(pkt, &subpkt, size))
            goto err;

        if (type == TLSEXT_TYPE_renegotiate) {
            if (!ssl_parse_clienthello_renegotiate_ext(s, &subpkt, al))
                return 0;
            renegotiate_seen = 1;
        } else if (s->version == SSL3_VERSION) {
        }
/*-
 * The servername extension is treated as follows:
 *
 * - Only the hostname type is supported with a maximum length of 255.
 * - The servername is rejected if too long or if it contains zeros,
 *   in which case an fatal alert is generated.
 * - The servername field is maintained together with the session cache.
 * - When a session is resumed, the servername call back invoked in order
 *   to allow the application to position itself to the right context.
 * - The servername is acknowledged if it is new for a session or when
 *   it is identical to a previously used for the same session.
 *   Applications can control the behaviour.  They can at any time
 *   set a 'desirable' servername for a new SSL object. This can be the
 *   case for example with HTTPS when a Host: header field is received and
 *   a renegotiation is requested. In this case, a possible servername
 *   presented in the new client hello is only acknowledged if it matches
 *   the value of the Host: field.
 * - Applications must  use SSL_OP_NO_SESSION_RESUMPTION_ON_RENEGOTIATION
 *   if they provide for changing an explicit servername context for the
 *   session, i.e. when the session has been established with a servername
 *   extension.
 * - On session reconnect, the servername extension may be absent.
 *
 */

        else if (type == TLSEXT_TYPE_server_name) {
            const unsigned char *sdata;
            unsigned int servname_type;
            unsigned int dsize;
            PACKET ssubpkt;

            if (!PACKET_get_net_2(&subpkt, &dsize)
                    || !PACKET_get_sub_packet(&subpkt, &ssubpkt, dsize))
                goto err;

            while (PACKET_remaining(&ssubpkt) > 3) {
                if (!PACKET_get_1(&ssubpkt, &servname_type)
                        || !PACKET_get_net_2(&ssubpkt, &len)
                        || PACKET_remaining(&ssubpkt) < len)
                    goto err;

                if (s->servername_done == 0)
                    switch (servname_type) {
                    case TLSEXT_NAMETYPE_host_name:
                        if (!s->hit) {
                            if (s->session->tlsext_hostname)
                                goto err;

                            if (len > TLSEXT_MAXLEN_host_name) {
                                *al = TLS1_AD_UNRECOGNIZED_NAME;
                                return 0;
                            }
                            if ((s->session->tlsext_hostname =
                                 OPENSSL_malloc(len + 1)) == NULL) {
                                *al = TLS1_AD_INTERNAL_ERROR;
                                return 0;
                            }
                            if (!PACKET_copy_bytes(&ssubpkt,
                                    (unsigned char *)s->session
                                        ->tlsext_hostname,
                                    len)) {
                                *al = SSL_AD_DECODE_ERROR;
                                return 0;
                            }
                            s->session->tlsext_hostname[len] = '\0';
                            if (strlen(s->session->tlsext_hostname) != len) {
                                OPENSSL_free(s->session->tlsext_hostname);
                                s->session->tlsext_hostname = NULL;
                                *al = TLS1_AD_UNRECOGNIZED_NAME;
                                return 0;
                            }
                            s->servername_done = 1;

                        } else {
                            if (!PACKET_get_bytes(&ssubpkt, &sdata, len)) {
                                *al = SSL_AD_DECODE_ERROR;
                                return 0;
                            }
                            s->servername_done = s->session->tlsext_hostname
                                && strlen(s->session->tlsext_hostname) == len
                                && strncmp(s->session->tlsext_hostname,
                                           (char *)sdata, len) == 0;
                        }

                        break;

                    default:
                        break;
                    }
            }
            /* We shouldn't have any bytes left */
            if (PACKET_remaining(&ssubpkt) != 0)
                goto err;

        }
#ifndef OPENSSL_NO_SRP
        else if (type == TLSEXT_TYPE_srp) {
            if (!PACKET_get_1(&subpkt, &len)
                    || s->srp_ctx.login != NULL)
                goto err;

            if ((s->srp_ctx.login = OPENSSL_malloc(len + 1)) == NULL)
                return -1;
            if (!PACKET_copy_bytes(&subpkt, (unsigned char *)s->srp_ctx.login,
                                   len))
                goto err;
            s->srp_ctx.login[len] = '\0';

            if (strlen(s->srp_ctx.login) != len
                    || PACKET_remaining(&subpkt))
                goto err;
        }
#endif

#ifndef OPENSSL_NO_EC
        else if (type == TLSEXT_TYPE_ec_point_formats) {
            unsigned int ecpointformatlist_length;

            if (!PACKET_get_1(&subpkt, &ecpointformatlist_length)
                    || ecpointformatlist_length == 0)
                goto err;

            if (!s->hit) {
                OPENSSL_free(s->session->tlsext_ecpointformatlist);
                s->session->tlsext_ecpointformatlist = NULL;
                s->session->tlsext_ecpointformatlist_length = 0;
                if ((s->session->tlsext_ecpointformatlist =
                     OPENSSL_malloc(ecpointformatlist_length)) == NULL) {
                    *al = TLS1_AD_INTERNAL_ERROR;
                    return 0;
                }
                s->session->tlsext_ecpointformatlist_length =
                    ecpointformatlist_length;
                if (!PACKET_copy_bytes(&subpkt,
                        s->session->tlsext_ecpointformatlist,
                        ecpointformatlist_length))
                    goto err;
            } else if (!PACKET_forward(&subpkt, ecpointformatlist_length)) {
                goto err;
            }
            /* We should have consumed all the bytes by now */
            if (PACKET_remaining(&subpkt)) {
                *al = TLS1_AD_DECODE_ERROR;
                return 0;
            }
        } else if (type == TLSEXT_TYPE_elliptic_curves) {
            unsigned int ellipticcurvelist_length;

            /* Each NamedCurve is 2 bytes and we must have at least 1 */
            if (!PACKET_get_net_2(&subpkt, &ellipticcurvelist_length)
                    || ellipticcurvelist_length == 0
                    || (ellipticcurvelist_length & 1) != 0)
                goto err;

            if (!s->hit) {
                if (s->session->tlsext_ellipticcurvelist)
                    goto err;

                s->session->tlsext_ellipticcurvelist_length = 0;
                if ((s->session->tlsext_ellipticcurvelist =
                     OPENSSL_malloc(ellipticcurvelist_length)) == NULL) {
                    *al = TLS1_AD_INTERNAL_ERROR;
                    return 0;
                }
                s->session->tlsext_ellipticcurvelist_length =
                    ellipticcurvelist_length;
                if (!PACKET_copy_bytes(&subpkt,
                        s->session->tlsext_ellipticcurvelist,
                        ellipticcurvelist_length))
                    goto err;
            } else if (!PACKET_forward(&subpkt, ellipticcurvelist_length)) {
                goto err;
            }
            /* We should have consumed all the bytes by now */
            if (PACKET_remaining(&subpkt)) {
                goto err;
            }
        }
#endif                         /* OPENSSL_NO_EC */
        else if (type == TLSEXT_TYPE_session_ticket) {
            if (!PACKET_forward(&subpkt, size)
                || (s->tls_session_ticket_ext_cb &&
                    !s->tls_session_ticket_ext_cb(s, data, size,
                                        s->tls_session_ticket_ext_cb_arg))) {
                *al = TLS1_AD_INTERNAL_ERROR;
                return 0;
            }
        } else if (type == TLSEXT_TYPE_signature_algorithms) {
            unsigned int dsize;

            if (s->s3->tmp.peer_sigalgs
                    || !PACKET_get_net_2(&subpkt, &dsize)
                    || (dsize & 1) != 0
                    || (dsize == 0)
                    || !PACKET_get_bytes(&subpkt, &data, dsize)
                    || PACKET_remaining(&subpkt) != 0
                    || !tls1_save_sigalgs(s, data, dsize)) {
                goto err;
            }
        } else if (type == TLSEXT_TYPE_status_request) {
            PACKET ssubpkt;

            if (!PACKET_get_1(&subpkt,
                              (unsigned int *)&s->tlsext_status_type))
                goto err;

            if (s->tlsext_status_type == TLSEXT_STATUSTYPE_ocsp) {
                const unsigned char *sdata;
                unsigned int dsize;
                /* Read in responder_id_list */
                if (!PACKET_get_net_2(&subpkt, &dsize)
                        || !PACKET_get_sub_packet(&subpkt, &ssubpkt, dsize))
                    goto err;

                while (PACKET_remaining(&ssubpkt)) {
                    OCSP_RESPID *id;
                    unsigned int idsize;

                    if (PACKET_remaining(&ssubpkt) < 4
                            || !PACKET_get_net_2(&ssubpkt, &idsize)
                            || !PACKET_get_bytes(&ssubpkt, &data, idsize)) {
                        goto err;
                    }
                    sdata = data;
                    data += idsize;
                    id = d2i_OCSP_RESPID(NULL, &sdata, idsize);
                    if (!id)
                        goto err;
                    if (data != sdata) {
                        OCSP_RESPID_free(id);
                        goto err;
                    }
                    if (!s->tlsext_ocsp_ids
                        && !(s->tlsext_ocsp_ids =
                             sk_OCSP_RESPID_new_null())) {
                        OCSP_RESPID_free(id);
                        *al = SSL_AD_INTERNAL_ERROR;
                        return 0;
                    }
                    if (!sk_OCSP_RESPID_push(s->tlsext_ocsp_ids, id)) {
                        OCSP_RESPID_free(id);
                        *al = SSL_AD_INTERNAL_ERROR;
                        return 0;
                    }
                }

                /* Read in request_extensions */
                if (!PACKET_get_net_2(&subpkt, &dsize)
                        || !PACKET_get_bytes(&subpkt, &data, dsize)
                        || PACKET_remaining(&subpkt)) {
                    goto err;
                }
                sdata = data;
                if (dsize > 0) {
                    sk_X509_EXTENSION_pop_free(s->tlsext_ocsp_exts,
                                               X509_EXTENSION_free);
                    s->tlsext_ocsp_exts =
                        d2i_X509_EXTENSIONS(NULL, &sdata, dsize);
                    if (!s->tlsext_ocsp_exts || (data + dsize != sdata))
                        goto err;
                }
            }
            /*
             * We don't know what to do with any other type * so ignore it.
             */
            else
                s->tlsext_status_type = -1;
        }
#ifndef OPENSSL_NO_HEARTBEATS
        else if (SSL_IS_DTLS(s) && type == TLSEXT_TYPE_heartbeat) {
            unsigned int hbtype;

            if (!PACKET_get_1(&subpkt, &hbtype)
                    || PACKET_remaining(&subpkt)) {
                *al = SSL_AD_DECODE_ERROR;
                return 0;
            }
            switch (hbtype) {
            case 0x01:         /* Client allows us to send HB requests */
                s->tlsext_heartbeat |= SSL_DTLSEXT_HB_ENABLED;
                break;
            case 0x02:         /* Client doesn't accept HB requests */
                s->tlsext_heartbeat |= SSL_DTLSEXT_HB_ENABLED;
                s->tlsext_heartbeat |= SSL_DTLSEXT_HB_DONT_SEND_REQUESTS;
                break;
            default:
                *al = SSL_AD_ILLEGAL_PARAMETER;
                return 0;
            }
        }
#endif
#ifndef OPENSSL_NO_NEXTPROTONEG
        else if (type == TLSEXT_TYPE_next_proto_neg &&
                 s->s3->tmp.finish_md_len == 0 &&
                 s->s3->alpn_selected == NULL) {
            /*-
             * We shouldn't accept this extension on a
             * renegotiation.
             *
             * s->new_session will be set on renegotiation, but we
             * probably shouldn't rely that it couldn't be set on
             * the initial renegotation too in certain cases (when
             * there's some other reason to disallow resuming an
             * earlier session -- the current code won't be doing
             * anything like that, but this might change).
             *
             * A valid sign that there's been a previous handshake
             * in this connection is if s->s3->tmp.finish_md_len >
             * 0.  (We are talking about a check that will happen
             * in the Hello protocol round, well before a new
             * Finished message could have been computed.)
             */
            s->s3->next_proto_neg_seen = 1;
        }
#endif

        else if (type == TLSEXT_TYPE_application_layer_protocol_negotiation &&
                 s->ctx->alpn_select_cb && s->s3->tmp.finish_md_len == 0) {
            if (tls1_alpn_handle_client_hello(s, &subpkt, al) != 0)
                return 0;
#ifndef OPENSSL_NO_NEXTPROTONEG
            /* ALPN takes precedence over NPN. */
            s->s3->next_proto_neg_seen = 0;
#endif
        }

        /* session ticket processed earlier */
#ifndef OPENSSL_NO_SRTP
        else if (SSL_IS_DTLS(s) && SSL_get_srtp_profiles(s)
                 && type == TLSEXT_TYPE_use_srtp) {
            if (ssl_parse_clienthello_use_srtp_ext(s, &subpkt, al))
                return 0;
        }
#endif
#ifdef TLSEXT_TYPE_encrypt_then_mac
        else if (type == TLSEXT_TYPE_encrypt_then_mac)
            s->s3->flags |= TLS1_FLAGS_ENCRYPT_THEN_MAC;
#endif
        /*
         * Note: extended master secret extension handled in
         * tls_check_serverhello_tlsext_early()
         */

        /*
         * If this ClientHello extension was unhandled and this is a
         * nonresumed connection, check whether the extension is a custom
         * TLS Extension (has a custom_srv_ext_record), and if so call the
         * callback and record the extension number so that an appropriate
         * ServerHello may be later returned.
         */
        else if (!s->hit) {
            if (custom_ext_parse(s, 1, type, data, size, al) <= 0)
                return 0;
        }
    }

    /* Spurious data on the end */
    if (PACKET_remaining(pkt) != 0)
        goto err;

 ri_check:

    /* Need RI if renegotiating */

    if (!renegotiate_seen && s->renegotiate &&
        !(s->options & SSL_OP_ALLOW_UNSAFE_LEGACY_RENEGOTIATION)) {
        *al = SSL_AD_HANDSHAKE_FAILURE;
        SSLerr(SSL_F_SSL_SCAN_CLIENTHELLO_TLSEXT,
               SSL_R_UNSAFE_LEGACY_RENEGOTIATION_DISABLED);
        return 0;
    }

    return 1;
err:
    *al = SSL_AD_DECODE_ERROR;
    return 0;
}

int ssl_parse_clienthello_tlsext(SSL *s, PACKET *pkt)
{
    int al = -1;
    custom_ext_init(&s->cert->srv_ext);
    if (ssl_scan_clienthello_tlsext(s, pkt, &al) <= 0) {
        ssl3_send_alert(s, SSL3_AL_FATAL, al);
        return 0;
    }

    if (ssl_check_clienthello_tlsext_early(s) <= 0) {
        SSLerr(SSL_F_SSL_PARSE_CLIENTHELLO_TLSEXT, SSL_R_CLIENTHELLO_TLSEXT);
        return 0;
    }
    return 1;
}

#ifndef OPENSSL_NO_NEXTPROTONEG
/*
 * ssl_next_proto_validate validates a Next Protocol Negotiation block. No
 * elements of zero length are allowed and the set of elements must exactly
 * fill the length of the block.
 */
static char ssl_next_proto_validate(PACKET *pkt)
{
    unsigned int len;

    while (PACKET_remaining(pkt)) {
        if (!PACKET_get_1(pkt, &len)
                || !PACKET_forward(pkt, len))
            return 0;
    }

    return 1;
}
#endif

static int ssl_scan_serverhello_tlsext(SSL *s, PACKET *pkt, int *al)
{
    unsigned int length, type, size;
    int tlsext_servername = 0;
    int renegotiate_seen = 0;

#ifndef OPENSSL_NO_NEXTPROTONEG
    s->s3->next_proto_neg_seen = 0;
#endif
    s->tlsext_ticket_expected = 0;

    OPENSSL_free(s->s3->alpn_selected);
    s->s3->alpn_selected = NULL;
#ifndef OPENSSL_NO_HEARTBEATS
    s->tlsext_heartbeat &= ~(SSL_DTLSEXT_HB_ENABLED |
                             SSL_DTLSEXT_HB_DONT_SEND_REQUESTS);
#endif

#ifdef TLSEXT_TYPE_encrypt_then_mac
    s->s3->flags &= ~TLS1_FLAGS_ENCRYPT_THEN_MAC;
#endif

    s->s3->flags &= ~TLS1_FLAGS_RECEIVED_EXTMS;

    if (!PACKET_get_net_2(pkt, &length))
        goto ri_check;

    if (PACKET_remaining(pkt) != length) {
        *al = SSL_AD_DECODE_ERROR;
        return 0;
    }

    if (!tls1_check_duplicate_extensions(pkt)) {
        *al = SSL_AD_DECODE_ERROR;
        return 0;
    }

    while (PACKET_get_net_2(pkt, &type) && PACKET_get_net_2(pkt, &size)) {
        const unsigned char *data;
        PACKET spkt;

        if (!PACKET_get_sub_packet(pkt, &spkt, size)
                ||  !PACKET_peek_bytes(&spkt, &data, size))
            goto ri_check;

        if (s->tlsext_debug_cb)
            s->tlsext_debug_cb(s, 1, type, data, size, s->tlsext_debug_arg);

        if (type == TLSEXT_TYPE_renegotiate) {
            if (!ssl_parse_serverhello_renegotiate_ext(s, &spkt, al))
                return 0;
            renegotiate_seen = 1;
        } else if (s->version == SSL3_VERSION) {
        } else if (type == TLSEXT_TYPE_server_name) {
            if (s->tlsext_hostname == NULL || size > 0) {
                *al = TLS1_AD_UNRECOGNIZED_NAME;
                return 0;
            }
            tlsext_servername = 1;
        }
#ifndef OPENSSL_NO_EC
        else if (type == TLSEXT_TYPE_ec_point_formats) {
            unsigned int ecpointformatlist_length;
            if (!PACKET_get_1(&spkt, &ecpointformatlist_length)
                    || ecpointformatlist_length != size - 1) {
                *al = TLS1_AD_DECODE_ERROR;
                return 0;
            }
            if (!s->hit) {
                s->session->tlsext_ecpointformatlist_length = 0;
                OPENSSL_free(s->session->tlsext_ecpointformatlist);
                if ((s->session->tlsext_ecpointformatlist =
                     OPENSSL_malloc(ecpointformatlist_length)) == NULL) {
                    *al = TLS1_AD_INTERNAL_ERROR;
                    return 0;
                }
                s->session->tlsext_ecpointformatlist_length =
                    ecpointformatlist_length;
                if (!PACKET_copy_bytes(&spkt,
                                       s->session->tlsext_ecpointformatlist,
                                       ecpointformatlist_length)) {
                    *al = TLS1_AD_DECODE_ERROR;
                    return 0;
                }

            }
        }
#endif                         /* OPENSSL_NO_EC */

        else if (type == TLSEXT_TYPE_session_ticket) {
            if (s->tls_session_ticket_ext_cb &&
                !s->tls_session_ticket_ext_cb(s, data, size,
                                              s->tls_session_ticket_ext_cb_arg))
            {
                *al = TLS1_AD_INTERNAL_ERROR;
                return 0;
            }
            if (!tls_use_ticket(s) || (size > 0)) {
                *al = TLS1_AD_UNSUPPORTED_EXTENSION;
                return 0;
            }
            s->tlsext_ticket_expected = 1;
        }
        else if (type == TLSEXT_TYPE_status_request) {
            /*
             * MUST be empty and only sent if we've requested a status
             * request message.
             */
            if ((s->tlsext_status_type == -1) || (size > 0)) {
                *al = TLS1_AD_UNSUPPORTED_EXTENSION;
                return 0;
            }
            /* Set flag to expect CertificateStatus message */
            s->tlsext_status_expected = 1;
        }
#ifndef OPENSSL_NO_NEXTPROTONEG
        else if (type == TLSEXT_TYPE_next_proto_neg &&
                 s->s3->tmp.finish_md_len == 0) {
            unsigned char *selected;
            unsigned char selected_len;
            /* We must have requested it. */
            if (s->ctx->next_proto_select_cb == NULL) {
                *al = TLS1_AD_UNSUPPORTED_EXTENSION;
                return 0;
            }
            /* The data must be valid */
            if (!ssl_next_proto_validate(&spkt)) {
                *al = TLS1_AD_DECODE_ERROR;
                return 0;
            }
            if (s->
                ctx->next_proto_select_cb(s, &selected, &selected_len, data,
                                          size,
                                          s->ctx->next_proto_select_cb_arg) !=
                SSL_TLSEXT_ERR_OK) {
                *al = TLS1_AD_INTERNAL_ERROR;
                return 0;
            }
            s->next_proto_negotiated = OPENSSL_malloc(selected_len);
            if (s->next_proto_negotiated == NULL) {
                *al = TLS1_AD_INTERNAL_ERROR;
                return 0;
            }
            memcpy(s->next_proto_negotiated, selected, selected_len);
            s->next_proto_negotiated_len = selected_len;
            s->s3->next_proto_neg_seen = 1;
        }
#endif

        else if (type == TLSEXT_TYPE_application_layer_protocol_negotiation) {
            unsigned len;
            /* We must have requested it. */
            if (s->alpn_client_proto_list == NULL) {
                *al = TLS1_AD_UNSUPPORTED_EXTENSION;
                return 0;
            }
            /*-
             * The extension data consists of:
             *   uint16 list_length
             *   uint8 proto_length;
             *   uint8 proto[proto_length];
             */
            if (!PACKET_get_net_2(&spkt, &len)
                    || PACKET_remaining(&spkt) != len
                    || !PACKET_get_1(&spkt, &len)
                    || PACKET_remaining(&spkt) != len) {
                *al = TLS1_AD_DECODE_ERROR;
                return 0;
            }
            OPENSSL_free(s->s3->alpn_selected);
            s->s3->alpn_selected = OPENSSL_malloc(len);
            if (s->s3->alpn_selected == NULL) {
                *al = TLS1_AD_INTERNAL_ERROR;
                return 0;
            }
            if (!PACKET_copy_bytes(&spkt, s->s3->alpn_selected, len)) {
                *al = TLS1_AD_DECODE_ERROR;
                return 0;
            }
            s->s3->alpn_selected_len = len;
        }
#ifndef OPENSSL_NO_HEARTBEATS
        else if (SSL_IS_DTLS(s) && type == TLSEXT_TYPE_heartbeat) {
            unsigned int hbtype;
            if (!PACKET_get_1(&spkt, &hbtype)) {
                *al = SSL_AD_DECODE_ERROR;
                return 0;
            }
            switch (hbtype) {
            case 0x01:         /* Server allows us to send HB requests */
                s->tlsext_heartbeat |= SSL_DTLSEXT_HB_ENABLED;
                break;
            case 0x02:         /* Server doesn't accept HB requests */
                s->tlsext_heartbeat |= SSL_DTLSEXT_HB_ENABLED;
                s->tlsext_heartbeat |= SSL_DTLSEXT_HB_DONT_SEND_REQUESTS;
                break;
            default:
                *al = SSL_AD_ILLEGAL_PARAMETER;
                return 0;
            }
        }
#endif
#ifndef OPENSSL_NO_SRTP
        else if (SSL_IS_DTLS(s) && type == TLSEXT_TYPE_use_srtp) {
            if (ssl_parse_serverhello_use_srtp_ext(s, &spkt, al))
                return 0;
        }
#endif
#ifdef TLSEXT_TYPE_encrypt_then_mac
        else if (type == TLSEXT_TYPE_encrypt_then_mac) {
            /* Ignore if inappropriate ciphersuite */
            if (s->s3->tmp.new_cipher->algorithm_mac != SSL_AEAD
                && s->s3->tmp.new_cipher->algorithm_enc != SSL_RC4)
                s->s3->flags |= TLS1_FLAGS_ENCRYPT_THEN_MAC;
        }
#endif
        else if (type == TLSEXT_TYPE_extended_master_secret) {
            s->s3->flags |= TLS1_FLAGS_RECEIVED_EXTMS;
            if (!s->hit)
                s->session->flags |= SSL_SESS_FLAG_EXTMS;
        }
        /*
         * If this extension type was not otherwise handled, but matches a
         * custom_cli_ext_record, then send it to the c callback
         */
        else if (custom_ext_parse(s, 0, type, data, size, al) <= 0)
            return 0;
    }

    if (PACKET_remaining(pkt) != 0) {
        *al = SSL_AD_DECODE_ERROR;
        return 0;
    }

    if (!s->hit && tlsext_servername == 1) {
        if (s->tlsext_hostname) {
            if (s->session->tlsext_hostname == NULL) {
                s->session->tlsext_hostname = OPENSSL_strdup(s->tlsext_hostname);
                if (!s->session->tlsext_hostname) {
                    *al = SSL_AD_UNRECOGNIZED_NAME;
                    return 0;
                }
            } else {
                *al = SSL_AD_DECODE_ERROR;
                return 0;
            }
        }
    }

 ri_check:

    /*
     * Determine if we need to see RI. Strictly speaking if we want to avoid
     * an attack we should *always* see RI even on initial server hello
     * because the client doesn't see any renegotiation during an attack.
     * However this would mean we could not connect to any server which
     * doesn't support RI so for the immediate future tolerate RI absence on
     * initial connect only.
     */
    if (!renegotiate_seen && !(s->options & SSL_OP_LEGACY_SERVER_CONNECT)
        && !(s->options & SSL_OP_ALLOW_UNSAFE_LEGACY_RENEGOTIATION)) {
        *al = SSL_AD_HANDSHAKE_FAILURE;
        SSLerr(SSL_F_SSL_SCAN_SERVERHELLO_TLSEXT,
               SSL_R_UNSAFE_LEGACY_RENEGOTIATION_DISABLED);
        return 0;
    }

    if (s->hit) {
        /*
         * Check extended master secret extension is consistent with
         * original session.
         */
        if (!(s->s3->flags & TLS1_FLAGS_RECEIVED_EXTMS) !=
            !(s->session->flags & SSL_SESS_FLAG_EXTMS)) {
            *al = SSL_AD_HANDSHAKE_FAILURE;
            SSLerr(SSL_F_SSL_SCAN_SERVERHELLO_TLSEXT, SSL_R_INCONSISTENT_EXTMS);
            return 0;
            }
    }

    return 1;
}

int ssl_prepare_clienthello_tlsext(SSL *s)
{

    return 1;
}

int ssl_prepare_serverhello_tlsext(SSL *s)
{
    return 1;
}

static int ssl_check_clienthello_tlsext_early(SSL *s)
{
    int ret = SSL_TLSEXT_ERR_NOACK;
    int al = SSL_AD_UNRECOGNIZED_NAME;

#ifndef OPENSSL_NO_EC
    /*
     * The handling of the ECPointFormats extension is done elsewhere, namely
     * in ssl3_choose_cipher in s3_lib.c.
     */
    /*
     * The handling of the EllipticCurves extension is done elsewhere, namely
     * in ssl3_choose_cipher in s3_lib.c.
     */
#endif

    if (s->ctx != NULL && s->ctx->tlsext_servername_callback != 0)
        ret =
            s->ctx->tlsext_servername_callback(s, &al,
                                               s->ctx->tlsext_servername_arg);
    else if (s->initial_ctx != NULL
             && s->initial_ctx->tlsext_servername_callback != 0)
        ret =
            s->initial_ctx->tlsext_servername_callback(s, &al,
                                                       s->
                                                       initial_ctx->tlsext_servername_arg);

    switch (ret) {
    case SSL_TLSEXT_ERR_ALERT_FATAL:
        ssl3_send_alert(s, SSL3_AL_FATAL, al);
        return -1;

    case SSL_TLSEXT_ERR_ALERT_WARNING:
        ssl3_send_alert(s, SSL3_AL_WARNING, al);
        return 1;

    case SSL_TLSEXT_ERR_NOACK:
        s->servername_done = 0;
    default:
        return 1;
    }
}
/* Initialise digests to default values */
void ssl_set_default_md(SSL *s)
{
    const EVP_MD **pmd = s->s3->tmp.md;
#ifndef OPENSSL_NO_DSA
    pmd[SSL_PKEY_DSA_SIGN] = ssl_md(SSL_MD_SHA1_IDX);
#endif
#ifndef OPENSSL_NO_RSA
    if (SSL_USE_SIGALGS(s))
        pmd[SSL_PKEY_RSA_SIGN] = ssl_md(SSL_MD_SHA1_IDX);
    else
        pmd[SSL_PKEY_RSA_SIGN] = ssl_md(SSL_MD_MD5_SHA1_IDX);
    pmd[SSL_PKEY_RSA_ENC] = pmd[SSL_PKEY_RSA_SIGN];
#endif
#ifndef OPENSSL_NO_EC
    pmd[SSL_PKEY_ECC] = ssl_md(SSL_MD_SHA1_IDX);
#endif
#ifndef OPENSSL_NO_GOST
    pmd[SSL_PKEY_GOST01] = ssl_md(SSL_MD_GOST94_IDX);
    pmd[SSL_PKEY_GOST12_256] = ssl_md(SSL_MD_GOST12_256_IDX);
    pmd[SSL_PKEY_GOST12_512] = ssl_md(SSL_MD_GOST12_512_IDX);
#endif
}

int tls1_set_server_sigalgs(SSL *s)
{
    int al;
    size_t i;
    /* Clear any shared sigtnature algorithms */
    OPENSSL_free(s->cert->shared_sigalgs);
    s->cert->shared_sigalgs = NULL;
    s->cert->shared_sigalgslen = 0;
    /* Clear certificate digests and validity flags */
    for (i = 0; i < SSL_PKEY_NUM; i++) {
        s->s3->tmp.md[i] = NULL;
        s->s3->tmp.valid_flags[i] = 0;
    }

    /* If sigalgs received process it. */
    if (s->s3->tmp.peer_sigalgs) {
        if (!tls1_process_sigalgs(s)) {
            SSLerr(SSL_F_TLS1_SET_SERVER_SIGALGS, ERR_R_MALLOC_FAILURE);
            al = SSL_AD_INTERNAL_ERROR;
            goto err;
        }
        /* Fatal error is no shared signature algorithms */
        if (!s->cert->shared_sigalgs) {
            SSLerr(SSL_F_TLS1_SET_SERVER_SIGALGS,
                   SSL_R_NO_SHARED_SIGATURE_ALGORITHMS);
            al = SSL_AD_ILLEGAL_PARAMETER;
            goto err;
        }
    } else {
        ssl_set_default_md(s);
    }
    return 1;
 err:
    ssl3_send_alert(s, SSL3_AL_FATAL, al);
    return 0;
}

int ssl_check_clienthello_tlsext_late(SSL *s)
{
    int ret = SSL_TLSEXT_ERR_OK;
    int al = SSL_AD_INTERNAL_ERROR;

    /*
     * If status request then ask callback what to do. Note: this must be
     * called after servername callbacks in case the certificate has changed,
     * and must be called after the cipher has been chosen because this may
     * influence which certificate is sent
     */
    if ((s->tlsext_status_type != -1) && s->ctx && s->ctx->tlsext_status_cb) {
        int r;
        CERT_PKEY *certpkey;
        certpkey = ssl_get_server_send_pkey(s);
        /* If no certificate can't return certificate status */
        if (certpkey == NULL) {
            s->tlsext_status_expected = 0;
            return 1;
        }
        /*
         * Set current certificate to one we will use so SSL_get_certificate
         * et al can pick it up.
         */
        s->cert->key = certpkey;
        r = s->ctx->tlsext_status_cb(s, s->ctx->tlsext_status_arg);
        switch (r) {
            /* We don't want to send a status request response */
        case SSL_TLSEXT_ERR_NOACK:
            s->tlsext_status_expected = 0;
            break;
            /* status request response should be sent */
        case SSL_TLSEXT_ERR_OK:
            if (s->tlsext_ocsp_resp)
                s->tlsext_status_expected = 1;
            else
                s->tlsext_status_expected = 0;
            break;
            /* something bad happened */
        case SSL_TLSEXT_ERR_ALERT_FATAL:
            ret = SSL_TLSEXT_ERR_ALERT_FATAL;
            al = SSL_AD_INTERNAL_ERROR;
            goto err;
        }
    } else
        s->tlsext_status_expected = 0;

 err:
    switch (ret) {
    case SSL_TLSEXT_ERR_ALERT_FATAL:
        ssl3_send_alert(s, SSL3_AL_FATAL, al);
        return -1;

    case SSL_TLSEXT_ERR_ALERT_WARNING:
        ssl3_send_alert(s, SSL3_AL_WARNING, al);
        return 1;

    default:
        return 1;
    }
}

int ssl_check_serverhello_tlsext(SSL *s)
{
    int ret = SSL_TLSEXT_ERR_NOACK;
    int al = SSL_AD_UNRECOGNIZED_NAME;

#ifndef OPENSSL_NO_EC
    /*
     * If we are client and using an elliptic curve cryptography cipher
     * suite, then if server returns an EC point formats lists extension it
     * must contain uncompressed.
     */
    unsigned long alg_k = s->s3->tmp.new_cipher->algorithm_mkey;
    unsigned long alg_a = s->s3->tmp.new_cipher->algorithm_auth;
    if ((s->tlsext_ecpointformatlist != NULL)
        && (s->tlsext_ecpointformatlist_length > 0)
        && (s->session->tlsext_ecpointformatlist != NULL)
        && (s->session->tlsext_ecpointformatlist_length > 0)
        && ((alg_k & SSL_kECDHE) || (alg_a & SSL_aECDSA))) {
        /* we are using an ECC cipher */
        size_t i;
        unsigned char *list;
        int found_uncompressed = 0;
        list = s->session->tlsext_ecpointformatlist;
        for (i = 0; i < s->session->tlsext_ecpointformatlist_length; i++) {
            if (*(list++) == TLSEXT_ECPOINTFORMAT_uncompressed) {
                found_uncompressed = 1;
                break;
            }
        }
        if (!found_uncompressed) {
            SSLerr(SSL_F_SSL_CHECK_SERVERHELLO_TLSEXT,
                   SSL_R_TLS_INVALID_ECPOINTFORMAT_LIST);
            return -1;
        }
    }
    ret = SSL_TLSEXT_ERR_OK;
#endif                         /* OPENSSL_NO_EC */

    if (s->ctx != NULL && s->ctx->tlsext_servername_callback != 0)
        ret =
            s->ctx->tlsext_servername_callback(s, &al,
                                               s->ctx->tlsext_servername_arg);
    else if (s->initial_ctx != NULL
             && s->initial_ctx->tlsext_servername_callback != 0)
        ret =
            s->initial_ctx->tlsext_servername_callback(s, &al,
                                                       s->
                                                       initial_ctx->tlsext_servername_arg);

    /*
     * Ensure we get sensible values passed to tlsext_status_cb in the event
     * that we don't receive a status message
     */
    OPENSSL_free(s->tlsext_ocsp_resp);
    s->tlsext_ocsp_resp = NULL;
    s->tlsext_ocsp_resplen = -1;

    switch (ret) {
    case SSL_TLSEXT_ERR_ALERT_FATAL:
        ssl3_send_alert(s, SSL3_AL_FATAL, al);
        return -1;

    case SSL_TLSEXT_ERR_ALERT_WARNING:
        ssl3_send_alert(s, SSL3_AL_WARNING, al);
        return 1;

    case SSL_TLSEXT_ERR_NOACK:
        s->servername_done = 0;
    default:
        return 1;
    }
}

int ssl_parse_serverhello_tlsext(SSL *s, PACKET *pkt)
{
    int al = -1;
    if (s->version < SSL3_VERSION)
        return 1;
    if (ssl_scan_serverhello_tlsext(s, pkt, &al) <= 0) {
        ssl3_send_alert(s, SSL3_AL_FATAL, al);
        return 0;
    }

    if (ssl_check_serverhello_tlsext(s) <= 0) {
        SSLerr(SSL_F_SSL_PARSE_SERVERHELLO_TLSEXT, SSL_R_SERVERHELLO_TLSEXT);
        return 0;
    }
    return 1;
}

/*-
 * Since the server cache lookup is done early on in the processing of the
 * ClientHello and other operations depend on the result some extensions
 * need to be handled at the same time.
 *
 * Two extensions are currently handled, session ticket and extended master
 * secret.
 *
 *   session_id: ClientHello session ID.
 *   ext: ClientHello extensions (including length prefix)
 *   ret: (output) on return, if a ticket was decrypted, then this is set to
 *       point to the resulting session.
 *
 * If s->tls_session_secret_cb is set then we are expecting a pre-shared key
 * ciphersuite, in which case we have no use for session tickets and one will
 * never be decrypted, nor will s->tlsext_ticket_expected be set to 1.
 *
 * Returns:
 *   -1: fatal error, either from parsing or decrypting the ticket.
 *    0: no ticket was found (or was ignored, based on settings).
 *    1: a zero length extension was found, indicating that the client supports
 *       session tickets but doesn't currently have one to offer.
 *    2: either s->tls_session_secret_cb was set, or a ticket was offered but
 *       couldn't be decrypted because of a non-fatal error.
 *    3: a ticket was successfully decrypted and *ret was set.
 *
 * Side effects:
 *   Sets s->tlsext_ticket_expected to 1 if the server will have to issue
 *   a new session ticket to the client because the client indicated support
 *   (and s->tls_session_secret_cb is NULL) but the client either doesn't have
 *   a session ticket or we couldn't use the one it gave us, or if
 *   s->ctx->tlsext_ticket_key_cb asked to renew the client's ticket.
 *   Otherwise, s->tlsext_ticket_expected is set to 0.
 *
 *   For extended master secret flag is set if the extension is present.
 *
 */
int tls_check_serverhello_tlsext_early(SSL *s, const PACKET *ext,
                                       const PACKET *session_id,
                                       SSL_SESSION **ret)
{
    unsigned int i;
    PACKET local_ext = *ext;
    int retv = -1;

    int have_ticket = 0;
    int use_ticket = tls_use_ticket(s);

    *ret = NULL;
    s->tlsext_ticket_expected = 0;
    s->s3->flags &= ~TLS1_FLAGS_RECEIVED_EXTMS;

    /*
     * If tickets disabled behave as if no ticket present to permit stateful
     * resumption.
     */
    if ((s->version <= SSL3_VERSION))
        return 0;

    if (!PACKET_get_net_2(&local_ext, &i)) {
        retv = 0;
        goto end;
    }
    while (PACKET_remaining(&local_ext) >= 4) {
        unsigned int type, size;

        if (!PACKET_get_net_2(&local_ext, &type)
                || !PACKET_get_net_2(&local_ext, &size)) {
            /* Shouldn't ever happen */
            retv = -1;
            goto end;
        }
        if (PACKET_remaining(&local_ext) < size) {
            retv = 0;
            goto end;
        }
        if (type == TLSEXT_TYPE_session_ticket && use_ticket) {
            int r;
            const unsigned char *etick;

            /* Duplicate extension */
            if (have_ticket != 0) {
                retv = -1;
                goto end;
            }
            have_ticket = 1;

            if (size == 0) {
                /*
                 * The client will accept a ticket but doesn't currently have
                 * one.
                 */
                s->tlsext_ticket_expected = 1;
                retv = 1;
                continue;
            }
            if (s->tls_session_secret_cb) {
                /*
                 * Indicate that the ticket couldn't be decrypted rather than
                 * generating the session from ticket now, trigger
                 * abbreviated handshake based on external mechanism to
                 * calculate the master secret later.
                 */
                retv = 2;
                continue;
            }
            if (!PACKET_get_bytes(&local_ext, &etick, size)) {
                /* Shouldn't ever happen */
                retv = -1;
                goto end;
            }
            r = tls_decrypt_ticket(s, etick, size, PACKET_data(session_id),
                                   PACKET_remaining(session_id), ret);
            switch (r) {
            case 2:            /* ticket couldn't be decrypted */
                s->tlsext_ticket_expected = 1;
                retv = 2;
                break;
            case 3:            /* ticket was decrypted */
                retv = r;
                break;
            case 4:            /* ticket decrypted but need to renew */
                s->tlsext_ticket_expected = 1;
                retv = 3;
                break;
            default:           /* fatal error */
                retv = -1;
                break;
            }
            continue;
        } else {
            if (type == TLSEXT_TYPE_extended_master_secret)
                s->s3->flags |= TLS1_FLAGS_RECEIVED_EXTMS;
            if (!PACKET_forward(&local_ext, size)) {
                retv = -1;
                goto end;
            }
        }
    }
    if (have_ticket == 0)
        retv = 0;
end:
    return retv;
}

/*-
 * tls_decrypt_ticket attempts to decrypt a session ticket.
 *
 *   etick: points to the body of the session ticket extension.
 *   eticklen: the length of the session tickets extenion.
 *   sess_id: points at the session ID.
 *   sesslen: the length of the session ID.
 *   psess: (output) on return, if a ticket was decrypted, then this is set to
 *       point to the resulting session.
 *
 * Returns:
 *   -2: fatal error, malloc failure.
 *   -1: fatal error, either from parsing or decrypting the ticket.
 *    2: the ticket couldn't be decrypted.
 *    3: a ticket was successfully decrypted and *psess was set.
 *    4: same as 3, but the ticket needs to be renewed.
 */
static int tls_decrypt_ticket(SSL *s, const unsigned char *etick,
                              int eticklen, const unsigned char *sess_id,
                              int sesslen, SSL_SESSION **psess)
{
    SSL_SESSION *sess;
    unsigned char *sdec;
    const unsigned char *p;
    int slen, mlen, renew_ticket = 0, ret = -1;
    unsigned char tick_hmac[EVP_MAX_MD_SIZE];
    HMAC_CTX *hctx = NULL;
    EVP_CIPHER_CTX *ctx;
    SSL_CTX *tctx = s->initial_ctx;
    /* Need at least keyname + iv + some encrypted data */
    if (eticklen < 48)
        return 2;
    /* Initialize session ticket encryption and HMAC contexts */
    hctx = HMAC_CTX_new();
    if (hctx == NULL)
        return -2;
    ctx = EVP_CIPHER_CTX_new();
    if (ctx == NULL) {
        ret = -2;
        goto err;
    }
    if (tctx->tlsext_ticket_key_cb) {
        unsigned char *nctick = (unsigned char *)etick;
        int rv = tctx->tlsext_ticket_key_cb(s, nctick, nctick + 16,
                                            ctx, hctx, 0);
        if (rv < 0)
            goto err;
        if (rv == 0) {
            ret = 2;
            goto err;
        }
        if (rv == 2)
            renew_ticket = 1;
    } else {
        /* Check key name matches */
<<<<<<< HEAD
        if (memcmp(etick, tctx->tlsext_tick_key_name, 16))
            return 2;
        if (HMAC_Init_ex(hctx, tctx->tlsext_tick_hmac_key, 32,
                         EVP_sha256(), NULL) <= 0
                || EVP_DecryptInit_ex(&ctx, EVP_aes_256_cbc(), NULL,
=======
        if (memcmp(etick, tctx->tlsext_tick_key_name, 16)) {
            ret = 2;
            goto err;
        }
        if (HMAC_Init_ex(hctx, tctx->tlsext_tick_hmac_key, 16,
                         EVP_sha256(), NULL) <= 0
                || EVP_DecryptInit_ex(ctx, EVP_aes_128_cbc(), NULL,
>>>>>>> 380f0477
                                      tctx->tlsext_tick_aes_key,
                                      etick + 16) <= 0) {
            goto err;
       }
    }
    /*
     * Attempt to process session ticket, first conduct sanity and integrity
     * checks on ticket.
     */
    mlen = HMAC_size(hctx);
    if (mlen < 0) {
        goto err;
    }
    eticklen -= mlen;
    /* Check HMAC of encrypted ticket */
    if (HMAC_Update(hctx, etick, eticklen) <= 0
            || HMAC_Final(hctx, tick_hmac, NULL) <= 0) {
        goto err;
    }
    HMAC_CTX_free(hctx);
    if (CRYPTO_memcmp(tick_hmac, etick + eticklen, mlen)) {
        EVP_CIPHER_CTX_free(ctx);
        return 2;
    }
    /* Attempt to decrypt session data */
    /* Move p after IV to start of encrypted ticket, update length */
    p = etick + 16 + EVP_CIPHER_CTX_iv_length(ctx);
    eticklen -= 16 + EVP_CIPHER_CTX_iv_length(ctx);
    sdec = OPENSSL_malloc(eticklen);
    if (sdec == NULL
            || EVP_DecryptUpdate(ctx, sdec, &slen, p, eticklen) <= 0) {
        EVP_CIPHER_CTX_free(ctx);
        return -1;
    }
    if (EVP_DecryptFinal(ctx, sdec + slen, &mlen) <= 0) {
        EVP_CIPHER_CTX_free(ctx);
        OPENSSL_free(sdec);
        return 2;
    }
    slen += mlen;
    EVP_CIPHER_CTX_free(ctx);
    ctx = NULL;
    p = sdec;

    sess = d2i_SSL_SESSION(NULL, &p, slen);
    OPENSSL_free(sdec);
    if (sess) {
        /*
         * The session ID, if non-empty, is used by some clients to detect
         * that the ticket has been accepted. So we copy it to the session
         * structure. If it is empty set length to zero as required by
         * standard.
         */
        if (sesslen)
            memcpy(sess->session_id, sess_id, sesslen);
        sess->session_id_length = sesslen;
        *psess = sess;
        if (renew_ticket)
            return 4;
        else
            return 3;
    }
    ERR_clear_error();
    /*
     * For session parse failure, indicate that we need to send a new ticket.
     */
    return 2;
err:
    EVP_CIPHER_CTX_free(ctx);
    HMAC_CTX_free(hctx);
    return ret;
}

/* Tables to translate from NIDs to TLS v1.2 ids */

typedef struct {
    int nid;
    int id;
} tls12_lookup;

static const tls12_lookup tls12_md[] = {
    {NID_md5, TLSEXT_hash_md5},
    {NID_sha1, TLSEXT_hash_sha1},
    {NID_sha224, TLSEXT_hash_sha224},
    {NID_sha256, TLSEXT_hash_sha256},
    {NID_sha384, TLSEXT_hash_sha384},
    {NID_sha512, TLSEXT_hash_sha512},
    {NID_id_GostR3411_94, TLSEXT_hash_gostr3411},
    {NID_id_GostR3411_2012_256, TLSEXT_hash_gostr34112012_256},
    {NID_id_GostR3411_2012_512, TLSEXT_hash_gostr34112012_512},
};

static const tls12_lookup tls12_sig[] = {
    {EVP_PKEY_RSA, TLSEXT_signature_rsa},
    {EVP_PKEY_DSA, TLSEXT_signature_dsa},
    {EVP_PKEY_EC, TLSEXT_signature_ecdsa},
    {NID_id_GostR3410_2001, TLSEXT_signature_gostr34102001},
    {NID_id_GostR3410_2012_256, TLSEXT_signature_gostr34102012_256},
    {NID_id_GostR3410_2012_512, TLSEXT_signature_gostr34102012_512}
};

static int tls12_find_id(int nid, const tls12_lookup *table, size_t tlen)
{
    size_t i;
    for (i = 0; i < tlen; i++) {
        if (table[i].nid == nid)
            return table[i].id;
    }
    return -1;
}

static int tls12_find_nid(int id, const tls12_lookup *table, size_t tlen)
{
    size_t i;
    for (i = 0; i < tlen; i++) {
        if ((table[i].id) == id)
            return table[i].nid;
    }
    return NID_undef;
}

int tls12_get_sigandhash(unsigned char *p, const EVP_PKEY *pk,
                         const EVP_MD *md)
{
    int sig_id, md_id;
    if (!md)
        return 0;
    md_id = tls12_find_id(EVP_MD_type(md), tls12_md, OSSL_NELEM(tls12_md));
    if (md_id == -1)
        return 0;
    sig_id = tls12_get_sigid(pk);
    if (sig_id == -1)
        return 0;
    p[0] = (unsigned char)md_id;
    p[1] = (unsigned char)sig_id;
    return 1;
}

int tls12_get_sigid(const EVP_PKEY *pk)
{
    return tls12_find_id(EVP_PKEY_id(pk), tls12_sig, OSSL_NELEM(tls12_sig));
}

typedef struct {
    int nid;
    int secbits;
    int md_idx;
    unsigned char tlsext_hash;
} tls12_hash_info;

static const tls12_hash_info tls12_md_info[] = {
    {NID_md5, 64, SSL_MD_MD5_IDX, TLSEXT_hash_md5},
    {NID_sha1, 80, SSL_MD_SHA1_IDX, TLSEXT_hash_sha1},
    {NID_sha224, 112, SSL_MD_SHA224_IDX, TLSEXT_hash_sha224},
    {NID_sha256, 128, SSL_MD_SHA256_IDX, TLSEXT_hash_sha256},
    {NID_sha384, 192, SSL_MD_SHA384_IDX, TLSEXT_hash_sha384},
    {NID_sha512, 256, SSL_MD_SHA512_IDX, TLSEXT_hash_sha512},
    {NID_id_GostR3411_94,       128, SSL_MD_GOST94_IDX, TLSEXT_hash_gostr3411},
    {NID_id_GostR3411_2012_256, 128, SSL_MD_GOST12_256_IDX, TLSEXT_hash_gostr34112012_256},
    {NID_id_GostR3411_2012_512, 256, SSL_MD_GOST12_512_IDX, TLSEXT_hash_gostr34112012_512},
};

static const tls12_hash_info *tls12_get_hash_info(unsigned char hash_alg)
{
    unsigned int i;
    if (hash_alg == 0)
        return NULL;

    for (i=0; i < OSSL_NELEM(tls12_md_info); i++)
    {
        if (tls12_md_info[i].tlsext_hash == hash_alg)
            return tls12_md_info + i;
    }

    return NULL;
}

const EVP_MD *tls12_get_hash(unsigned char hash_alg)
{
    const tls12_hash_info *inf;
    if (hash_alg == TLSEXT_hash_md5 && FIPS_mode())
        return NULL;
    inf = tls12_get_hash_info(hash_alg);
    if (!inf)
        return NULL;
    return ssl_md(inf->md_idx);
}

static int tls12_get_pkey_idx(unsigned char sig_alg)
{
    switch (sig_alg) {
#ifndef OPENSSL_NO_RSA
    case TLSEXT_signature_rsa:
        return SSL_PKEY_RSA_SIGN;
#endif
#ifndef OPENSSL_NO_DSA
    case TLSEXT_signature_dsa:
        return SSL_PKEY_DSA_SIGN;
#endif
#ifndef OPENSSL_NO_EC
    case TLSEXT_signature_ecdsa:
        return SSL_PKEY_ECC;
#endif
# ifndef OPENSSL_NO_GOST
    case TLSEXT_signature_gostr34102001:
        return SSL_PKEY_GOST01;

    case TLSEXT_signature_gostr34102012_256:
        return SSL_PKEY_GOST12_256;

    case TLSEXT_signature_gostr34102012_512:
        return SSL_PKEY_GOST12_512;
# endif
    }
    return -1;
}

/* Convert TLS 1.2 signature algorithm extension values into NIDs */
static void tls1_lookup_sigalg(int *phash_nid, int *psign_nid,
                               int *psignhash_nid, const unsigned char *data)
{
    int sign_nid = NID_undef, hash_nid = NID_undef;
    if (!phash_nid && !psign_nid && !psignhash_nid)
        return;
    if (phash_nid || psignhash_nid) {
        hash_nid = tls12_find_nid(data[0], tls12_md, OSSL_NELEM(tls12_md));
        if (phash_nid)
            *phash_nid = hash_nid;
    }
    if (psign_nid || psignhash_nid) {
        sign_nid = tls12_find_nid(data[1], tls12_sig, OSSL_NELEM(tls12_sig));
        if (psign_nid)
            *psign_nid = sign_nid;
    }
    if (psignhash_nid) {
        if (sign_nid == NID_undef || hash_nid == NID_undef
                || OBJ_find_sigid_by_algs(psignhash_nid, hash_nid,
                                          sign_nid) <= 0)
            *psignhash_nid = NID_undef;
    }
}

/* Check to see if a signature algorithm is allowed */
static int tls12_sigalg_allowed(SSL *s, int op, const unsigned char *ptmp)
{
    /* See if we have an entry in the hash table and it is enabled */
    const tls12_hash_info *hinf = tls12_get_hash_info(ptmp[0]);
    if (hinf == NULL || ssl_md(hinf->md_idx) == NULL)
        return 0;
    /* See if public key algorithm allowed */
    if (tls12_get_pkey_idx(ptmp[1]) == -1)
        return 0;
    /* Finally see if security callback allows it */
    return ssl_security(s, op, hinf->secbits, hinf->nid, (void *)ptmp);
}

/*
 * Get a mask of disabled public key algorithms based on supported signature
 * algorithms. For example if no signature algorithm supports RSA then RSA is
 * disabled.
 */

void ssl_set_sig_mask(uint32_t *pmask_a, SSL *s, int op)
{
    const unsigned char *sigalgs;
    size_t i, sigalgslen;
    int have_rsa = 0, have_dsa = 0, have_ecdsa = 0;
    /*
     * Now go through all signature algorithms seeing if we support any for
     * RSA, DSA, ECDSA. Do this for all versions not just TLS 1.2. To keep
     * down calls to security callback only check if we have to.
     */
    sigalgslen = tls12_get_psigalgs(s, &sigalgs);
    for (i = 0; i < sigalgslen; i += 2, sigalgs += 2) {
        switch (sigalgs[1]) {
#ifndef OPENSSL_NO_RSA
        case TLSEXT_signature_rsa:
            if (!have_rsa && tls12_sigalg_allowed(s, op, sigalgs))
                have_rsa = 1;
            break;
#endif
#ifndef OPENSSL_NO_DSA
        case TLSEXT_signature_dsa:
            if (!have_dsa && tls12_sigalg_allowed(s, op, sigalgs))
                have_dsa = 1;
            break;
#endif
#ifndef OPENSSL_NO_EC
        case TLSEXT_signature_ecdsa:
            if (!have_ecdsa && tls12_sigalg_allowed(s, op, sigalgs))
                have_ecdsa = 1;
            break;
#endif
        }
    }
    if (!have_rsa)
        *pmask_a |= SSL_aRSA;
    if (!have_dsa)
        *pmask_a |= SSL_aDSS;
    if (!have_ecdsa)
        *pmask_a |= SSL_aECDSA;
}

size_t tls12_copy_sigalgs(SSL *s, unsigned char *out,
                          const unsigned char *psig, size_t psiglen)
{
    unsigned char *tmpout = out;
    size_t i;
    for (i = 0; i < psiglen; i += 2, psig += 2) {
        if (tls12_sigalg_allowed(s, SSL_SECOP_SIGALG_SUPPORTED, psig)) {
            *tmpout++ = psig[0];
            *tmpout++ = psig[1];
        }
    }
    return tmpout - out;
}

/* Given preference and allowed sigalgs set shared sigalgs */
static int tls12_shared_sigalgs(SSL *s, TLS_SIGALGS *shsig,
                                const unsigned char *pref, size_t preflen,
                                const unsigned char *allow, size_t allowlen)
{
    const unsigned char *ptmp, *atmp;
    size_t i, j, nmatch = 0;
    for (i = 0, ptmp = pref; i < preflen; i += 2, ptmp += 2) {
        /* Skip disabled hashes or signature algorithms */
        if (!tls12_sigalg_allowed(s, SSL_SECOP_SIGALG_SHARED, ptmp))
            continue;
        for (j = 0, atmp = allow; j < allowlen; j += 2, atmp += 2) {
            if (ptmp[0] == atmp[0] && ptmp[1] == atmp[1]) {
                nmatch++;
                if (shsig) {
                    shsig->rhash = ptmp[0];
                    shsig->rsign = ptmp[1];
                    tls1_lookup_sigalg(&shsig->hash_nid,
                                       &shsig->sign_nid,
                                       &shsig->signandhash_nid, ptmp);
                    shsig++;
                }
                break;
            }
        }
    }
    return nmatch;
}

/* Set shared signature algorithms for SSL structures */
static int tls1_set_shared_sigalgs(SSL *s)
{
    const unsigned char *pref, *allow, *conf;
    size_t preflen, allowlen, conflen;
    size_t nmatch;
    TLS_SIGALGS *salgs = NULL;
    CERT *c = s->cert;
    unsigned int is_suiteb = tls1_suiteb(s);

    OPENSSL_free(c->shared_sigalgs);
    c->shared_sigalgs = NULL;
    c->shared_sigalgslen = 0;
    /* If client use client signature algorithms if not NULL */
    if (!s->server && c->client_sigalgs && !is_suiteb) {
        conf = c->client_sigalgs;
        conflen = c->client_sigalgslen;
    } else if (c->conf_sigalgs && !is_suiteb) {
        conf = c->conf_sigalgs;
        conflen = c->conf_sigalgslen;
    } else
        conflen = tls12_get_psigalgs(s, &conf);
    if (s->options & SSL_OP_CIPHER_SERVER_PREFERENCE || is_suiteb) {
        pref = conf;
        preflen = conflen;
        allow = s->s3->tmp.peer_sigalgs;
        allowlen = s->s3->tmp.peer_sigalgslen;
    } else {
        allow = conf;
        allowlen = conflen;
        pref = s->s3->tmp.peer_sigalgs;
        preflen = s->s3->tmp.peer_sigalgslen;
    }
    nmatch = tls12_shared_sigalgs(s, NULL, pref, preflen, allow, allowlen);
    if (nmatch) {
        salgs = OPENSSL_malloc(nmatch * sizeof(TLS_SIGALGS));
        if (salgs == NULL)
            return 0;
        nmatch = tls12_shared_sigalgs(s, salgs, pref, preflen, allow, allowlen);
    } else {
        salgs = NULL;
    }
    c->shared_sigalgs = salgs;
    c->shared_sigalgslen = nmatch;
    return 1;
}

/* Set preferred digest for each key type */

int tls1_save_sigalgs(SSL *s, const unsigned char *data, int dsize)
{
    CERT *c = s->cert;
    /* Extension ignored for inappropriate versions */
    if (!SSL_USE_SIGALGS(s))
        return 1;
    /* Should never happen */
    if (!c)
        return 0;

    OPENSSL_free(s->s3->tmp.peer_sigalgs);
    s->s3->tmp.peer_sigalgs = OPENSSL_malloc(dsize);
    if (s->s3->tmp.peer_sigalgs == NULL)
        return 0;
    s->s3->tmp.peer_sigalgslen = dsize;
    memcpy(s->s3->tmp.peer_sigalgs, data, dsize);
    return 1;
}

int tls1_process_sigalgs(SSL *s)
{
    int idx;
    size_t i;
    const EVP_MD *md;
    const EVP_MD **pmd = s->s3->tmp.md;
    uint32_t *pvalid = s->s3->tmp.valid_flags;
    CERT *c = s->cert;
    TLS_SIGALGS *sigptr;
    if (!tls1_set_shared_sigalgs(s))
        return 0;

    for (i = 0, sigptr = c->shared_sigalgs;
         i < c->shared_sigalgslen; i++, sigptr++) {
        idx = tls12_get_pkey_idx(sigptr->rsign);
        if (idx > 0 && pmd[idx] == NULL) {
            md = tls12_get_hash(sigptr->rhash);
            pmd[idx] = md;
            pvalid[idx] = CERT_PKEY_EXPLICIT_SIGN;
            if (idx == SSL_PKEY_RSA_SIGN) {
                pvalid[SSL_PKEY_RSA_ENC] = CERT_PKEY_EXPLICIT_SIGN;
                pmd[SSL_PKEY_RSA_ENC] = md;
            }
        }

    }
    /*
     * In strict mode leave unset digests as NULL to indicate we can't use
     * the certificate for signing.
     */
    if (!(s->cert->cert_flags & SSL_CERT_FLAGS_CHECK_TLS_STRICT)) {
        /*
         * Set any remaining keys to default values. NOTE: if alg is not
         * supported it stays as NULL.
         */
#ifndef OPENSSL_NO_DSA
        if (pmd[SSL_PKEY_DSA_SIGN] == NULL)
            pmd[SSL_PKEY_DSA_SIGN] = EVP_sha1();
#endif
#ifndef OPENSSL_NO_RSA
        if (pmd[SSL_PKEY_RSA_SIGN] == NULL) {
            pmd[SSL_PKEY_RSA_SIGN] = EVP_sha1();
            pmd[SSL_PKEY_RSA_ENC] = EVP_sha1();
        }
#endif
#ifndef OPENSSL_NO_EC
        if (pmd[SSL_PKEY_ECC] == NULL)
            pmd[SSL_PKEY_ECC] = EVP_sha1();
#endif
# ifndef OPENSSL_NO_GOST
        if (pmd[SSL_PKEY_GOST01] == NULL)
            pmd[SSL_PKEY_GOST01] = EVP_get_digestbynid(NID_id_GostR3411_94);
        if (pmd[SSL_PKEY_GOST12_256] == NULL)
            pmd[SSL_PKEY_GOST12_256] = EVP_get_digestbynid(NID_id_GostR3411_2012_256);
        if (pmd[SSL_PKEY_GOST12_512] == NULL)
            pmd[SSL_PKEY_GOST12_512] = EVP_get_digestbynid(NID_id_GostR3411_2012_512);
# endif
    }
    return 1;
}

int SSL_get_sigalgs(SSL *s, int idx,
                    int *psign, int *phash, int *psignhash,
                    unsigned char *rsig, unsigned char *rhash)
{
    const unsigned char *psig = s->s3->tmp.peer_sigalgs;
    if (psig == NULL)
        return 0;
    if (idx >= 0) {
        idx <<= 1;
        if (idx >= (int)s->s3->tmp.peer_sigalgslen)
            return 0;
        psig += idx;
        if (rhash)
            *rhash = psig[0];
        if (rsig)
            *rsig = psig[1];
        tls1_lookup_sigalg(phash, psign, psignhash, psig);
    }
    return s->s3->tmp.peer_sigalgslen / 2;
}

int SSL_get_shared_sigalgs(SSL *s, int idx,
                           int *psign, int *phash, int *psignhash,
                           unsigned char *rsig, unsigned char *rhash)
{
    TLS_SIGALGS *shsigalgs = s->cert->shared_sigalgs;
    if (!shsigalgs || idx >= (int)s->cert->shared_sigalgslen)
        return 0;
    shsigalgs += idx;
    if (phash)
        *phash = shsigalgs->hash_nid;
    if (psign)
        *psign = shsigalgs->sign_nid;
    if (psignhash)
        *psignhash = shsigalgs->signandhash_nid;
    if (rsig)
        *rsig = shsigalgs->rsign;
    if (rhash)
        *rhash = shsigalgs->rhash;
    return s->cert->shared_sigalgslen;
}

#define MAX_SIGALGLEN   (TLSEXT_hash_num * TLSEXT_signature_num * 2)

typedef struct {
    size_t sigalgcnt;
    int sigalgs[MAX_SIGALGLEN];
} sig_cb_st;

static void get_sigorhash(int *psig, int *phash, const char *str)
{
    if (strcmp(str, "RSA") == 0) {
        *psig = EVP_PKEY_RSA;
    } else if (strcmp(str, "DSA") == 0) {
        *psig = EVP_PKEY_DSA;
    } else if (strcmp(str, "ECDSA") == 0) {
        *psig = EVP_PKEY_EC;
    } else {
        *phash = OBJ_sn2nid(str);
        if (*phash == NID_undef)
            *phash = OBJ_ln2nid(str);
    }
}

static int sig_cb(const char *elem, int len, void *arg)
{
    sig_cb_st *sarg = arg;
    size_t i;
    char etmp[20], *p;
    int sig_alg = NID_undef, hash_alg = NID_undef;
    if (elem == NULL)
        return 0;
    if (sarg->sigalgcnt == MAX_SIGALGLEN)
        return 0;
    if (len > (int)(sizeof(etmp) - 1))
        return 0;
    memcpy(etmp, elem, len);
    etmp[len] = 0;
    p = strchr(etmp, '+');
    if (!p)
        return 0;
    *p = 0;
    p++;
    if (!*p)
        return 0;

    get_sigorhash(&sig_alg, &hash_alg, etmp);
    get_sigorhash(&sig_alg, &hash_alg, p);

    if (sig_alg == NID_undef || hash_alg == NID_undef)
        return 0;

    for (i = 0; i < sarg->sigalgcnt; i += 2) {
        if (sarg->sigalgs[i] == sig_alg && sarg->sigalgs[i + 1] == hash_alg)
            return 0;
    }
    sarg->sigalgs[sarg->sigalgcnt++] = hash_alg;
    sarg->sigalgs[sarg->sigalgcnt++] = sig_alg;
    return 1;
}

/*
 * Set suppored signature algorithms based on a colon separated list of the
 * form sig+hash e.g. RSA+SHA512:DSA+SHA512
 */
int tls1_set_sigalgs_list(CERT *c, const char *str, int client)
{
    sig_cb_st sig;
    sig.sigalgcnt = 0;
    if (!CONF_parse_list(str, ':', 1, sig_cb, &sig))
        return 0;
    if (c == NULL)
        return 1;
    return tls1_set_sigalgs(c, sig.sigalgs, sig.sigalgcnt, client);
}

int tls1_set_sigalgs(CERT *c, const int *psig_nids, size_t salglen,
                     int client)
{
    unsigned char *sigalgs, *sptr;
    int rhash, rsign;
    size_t i;
    if (salglen & 1)
        return 0;
    sigalgs = OPENSSL_malloc(salglen);
    if (sigalgs == NULL)
        return 0;
    for (i = 0, sptr = sigalgs; i < salglen; i += 2) {
        rhash = tls12_find_id(*psig_nids++, tls12_md, OSSL_NELEM(tls12_md));
        rsign = tls12_find_id(*psig_nids++, tls12_sig, OSSL_NELEM(tls12_sig));

        if (rhash == -1 || rsign == -1)
            goto err;
        *sptr++ = rhash;
        *sptr++ = rsign;
    }

    if (client) {
        OPENSSL_free(c->client_sigalgs);
        c->client_sigalgs = sigalgs;
        c->client_sigalgslen = salglen;
    } else {
        OPENSSL_free(c->conf_sigalgs);
        c->conf_sigalgs = sigalgs;
        c->conf_sigalgslen = salglen;
    }

    return 1;

 err:
    OPENSSL_free(sigalgs);
    return 0;
}

static int tls1_check_sig_alg(CERT *c, X509 *x, int default_nid)
{
    int sig_nid;
    size_t i;
    if (default_nid == -1)
        return 1;
    sig_nid = X509_get_signature_nid(x);
    if (default_nid)
        return sig_nid == default_nid ? 1 : 0;
    for (i = 0; i < c->shared_sigalgslen; i++)
        if (sig_nid == c->shared_sigalgs[i].signandhash_nid)
            return 1;
    return 0;
}

/* Check to see if a certificate issuer name matches list of CA names */
static int ssl_check_ca_name(STACK_OF(X509_NAME) *names, X509 *x)
{
    X509_NAME *nm;
    int i;
    nm = X509_get_issuer_name(x);
    for (i = 0; i < sk_X509_NAME_num(names); i++) {
        if (!X509_NAME_cmp(nm, sk_X509_NAME_value(names, i)))
            return 1;
    }
    return 0;
}

/*
 * Check certificate chain is consistent with TLS extensions and is usable by
 * server. This servers two purposes: it allows users to check chains before
 * passing them to the server and it allows the server to check chains before
 * attempting to use them.
 */

/* Flags which need to be set for a certificate when stict mode not set */

#define CERT_PKEY_VALID_FLAGS \
        (CERT_PKEY_EE_SIGNATURE|CERT_PKEY_EE_PARAM)
/* Strict mode flags */
#define CERT_PKEY_STRICT_FLAGS \
         (CERT_PKEY_VALID_FLAGS|CERT_PKEY_CA_SIGNATURE|CERT_PKEY_CA_PARAM \
         | CERT_PKEY_ISSUER_NAME|CERT_PKEY_CERT_TYPE)

int tls1_check_chain(SSL *s, X509 *x, EVP_PKEY *pk, STACK_OF(X509) *chain,
                     int idx)
{
    int i;
    int rv = 0;
    int check_flags = 0, strict_mode;
    CERT_PKEY *cpk = NULL;
    CERT *c = s->cert;
    uint32_t *pvalid;
    unsigned int suiteb_flags = tls1_suiteb(s);
    /* idx == -1 means checking server chains */
    if (idx != -1) {
        /* idx == -2 means checking client certificate chains */
        if (idx == -2) {
            cpk = c->key;
            idx = cpk - c->pkeys;
        } else
            cpk = c->pkeys + idx;
        pvalid = s->s3->tmp.valid_flags + idx;
        x = cpk->x509;
        pk = cpk->privatekey;
        chain = cpk->chain;
        strict_mode = c->cert_flags & SSL_CERT_FLAGS_CHECK_TLS_STRICT;
        /* If no cert or key, forget it */
        if (!x || !pk)
            goto end;
    } else {
        if (!x || !pk)
            return 0;
        idx = ssl_cert_type(x, pk);
        if (idx == -1)
            return 0;
        pvalid = s->s3->tmp.valid_flags + idx;

        if (c->cert_flags & SSL_CERT_FLAGS_CHECK_TLS_STRICT)
            check_flags = CERT_PKEY_STRICT_FLAGS;
        else
            check_flags = CERT_PKEY_VALID_FLAGS;
        strict_mode = 1;
    }

    if (suiteb_flags) {
        int ok;
        if (check_flags)
            check_flags |= CERT_PKEY_SUITEB;
        ok = X509_chain_check_suiteb(NULL, x, chain, suiteb_flags);
        if (ok == X509_V_OK)
            rv |= CERT_PKEY_SUITEB;
        else if (!check_flags)
            goto end;
    }

    /*
     * Check all signature algorithms are consistent with signature
     * algorithms extension if TLS 1.2 or later and strict mode.
     */
    if (TLS1_get_version(s) >= TLS1_2_VERSION && strict_mode) {
        int default_nid;
        unsigned char rsign = 0;
        if (s->s3->tmp.peer_sigalgs)
            default_nid = 0;
        /* If no sigalgs extension use defaults from RFC5246 */
        else {
            switch (idx) {
            case SSL_PKEY_RSA_ENC:
            case SSL_PKEY_RSA_SIGN:
                rsign = TLSEXT_signature_rsa;
                default_nid = NID_sha1WithRSAEncryption;
                break;

            case SSL_PKEY_DSA_SIGN:
                rsign = TLSEXT_signature_dsa;
                default_nid = NID_dsaWithSHA1;
                break;

            case SSL_PKEY_ECC:
                rsign = TLSEXT_signature_ecdsa;
                default_nid = NID_ecdsa_with_SHA1;
                break;

            case SSL_PKEY_GOST01:
                rsign = TLSEXT_signature_gostr34102001;
                default_nid = NID_id_GostR3411_94_with_GostR3410_2001;
                break;

            case SSL_PKEY_GOST12_256:
                rsign = TLSEXT_signature_gostr34102012_256;
                default_nid = NID_id_tc26_signwithdigest_gost3410_2012_256;
                break;

            case SSL_PKEY_GOST12_512:
                rsign = TLSEXT_signature_gostr34102012_512;
                default_nid = NID_id_tc26_signwithdigest_gost3410_2012_512;
                break;

            default:
                default_nid = -1;
                break;
            }
        }
        /*
         * If peer sent no signature algorithms extension and we have set
         * preferred signature algorithms check we support sha1.
         */
        if (default_nid > 0 && c->conf_sigalgs) {
            size_t j;
            const unsigned char *p = c->conf_sigalgs;
            for (j = 0; j < c->conf_sigalgslen; j += 2, p += 2) {
                if (p[0] == TLSEXT_hash_sha1 && p[1] == rsign)
                    break;
            }
            if (j == c->conf_sigalgslen) {
                if (check_flags)
                    goto skip_sigs;
                else
                    goto end;
            }
        }
        /* Check signature algorithm of each cert in chain */
        if (!tls1_check_sig_alg(c, x, default_nid)) {
            if (!check_flags)
                goto end;
        } else
            rv |= CERT_PKEY_EE_SIGNATURE;
        rv |= CERT_PKEY_CA_SIGNATURE;
        for (i = 0; i < sk_X509_num(chain); i++) {
            if (!tls1_check_sig_alg(c, sk_X509_value(chain, i), default_nid)) {
                if (check_flags) {
                    rv &= ~CERT_PKEY_CA_SIGNATURE;
                    break;
                } else
                    goto end;
            }
        }
    }
    /* Else not TLS 1.2, so mark EE and CA signing algorithms OK */
    else if (check_flags)
        rv |= CERT_PKEY_EE_SIGNATURE | CERT_PKEY_CA_SIGNATURE;
 skip_sigs:
    /* Check cert parameters are consistent */
    if (tls1_check_cert_param(s, x, check_flags ? 1 : 2))
        rv |= CERT_PKEY_EE_PARAM;
    else if (!check_flags)
        goto end;
    if (!s->server)
        rv |= CERT_PKEY_CA_PARAM;
    /* In strict mode check rest of chain too */
    else if (strict_mode) {
        rv |= CERT_PKEY_CA_PARAM;
        for (i = 0; i < sk_X509_num(chain); i++) {
            X509 *ca = sk_X509_value(chain, i);
            if (!tls1_check_cert_param(s, ca, 0)) {
                if (check_flags) {
                    rv &= ~CERT_PKEY_CA_PARAM;
                    break;
                } else
                    goto end;
            }
        }
    }
    if (!s->server && strict_mode) {
        STACK_OF(X509_NAME) *ca_dn;
        int check_type = 0;
        switch (EVP_PKEY_id(pk)) {
        case EVP_PKEY_RSA:
            check_type = TLS_CT_RSA_SIGN;
            break;
        case EVP_PKEY_DSA:
            check_type = TLS_CT_DSS_SIGN;
            break;
        case EVP_PKEY_EC:
            check_type = TLS_CT_ECDSA_SIGN;
            break;
        }
        if (check_type) {
            const unsigned char *ctypes;
            int ctypelen;
            if (c->ctypes) {
                ctypes = c->ctypes;
                ctypelen = (int)c->ctype_num;
            } else {
                ctypes = (unsigned char *)s->s3->tmp.ctype;
                ctypelen = s->s3->tmp.ctype_num;
            }
            for (i = 0; i < ctypelen; i++) {
                if (ctypes[i] == check_type) {
                    rv |= CERT_PKEY_CERT_TYPE;
                    break;
                }
            }
            if (!(rv & CERT_PKEY_CERT_TYPE) && !check_flags)
                goto end;
        } else
            rv |= CERT_PKEY_CERT_TYPE;

        ca_dn = s->s3->tmp.ca_names;

        if (!sk_X509_NAME_num(ca_dn))
            rv |= CERT_PKEY_ISSUER_NAME;

        if (!(rv & CERT_PKEY_ISSUER_NAME)) {
            if (ssl_check_ca_name(ca_dn, x))
                rv |= CERT_PKEY_ISSUER_NAME;
        }
        if (!(rv & CERT_PKEY_ISSUER_NAME)) {
            for (i = 0; i < sk_X509_num(chain); i++) {
                X509 *xtmp = sk_X509_value(chain, i);
                if (ssl_check_ca_name(ca_dn, xtmp)) {
                    rv |= CERT_PKEY_ISSUER_NAME;
                    break;
                }
            }
        }
        if (!check_flags && !(rv & CERT_PKEY_ISSUER_NAME))
            goto end;
    } else
        rv |= CERT_PKEY_ISSUER_NAME | CERT_PKEY_CERT_TYPE;

    if (!check_flags || (rv & check_flags) == check_flags)
        rv |= CERT_PKEY_VALID;

 end:

    if (TLS1_get_version(s) >= TLS1_2_VERSION) {
        if (*pvalid & CERT_PKEY_EXPLICIT_SIGN)
            rv |= CERT_PKEY_EXPLICIT_SIGN | CERT_PKEY_SIGN;
        else if (s->s3->tmp.md[idx] != NULL)
            rv |= CERT_PKEY_SIGN;
    } else
        rv |= CERT_PKEY_SIGN | CERT_PKEY_EXPLICIT_SIGN;

    /*
     * When checking a CERT_PKEY structure all flags are irrelevant if the
     * chain is invalid.
     */
    if (!check_flags) {
        if (rv & CERT_PKEY_VALID)
            *pvalid = rv;
        else {
            /* Preserve explicit sign flag, clear rest */
            *pvalid &= CERT_PKEY_EXPLICIT_SIGN;
            return 0;
        }
    }
    return rv;
}

/* Set validity of certificates in an SSL structure */
void tls1_set_cert_validity(SSL *s)
{
    tls1_check_chain(s, NULL, NULL, NULL, SSL_PKEY_RSA_ENC);
    tls1_check_chain(s, NULL, NULL, NULL, SSL_PKEY_RSA_SIGN);
    tls1_check_chain(s, NULL, NULL, NULL, SSL_PKEY_DSA_SIGN);
    tls1_check_chain(s, NULL, NULL, NULL, SSL_PKEY_ECC);
    tls1_check_chain(s, NULL, NULL, NULL, SSL_PKEY_GOST01);
    tls1_check_chain(s, NULL, NULL, NULL, SSL_PKEY_GOST12_256);
    tls1_check_chain(s, NULL, NULL, NULL, SSL_PKEY_GOST12_512);
}

/* User level utiity function to check a chain is suitable */
int SSL_check_chain(SSL *s, X509 *x, EVP_PKEY *pk, STACK_OF(X509) *chain)
{
    return tls1_check_chain(s, x, pk, chain, -1);
}


#ifndef OPENSSL_NO_DH
DH *ssl_get_auto_dh(SSL *s)
{
    int dh_secbits = 80;
    if (s->cert->dh_tmp_auto == 2)
        return DH_get_1024_160();
    if (s->s3->tmp.new_cipher->algorithm_auth & (SSL_aNULL | SSL_aPSK)) {
        if (s->s3->tmp.new_cipher->strength_bits == 256)
            dh_secbits = 128;
        else
            dh_secbits = 80;
    } else {
        CERT_PKEY *cpk = ssl_get_server_send_pkey(s);
        dh_secbits = EVP_PKEY_security_bits(cpk->privatekey);
    }

    if (dh_secbits >= 128) {
        DH *dhp = DH_new();
        if (dhp == NULL)
            return NULL;
        dhp->g = BN_new();
        if (dhp->g != NULL)
            BN_set_word(dhp->g, 2);
        if (dh_secbits >= 192)
            dhp->p = get_rfc3526_prime_8192(NULL);
        else
            dhp->p = get_rfc3526_prime_3072(NULL);
        if (dhp->p == NULL || dhp->g == NULL) {
            DH_free(dhp);
            return NULL;
        }
        return dhp;
    }
    if (dh_secbits >= 112)
        return DH_get_2048_224();
    return DH_get_1024_160();
}
#endif

static int ssl_security_cert_key(SSL *s, SSL_CTX *ctx, X509 *x, int op)
{
    int secbits = -1;
    EVP_PKEY *pkey = X509_get0_pubkey(x);
    if (pkey) {
        /*
         * If no parameters this will return -1 and fail using the default
         * security callback for any non-zero security level. This will
         * reject keys which omit parameters but this only affects DSA and
         * omission of parameters is never (?) done in practice.
         */
        secbits = EVP_PKEY_security_bits(pkey);
    }
    if (s)
        return ssl_security(s, op, secbits, 0, x);
    else
        return ssl_ctx_security(ctx, op, secbits, 0, x);
}

static int ssl_security_cert_sig(SSL *s, SSL_CTX *ctx, X509 *x, int op)
{
    /* Lookup signature algorithm digest */
    int secbits = -1, md_nid = NID_undef, sig_nid;
    /* Don't check signature if self signed */
    if ((X509_get_extension_flags(x) & EXFLAG_SS) != 0)
        return 1;
    sig_nid = X509_get_signature_nid(x);
    if (sig_nid && OBJ_find_sigid_algs(sig_nid, &md_nid, NULL)) {
        const EVP_MD *md;
        if (md_nid && (md = EVP_get_digestbynid(md_nid)))
            secbits = EVP_MD_size(md) * 4;
    }
    if (s)
        return ssl_security(s, op, secbits, md_nid, x);
    else
        return ssl_ctx_security(ctx, op, secbits, md_nid, x);
}

int ssl_security_cert(SSL *s, SSL_CTX *ctx, X509 *x, int vfy, int is_ee)
{
    if (vfy)
        vfy = SSL_SECOP_PEER;
    if (is_ee) {
        if (!ssl_security_cert_key(s, ctx, x, SSL_SECOP_EE_KEY | vfy))
            return SSL_R_EE_KEY_TOO_SMALL;
    } else {
        if (!ssl_security_cert_key(s, ctx, x, SSL_SECOP_CA_KEY | vfy))
            return SSL_R_CA_KEY_TOO_SMALL;
    }
    if (!ssl_security_cert_sig(s, ctx, x, SSL_SECOP_CA_MD | vfy))
        return SSL_R_CA_MD_TOO_WEAK;
    return 1;
}

/*
 * Check security of a chain, if sk includes the end entity certificate then
 * x is NULL. If vfy is 1 then we are verifying a peer chain and not sending
 * one to the peer. Return values: 1 if ok otherwise error code to use
 */

int ssl_security_cert_chain(SSL *s, STACK_OF(X509) *sk, X509 *x, int vfy)
{
    int rv, start_idx, i;
    if (x == NULL) {
        x = sk_X509_value(sk, 0);
        start_idx = 1;
    } else
        start_idx = 0;

    rv = ssl_security_cert(s, NULL, x, vfy, 1);
    if (rv != 1)
        return rv;

    for (i = start_idx; i < sk_X509_num(sk); i++) {
        x = sk_X509_value(sk, i);
        rv = ssl_security_cert(s, NULL, x, vfy, 0);
        if (rv != 1)
            return rv;
    }
    return 1;
}<|MERGE_RESOLUTION|>--- conflicted
+++ resolved
@@ -3095,21 +3095,13 @@
             renew_ticket = 1;
     } else {
         /* Check key name matches */
-<<<<<<< HEAD
-        if (memcmp(etick, tctx->tlsext_tick_key_name, 16))
-            return 2;
+        if (memcmp(etick, tctx->tlsext_tick_key_name, 16)) {
+            ret = 2;
+            goto err;
+        }
         if (HMAC_Init_ex(hctx, tctx->tlsext_tick_hmac_key, 32,
                          EVP_sha256(), NULL) <= 0
                 || EVP_DecryptInit_ex(&ctx, EVP_aes_256_cbc(), NULL,
-=======
-        if (memcmp(etick, tctx->tlsext_tick_key_name, 16)) {
-            ret = 2;
-            goto err;
-        }
-        if (HMAC_Init_ex(hctx, tctx->tlsext_tick_hmac_key, 16,
-                         EVP_sha256(), NULL) <= 0
-                || EVP_DecryptInit_ex(ctx, EVP_aes_128_cbc(), NULL,
->>>>>>> 380f0477
                                       tctx->tlsext_tick_aes_key,
                                       etick + 16) <= 0) {
             goto err;

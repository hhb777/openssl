/*
 * Copyright 2016-2018 The OpenSSL Project Authors. All Rights Reserved.
 *
 * Licensed under the Apache License 2.0 (the "License").  You may not use
 * this file except in compliance with the License.  You can obtain a copy
 * in the file LICENSE in the source distribution or at
 * https://www.openssl.org/source/license.html
 */

#include "../testutil.h"
#include "output.h"
#include "tu_local.h"

<<<<<<< HEAD
#include <string.h>

static size_t arg_count;
static char **args;
static unsigned char arg_used[1000];

static void check_arg_usage(void)
{
    size_t i, n = arg_count < OSSL_NELEM(arg_used) ? arg_count
                                                   : OSSL_NELEM(arg_used);

    for (i = 0; i < n; i++)
        if (!arg_used[i+1])
            test_printf_stderr("Warning ignored command-line argument %zu: %s\n",
                               i, args[i+1]);
    if (i < arg_count)
        test_printf_stderr("Warning arguments %zu and later unchecked\n", i);
}
=======
>>>>>>> 52eb5b7c

int main(int argc, char *argv[])
{
    int ret = EXIT_FAILURE;

    test_open_streams();

    if (!global_init()) {
        test_printf_stderr("Global init failed - aborting\n");
        return ret;
    }

    if (!setup_test_framework(argc, argv))
        goto end;

    if (setup_tests()) {
        ret = run_tests(argv[0]);
        cleanup_tests();
        opt_check_usage();
    } else {
        opt_help(test_get_options());
    }
end:
    ret = pulldown_test_framework(ret);
    test_close_streams();
    return ret;
}<|MERGE_RESOLUTION|>--- conflicted
+++ resolved
@@ -11,27 +11,6 @@
 #include "output.h"
 #include "tu_local.h"
 
-<<<<<<< HEAD
-#include <string.h>
-
-static size_t arg_count;
-static char **args;
-static unsigned char arg_used[1000];
-
-static void check_arg_usage(void)
-{
-    size_t i, n = arg_count < OSSL_NELEM(arg_used) ? arg_count
-                                                   : OSSL_NELEM(arg_used);
-
-    for (i = 0; i < n; i++)
-        if (!arg_used[i+1])
-            test_printf_stderr("Warning ignored command-line argument %zu: %s\n",
-                               i, args[i+1]);
-    if (i < arg_count)
-        test_printf_stderr("Warning arguments %zu and later unchecked\n", i);
-}
-=======
->>>>>>> 52eb5b7c
 
 int main(int argc, char *argv[])
 {

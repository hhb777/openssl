--- conflicted
+++ resolved
@@ -69,23 +69,14 @@
 #   define _WIN32_WINNT 0x0400
 #  endif
 
-<<<<<<< HEAD
-#include <windows.h>
-#if !defined(OPENSSL_WINAPP)
-#include <wincrypt.h>
-#endif
-#include <malloc.h>
-#ifndef alloca
-# define alloca _alloca
-#endif
-=======
 #  include <windows.h>
-#  include <wincrypt.h>
+#  if !defined(OPENSSL_WINAPP)
+#   include <wincrypt.h>
+#  endif
 #  include <malloc.h>
 #  ifndef alloca
 #   define alloca _alloca
 #  endif
->>>>>>> 4ac03295
 
 /*
  * This module uses several "new" interfaces, among which is

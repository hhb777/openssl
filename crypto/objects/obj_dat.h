/* THIS FILE IS GENERATED FROM objects.h by obj_dat.pl via the
 * following command:
 * perl obj_dat.pl obj_mac.h obj_dat.h
 */

/* Copyright (C) 1995-1997 Eric Young (eay@cryptsoft.com)
 * All rights reserved.
 *
 * This package is an SSL implementation written
 * by Eric Young (eay@cryptsoft.com).
 * The implementation was written so as to conform with Netscapes SSL.
 * 
 * This library is free for commercial and non-commercial use as long as
 * the following conditions are aheared to.  The following conditions
 * apply to all code found in this distribution, be it the RC4, RSA,
 * lhash, DES, etc., code; not just the SSL code.  The SSL documentation
 * included with this distribution is covered by the same copyright terms
 * except that the holder is Tim Hudson (tjh@cryptsoft.com).
 * 
 * Copyright remains Eric Young's, and as such any Copyright notices in
 * the code are not to be removed.
 * If this package is used in a product, Eric Young should be given attribution
 * as the author of the parts of the library used.
 * This can be in the form of a textual message at program startup or
 * in documentation (online or textual) provided with the package.
 * 
 * Redistribution and use in source and binary forms, with or without
 * modification, are permitted provided that the following conditions
 * are met:
 * 1. Redistributions of source code must retain the copyright
 *    notice, this list of conditions and the following disclaimer.
 * 2. Redistributions in binary form must reproduce the above copyright
 *    notice, this list of conditions and the following disclaimer in the
 *    documentation and/or other materials provided with the distribution.
 * 3. All advertising materials mentioning features or use of this software
 *    must display the following acknowledgement:
 *    "This product includes cryptographic software written by
 *     Eric Young (eay@cryptsoft.com)"
 *    The word 'cryptographic' can be left out if the rouines from the library
 *    being used are not cryptographic related :-).
 * 4. If you include any Windows specific code (or a derivative thereof) from 
 *    the apps directory (application code) you must include an acknowledgement:
 *    "This product includes software written by Tim Hudson (tjh@cryptsoft.com)"
 * 
 * THIS SOFTWARE IS PROVIDED BY ERIC YOUNG ``AS IS'' AND
 * ANY EXPRESS OR IMPLIED WARRANTIES, INCLUDING, BUT NOT LIMITED TO, THE
 * IMPLIED WARRANTIES OF MERCHANTABILITY AND FITNESS FOR A PARTICULAR PURPOSE
 * ARE DISCLAIMED.  IN NO EVENT SHALL THE AUTHOR OR CONTRIBUTORS BE LIABLE
 * FOR ANY DIRECT, INDIRECT, INCIDENTAL, SPECIAL, EXEMPLARY, OR CONSEQUENTIAL
 * DAMAGES (INCLUDING, BUT NOT LIMITED TO, PROCUREMENT OF SUBSTITUTE GOODS
 * OR SERVICES; LOSS OF USE, DATA, OR PROFITS; OR BUSINESS INTERRUPTION)
 * HOWEVER CAUSED AND ON ANY THEORY OF LIABILITY, WHETHER IN CONTRACT, STRICT
 * LIABILITY, OR TORT (INCLUDING NEGLIGENCE OR OTHERWISE) ARISING IN ANY WAY
 * OUT OF THE USE OF THIS SOFTWARE, EVEN IF ADVISED OF THE POSSIBILITY OF
 * SUCH DAMAGE.
 * 
 * The licence and distribution terms for any publically available version or
 * derivative of this code cannot be changed.  i.e. this code cannot simply be
 * copied and put under another distribution licence
 * [including the GNU Public Licence.]
 */

<<<<<<< HEAD
#define NUM_NID 1038
#define NUM_SN 1031
#define NUM_LN 1031
#define NUM_OBJ 953
=======
#define NUM_NID 1037
#define NUM_SN 1030
#define NUM_LN 1030
#define NUM_OBJ 951
>>>>>>> ebc4815f

static const unsigned char lvalues[6744]={
0x2A,0x86,0x48,0x86,0xF7,0x0D,               /* [  0] OBJ_rsadsi */
0x2A,0x86,0x48,0x86,0xF7,0x0D,0x01,          /* [  6] OBJ_pkcs */
0x2A,0x86,0x48,0x86,0xF7,0x0D,0x02,0x02,     /* [ 13] OBJ_md2 */
0x2A,0x86,0x48,0x86,0xF7,0x0D,0x02,0x05,     /* [ 21] OBJ_md5 */
0x2A,0x86,0x48,0x86,0xF7,0x0D,0x03,0x04,     /* [ 29] OBJ_rc4 */
0x2A,0x86,0x48,0x86,0xF7,0x0D,0x01,0x01,0x01,/* [ 37] OBJ_rsaEncryption */
0x2A,0x86,0x48,0x86,0xF7,0x0D,0x01,0x01,0x02,/* [ 46] OBJ_md2WithRSAEncryption */
0x2A,0x86,0x48,0x86,0xF7,0x0D,0x01,0x01,0x04,/* [ 55] OBJ_md5WithRSAEncryption */
0x2A,0x86,0x48,0x86,0xF7,0x0D,0x01,0x05,0x01,/* [ 64] OBJ_pbeWithMD2AndDES_CBC */
0x2A,0x86,0x48,0x86,0xF7,0x0D,0x01,0x05,0x03,/* [ 73] OBJ_pbeWithMD5AndDES_CBC */
0x55,                                        /* [ 82] OBJ_X500 */
0x55,0x04,                                   /* [ 83] OBJ_X509 */
0x55,0x04,0x03,                              /* [ 85] OBJ_commonName */
0x55,0x04,0x06,                              /* [ 88] OBJ_countryName */
0x55,0x04,0x07,                              /* [ 91] OBJ_localityName */
0x55,0x04,0x08,                              /* [ 94] OBJ_stateOrProvinceName */
0x55,0x04,0x0A,                              /* [ 97] OBJ_organizationName */
0x55,0x04,0x0B,                              /* [100] OBJ_organizationalUnitName */
0x55,0x08,0x01,0x01,                         /* [103] OBJ_rsa */
0x2A,0x86,0x48,0x86,0xF7,0x0D,0x01,0x07,     /* [107] OBJ_pkcs7 */
0x2A,0x86,0x48,0x86,0xF7,0x0D,0x01,0x07,0x01,/* [115] OBJ_pkcs7_data */
0x2A,0x86,0x48,0x86,0xF7,0x0D,0x01,0x07,0x02,/* [124] OBJ_pkcs7_signed */
0x2A,0x86,0x48,0x86,0xF7,0x0D,0x01,0x07,0x03,/* [133] OBJ_pkcs7_enveloped */
0x2A,0x86,0x48,0x86,0xF7,0x0D,0x01,0x07,0x04,/* [142] OBJ_pkcs7_signedAndEnveloped */
0x2A,0x86,0x48,0x86,0xF7,0x0D,0x01,0x07,0x05,/* [151] OBJ_pkcs7_digest */
0x2A,0x86,0x48,0x86,0xF7,0x0D,0x01,0x07,0x06,/* [160] OBJ_pkcs7_encrypted */
0x2A,0x86,0x48,0x86,0xF7,0x0D,0x01,0x03,     /* [169] OBJ_pkcs3 */
0x2A,0x86,0x48,0x86,0xF7,0x0D,0x01,0x03,0x01,/* [177] OBJ_dhKeyAgreement */
0x2B,0x0E,0x03,0x02,0x06,                    /* [186] OBJ_des_ecb */
0x2B,0x0E,0x03,0x02,0x09,                    /* [191] OBJ_des_cfb64 */
0x2B,0x0E,0x03,0x02,0x07,                    /* [196] OBJ_des_cbc */
0x2B,0x0E,0x03,0x02,0x11,                    /* [201] OBJ_des_ede_ecb */
0x2B,0x06,0x01,0x04,0x01,0x81,0x3C,0x07,0x01,0x01,0x02,/* [206] OBJ_idea_cbc */
0x2A,0x86,0x48,0x86,0xF7,0x0D,0x03,0x02,     /* [217] OBJ_rc2_cbc */
0x2B,0x0E,0x03,0x02,0x12,                    /* [225] OBJ_sha */
0x2B,0x0E,0x03,0x02,0x0F,                    /* [230] OBJ_shaWithRSAEncryption */
0x2A,0x86,0x48,0x86,0xF7,0x0D,0x03,0x07,     /* [235] OBJ_des_ede3_cbc */
0x2B,0x0E,0x03,0x02,0x08,                    /* [243] OBJ_des_ofb64 */
0x2A,0x86,0x48,0x86,0xF7,0x0D,0x01,0x09,     /* [248] OBJ_pkcs9 */
0x2A,0x86,0x48,0x86,0xF7,0x0D,0x01,0x09,0x01,/* [256] OBJ_pkcs9_emailAddress */
0x2A,0x86,0x48,0x86,0xF7,0x0D,0x01,0x09,0x02,/* [265] OBJ_pkcs9_unstructuredName */
0x2A,0x86,0x48,0x86,0xF7,0x0D,0x01,0x09,0x03,/* [274] OBJ_pkcs9_contentType */
0x2A,0x86,0x48,0x86,0xF7,0x0D,0x01,0x09,0x04,/* [283] OBJ_pkcs9_messageDigest */
0x2A,0x86,0x48,0x86,0xF7,0x0D,0x01,0x09,0x05,/* [292] OBJ_pkcs9_signingTime */
0x2A,0x86,0x48,0x86,0xF7,0x0D,0x01,0x09,0x06,/* [301] OBJ_pkcs9_countersignature */
0x2A,0x86,0x48,0x86,0xF7,0x0D,0x01,0x09,0x07,/* [310] OBJ_pkcs9_challengePassword */
0x2A,0x86,0x48,0x86,0xF7,0x0D,0x01,0x09,0x08,/* [319] OBJ_pkcs9_unstructuredAddress */
0x2A,0x86,0x48,0x86,0xF7,0x0D,0x01,0x09,0x09,/* [328] OBJ_pkcs9_extCertAttributes */
0x60,0x86,0x48,0x01,0x86,0xF8,0x42,          /* [337] OBJ_netscape */
0x60,0x86,0x48,0x01,0x86,0xF8,0x42,0x01,     /* [344] OBJ_netscape_cert_extension */
0x60,0x86,0x48,0x01,0x86,0xF8,0x42,0x02,     /* [352] OBJ_netscape_data_type */
0x2B,0x0E,0x03,0x02,0x1A,                    /* [360] OBJ_sha1 */
0x2A,0x86,0x48,0x86,0xF7,0x0D,0x01,0x01,0x05,/* [365] OBJ_sha1WithRSAEncryption */
0x2B,0x0E,0x03,0x02,0x0D,                    /* [374] OBJ_dsaWithSHA */
0x2B,0x0E,0x03,0x02,0x0C,                    /* [379] OBJ_dsa_2 */
0x2A,0x86,0x48,0x86,0xF7,0x0D,0x01,0x05,0x0B,/* [384] OBJ_pbeWithSHA1AndRC2_CBC */
0x2A,0x86,0x48,0x86,0xF7,0x0D,0x01,0x05,0x0C,/* [393] OBJ_id_pbkdf2 */
0x2B,0x0E,0x03,0x02,0x1B,                    /* [402] OBJ_dsaWithSHA1_2 */
0x60,0x86,0x48,0x01,0x86,0xF8,0x42,0x01,0x01,/* [407] OBJ_netscape_cert_type */
0x60,0x86,0x48,0x01,0x86,0xF8,0x42,0x01,0x02,/* [416] OBJ_netscape_base_url */
0x60,0x86,0x48,0x01,0x86,0xF8,0x42,0x01,0x03,/* [425] OBJ_netscape_revocation_url */
0x60,0x86,0x48,0x01,0x86,0xF8,0x42,0x01,0x04,/* [434] OBJ_netscape_ca_revocation_url */
0x60,0x86,0x48,0x01,0x86,0xF8,0x42,0x01,0x07,/* [443] OBJ_netscape_renewal_url */
0x60,0x86,0x48,0x01,0x86,0xF8,0x42,0x01,0x08,/* [452] OBJ_netscape_ca_policy_url */
0x60,0x86,0x48,0x01,0x86,0xF8,0x42,0x01,0x0C,/* [461] OBJ_netscape_ssl_server_name */
0x60,0x86,0x48,0x01,0x86,0xF8,0x42,0x01,0x0D,/* [470] OBJ_netscape_comment */
0x60,0x86,0x48,0x01,0x86,0xF8,0x42,0x02,0x05,/* [479] OBJ_netscape_cert_sequence */
0x55,0x1D,                                   /* [488] OBJ_id_ce */
0x55,0x1D,0x0E,                              /* [490] OBJ_subject_key_identifier */
0x55,0x1D,0x0F,                              /* [493] OBJ_key_usage */
0x55,0x1D,0x10,                              /* [496] OBJ_private_key_usage_period */
0x55,0x1D,0x11,                              /* [499] OBJ_subject_alt_name */
0x55,0x1D,0x12,                              /* [502] OBJ_issuer_alt_name */
0x55,0x1D,0x13,                              /* [505] OBJ_basic_constraints */
0x55,0x1D,0x14,                              /* [508] OBJ_crl_number */
0x55,0x1D,0x20,                              /* [511] OBJ_certificate_policies */
0x55,0x1D,0x23,                              /* [514] OBJ_authority_key_identifier */
0x2B,0x06,0x01,0x04,0x01,0x97,0x55,0x01,0x02,/* [517] OBJ_bf_cbc */
0x55,0x08,0x03,0x65,                         /* [526] OBJ_mdc2 */
0x55,0x08,0x03,0x64,                         /* [530] OBJ_mdc2WithRSA */
0x55,0x04,0x2A,                              /* [534] OBJ_givenName */
0x55,0x04,0x04,                              /* [537] OBJ_surname */
0x55,0x04,0x2B,                              /* [540] OBJ_initials */
0x09,0x92,0x26,0x89,0x93,0xF2,0x2C,0x64,0x01,0x2C,/* [543] OBJ_uniqueIdentifier */
0x55,0x1D,0x1F,                              /* [553] OBJ_crl_distribution_points */
0x2B,0x0E,0x03,0x02,0x03,                    /* [556] OBJ_md5WithRSA */
0x55,0x04,0x05,                              /* [561] OBJ_serialNumber */
0x55,0x04,0x0C,                              /* [564] OBJ_title */
0x55,0x04,0x0D,                              /* [567] OBJ_description */
0x2A,0x86,0x48,0x86,0xF6,0x7D,0x07,0x42,0x0A,/* [570] OBJ_cast5_cbc */
0x2A,0x86,0x48,0x86,0xF6,0x7D,0x07,0x42,0x0C,/* [579] OBJ_pbeWithMD5AndCast5_CBC */
0x2A,0x86,0x48,0xCE,0x38,0x04,0x03,          /* [588] OBJ_dsaWithSHA1 */
0x2B,0x0E,0x03,0x02,0x1D,                    /* [595] OBJ_sha1WithRSA */
0x2A,0x86,0x48,0xCE,0x38,0x04,0x01,          /* [600] OBJ_dsa */
0x2B,0x24,0x03,0x02,0x01,                    /* [607] OBJ_ripemd160 */
0x2B,0x24,0x03,0x03,0x01,0x02,               /* [612] OBJ_ripemd160WithRSA */
0x2A,0x86,0x48,0x86,0xF7,0x0D,0x03,0x08,     /* [618] OBJ_rc5_cbc */
0x2A,0x86,0x48,0x86,0xF7,0x0D,0x01,0x09,0x10,0x03,0x08,/* [626] OBJ_zlib_compression */
0x55,0x1D,0x25,                              /* [637] OBJ_ext_key_usage */
0x2B,0x06,0x01,0x05,0x05,0x07,               /* [640] OBJ_id_pkix */
0x2B,0x06,0x01,0x05,0x05,0x07,0x03,          /* [646] OBJ_id_kp */
0x2B,0x06,0x01,0x05,0x05,0x07,0x03,0x01,     /* [653] OBJ_server_auth */
0x2B,0x06,0x01,0x05,0x05,0x07,0x03,0x02,     /* [661] OBJ_client_auth */
0x2B,0x06,0x01,0x05,0x05,0x07,0x03,0x03,     /* [669] OBJ_code_sign */
0x2B,0x06,0x01,0x05,0x05,0x07,0x03,0x04,     /* [677] OBJ_email_protect */
0x2B,0x06,0x01,0x05,0x05,0x07,0x03,0x08,     /* [685] OBJ_time_stamp */
0x2B,0x06,0x01,0x04,0x01,0x82,0x37,0x02,0x01,0x15,/* [693] OBJ_ms_code_ind */
0x2B,0x06,0x01,0x04,0x01,0x82,0x37,0x02,0x01,0x16,/* [703] OBJ_ms_code_com */
0x2B,0x06,0x01,0x04,0x01,0x82,0x37,0x0A,0x03,0x01,/* [713] OBJ_ms_ctl_sign */
0x2B,0x06,0x01,0x04,0x01,0x82,0x37,0x0A,0x03,0x03,/* [723] OBJ_ms_sgc */
0x2B,0x06,0x01,0x04,0x01,0x82,0x37,0x0A,0x03,0x04,/* [733] OBJ_ms_efs */
0x60,0x86,0x48,0x01,0x86,0xF8,0x42,0x04,0x01,/* [743] OBJ_ns_sgc */
0x55,0x1D,0x1B,                              /* [752] OBJ_delta_crl */
0x55,0x1D,0x15,                              /* [755] OBJ_crl_reason */
0x55,0x1D,0x18,                              /* [758] OBJ_invalidity_date */
0x2B,0x65,0x01,0x04,0x01,                    /* [761] OBJ_sxnet */
0x2A,0x86,0x48,0x86,0xF7,0x0D,0x01,0x0C,0x01,0x01,/* [766] OBJ_pbe_WithSHA1And128BitRC4 */
0x2A,0x86,0x48,0x86,0xF7,0x0D,0x01,0x0C,0x01,0x02,/* [776] OBJ_pbe_WithSHA1And40BitRC4 */
0x2A,0x86,0x48,0x86,0xF7,0x0D,0x01,0x0C,0x01,0x03,/* [786] OBJ_pbe_WithSHA1And3_Key_TripleDES_CBC */
0x2A,0x86,0x48,0x86,0xF7,0x0D,0x01,0x0C,0x01,0x04,/* [796] OBJ_pbe_WithSHA1And2_Key_TripleDES_CBC */
0x2A,0x86,0x48,0x86,0xF7,0x0D,0x01,0x0C,0x01,0x05,/* [806] OBJ_pbe_WithSHA1And128BitRC2_CBC */
0x2A,0x86,0x48,0x86,0xF7,0x0D,0x01,0x0C,0x01,0x06,/* [816] OBJ_pbe_WithSHA1And40BitRC2_CBC */
0x2A,0x86,0x48,0x86,0xF7,0x0D,0x01,0x0C,0x0A,0x01,0x01,/* [826] OBJ_keyBag */
0x2A,0x86,0x48,0x86,0xF7,0x0D,0x01,0x0C,0x0A,0x01,0x02,/* [837] OBJ_pkcs8ShroudedKeyBag */
0x2A,0x86,0x48,0x86,0xF7,0x0D,0x01,0x0C,0x0A,0x01,0x03,/* [848] OBJ_certBag */
0x2A,0x86,0x48,0x86,0xF7,0x0D,0x01,0x0C,0x0A,0x01,0x04,/* [859] OBJ_crlBag */
0x2A,0x86,0x48,0x86,0xF7,0x0D,0x01,0x0C,0x0A,0x01,0x05,/* [870] OBJ_secretBag */
0x2A,0x86,0x48,0x86,0xF7,0x0D,0x01,0x0C,0x0A,0x01,0x06,/* [881] OBJ_safeContentsBag */
0x2A,0x86,0x48,0x86,0xF7,0x0D,0x01,0x09,0x14,/* [892] OBJ_friendlyName */
0x2A,0x86,0x48,0x86,0xF7,0x0D,0x01,0x09,0x15,/* [901] OBJ_localKeyID */
0x2A,0x86,0x48,0x86,0xF7,0x0D,0x01,0x09,0x16,0x01,/* [910] OBJ_x509Certificate */
0x2A,0x86,0x48,0x86,0xF7,0x0D,0x01,0x09,0x16,0x02,/* [920] OBJ_sdsiCertificate */
0x2A,0x86,0x48,0x86,0xF7,0x0D,0x01,0x09,0x17,0x01,/* [930] OBJ_x509Crl */
0x2A,0x86,0x48,0x86,0xF7,0x0D,0x01,0x05,0x0D,/* [940] OBJ_pbes2 */
0x2A,0x86,0x48,0x86,0xF7,0x0D,0x01,0x05,0x0E,/* [949] OBJ_pbmac1 */
0x2A,0x86,0x48,0x86,0xF7,0x0D,0x02,0x07,     /* [958] OBJ_hmacWithSHA1 */
0x2B,0x06,0x01,0x05,0x05,0x07,0x02,0x01,     /* [966] OBJ_id_qt_cps */
0x2B,0x06,0x01,0x05,0x05,0x07,0x02,0x02,     /* [974] OBJ_id_qt_unotice */
0x2A,0x86,0x48,0x86,0xF7,0x0D,0x01,0x09,0x0F,/* [982] OBJ_SMIMECapabilities */
0x2A,0x86,0x48,0x86,0xF7,0x0D,0x01,0x05,0x04,/* [991] OBJ_pbeWithMD2AndRC2_CBC */
0x2A,0x86,0x48,0x86,0xF7,0x0D,0x01,0x05,0x06,/* [1000] OBJ_pbeWithMD5AndRC2_CBC */
0x2A,0x86,0x48,0x86,0xF7,0x0D,0x01,0x05,0x0A,/* [1009] OBJ_pbeWithSHA1AndDES_CBC */
0x2B,0x06,0x01,0x04,0x01,0x82,0x37,0x02,0x01,0x0E,/* [1018] OBJ_ms_ext_req */
0x2A,0x86,0x48,0x86,0xF7,0x0D,0x01,0x09,0x0E,/* [1028] OBJ_ext_req */
0x55,0x04,0x29,                              /* [1037] OBJ_name */
0x55,0x04,0x2E,                              /* [1040] OBJ_dnQualifier */
0x2B,0x06,0x01,0x05,0x05,0x07,0x01,          /* [1043] OBJ_id_pe */
0x2B,0x06,0x01,0x05,0x05,0x07,0x30,          /* [1050] OBJ_id_ad */
0x2B,0x06,0x01,0x05,0x05,0x07,0x01,0x01,     /* [1057] OBJ_info_access */
0x2B,0x06,0x01,0x05,0x05,0x07,0x30,0x01,     /* [1065] OBJ_ad_OCSP */
0x2B,0x06,0x01,0x05,0x05,0x07,0x30,0x02,     /* [1073] OBJ_ad_ca_issuers */
0x2B,0x06,0x01,0x05,0x05,0x07,0x03,0x09,     /* [1081] OBJ_OCSP_sign */
0x2A,                                        /* [1089] OBJ_member_body */
0x2A,0x86,0x48,                              /* [1090] OBJ_ISO_US */
0x2A,0x86,0x48,0xCE,0x38,                    /* [1093] OBJ_X9_57 */
0x2A,0x86,0x48,0xCE,0x38,0x04,               /* [1098] OBJ_X9cm */
0x2A,0x86,0x48,0x86,0xF7,0x0D,0x01,0x01,     /* [1104] OBJ_pkcs1 */
0x2A,0x86,0x48,0x86,0xF7,0x0D,0x01,0x05,     /* [1112] OBJ_pkcs5 */
0x2A,0x86,0x48,0x86,0xF7,0x0D,0x01,0x09,0x10,/* [1120] OBJ_SMIME */
0x2A,0x86,0x48,0x86,0xF7,0x0D,0x01,0x09,0x10,0x00,/* [1129] OBJ_id_smime_mod */
0x2A,0x86,0x48,0x86,0xF7,0x0D,0x01,0x09,0x10,0x01,/* [1139] OBJ_id_smime_ct */
0x2A,0x86,0x48,0x86,0xF7,0x0D,0x01,0x09,0x10,0x02,/* [1149] OBJ_id_smime_aa */
0x2A,0x86,0x48,0x86,0xF7,0x0D,0x01,0x09,0x10,0x03,/* [1159] OBJ_id_smime_alg */
0x2A,0x86,0x48,0x86,0xF7,0x0D,0x01,0x09,0x10,0x04,/* [1169] OBJ_id_smime_cd */
0x2A,0x86,0x48,0x86,0xF7,0x0D,0x01,0x09,0x10,0x05,/* [1179] OBJ_id_smime_spq */
0x2A,0x86,0x48,0x86,0xF7,0x0D,0x01,0x09,0x10,0x06,/* [1189] OBJ_id_smime_cti */
0x2A,0x86,0x48,0x86,0xF7,0x0D,0x01,0x09,0x10,0x00,0x01,/* [1199] OBJ_id_smime_mod_cms */
0x2A,0x86,0x48,0x86,0xF7,0x0D,0x01,0x09,0x10,0x00,0x02,/* [1210] OBJ_id_smime_mod_ess */
0x2A,0x86,0x48,0x86,0xF7,0x0D,0x01,0x09,0x10,0x00,0x03,/* [1221] OBJ_id_smime_mod_oid */
0x2A,0x86,0x48,0x86,0xF7,0x0D,0x01,0x09,0x10,0x00,0x04,/* [1232] OBJ_id_smime_mod_msg_v3 */
0x2A,0x86,0x48,0x86,0xF7,0x0D,0x01,0x09,0x10,0x00,0x05,/* [1243] OBJ_id_smime_mod_ets_eSignature_88 */
0x2A,0x86,0x48,0x86,0xF7,0x0D,0x01,0x09,0x10,0x00,0x06,/* [1254] OBJ_id_smime_mod_ets_eSignature_97 */
0x2A,0x86,0x48,0x86,0xF7,0x0D,0x01,0x09,0x10,0x00,0x07,/* [1265] OBJ_id_smime_mod_ets_eSigPolicy_88 */
0x2A,0x86,0x48,0x86,0xF7,0x0D,0x01,0x09,0x10,0x00,0x08,/* [1276] OBJ_id_smime_mod_ets_eSigPolicy_97 */
0x2A,0x86,0x48,0x86,0xF7,0x0D,0x01,0x09,0x10,0x01,0x01,/* [1287] OBJ_id_smime_ct_receipt */
0x2A,0x86,0x48,0x86,0xF7,0x0D,0x01,0x09,0x10,0x01,0x02,/* [1298] OBJ_id_smime_ct_authData */
0x2A,0x86,0x48,0x86,0xF7,0x0D,0x01,0x09,0x10,0x01,0x03,/* [1309] OBJ_id_smime_ct_publishCert */
0x2A,0x86,0x48,0x86,0xF7,0x0D,0x01,0x09,0x10,0x01,0x04,/* [1320] OBJ_id_smime_ct_TSTInfo */
0x2A,0x86,0x48,0x86,0xF7,0x0D,0x01,0x09,0x10,0x01,0x05,/* [1331] OBJ_id_smime_ct_TDTInfo */
0x2A,0x86,0x48,0x86,0xF7,0x0D,0x01,0x09,0x10,0x01,0x06,/* [1342] OBJ_id_smime_ct_contentInfo */
0x2A,0x86,0x48,0x86,0xF7,0x0D,0x01,0x09,0x10,0x01,0x07,/* [1353] OBJ_id_smime_ct_DVCSRequestData */
0x2A,0x86,0x48,0x86,0xF7,0x0D,0x01,0x09,0x10,0x01,0x08,/* [1364] OBJ_id_smime_ct_DVCSResponseData */
0x2A,0x86,0x48,0x86,0xF7,0x0D,0x01,0x09,0x10,0x02,0x01,/* [1375] OBJ_id_smime_aa_receiptRequest */
0x2A,0x86,0x48,0x86,0xF7,0x0D,0x01,0x09,0x10,0x02,0x02,/* [1386] OBJ_id_smime_aa_securityLabel */
0x2A,0x86,0x48,0x86,0xF7,0x0D,0x01,0x09,0x10,0x02,0x03,/* [1397] OBJ_id_smime_aa_mlExpandHistory */
0x2A,0x86,0x48,0x86,0xF7,0x0D,0x01,0x09,0x10,0x02,0x04,/* [1408] OBJ_id_smime_aa_contentHint */
0x2A,0x86,0x48,0x86,0xF7,0x0D,0x01,0x09,0x10,0x02,0x05,/* [1419] OBJ_id_smime_aa_msgSigDigest */
0x2A,0x86,0x48,0x86,0xF7,0x0D,0x01,0x09,0x10,0x02,0x06,/* [1430] OBJ_id_smime_aa_encapContentType */
0x2A,0x86,0x48,0x86,0xF7,0x0D,0x01,0x09,0x10,0x02,0x07,/* [1441] OBJ_id_smime_aa_contentIdentifier */
0x2A,0x86,0x48,0x86,0xF7,0x0D,0x01,0x09,0x10,0x02,0x08,/* [1452] OBJ_id_smime_aa_macValue */
0x2A,0x86,0x48,0x86,0xF7,0x0D,0x01,0x09,0x10,0x02,0x09,/* [1463] OBJ_id_smime_aa_equivalentLabels */
0x2A,0x86,0x48,0x86,0xF7,0x0D,0x01,0x09,0x10,0x02,0x0A,/* [1474] OBJ_id_smime_aa_contentReference */
0x2A,0x86,0x48,0x86,0xF7,0x0D,0x01,0x09,0x10,0x02,0x0B,/* [1485] OBJ_id_smime_aa_encrypKeyPref */
0x2A,0x86,0x48,0x86,0xF7,0x0D,0x01,0x09,0x10,0x02,0x0C,/* [1496] OBJ_id_smime_aa_signingCertificate */
0x2A,0x86,0x48,0x86,0xF7,0x0D,0x01,0x09,0x10,0x02,0x0D,/* [1507] OBJ_id_smime_aa_smimeEncryptCerts */
0x2A,0x86,0x48,0x86,0xF7,0x0D,0x01,0x09,0x10,0x02,0x0E,/* [1518] OBJ_id_smime_aa_timeStampToken */
0x2A,0x86,0x48,0x86,0xF7,0x0D,0x01,0x09,0x10,0x02,0x0F,/* [1529] OBJ_id_smime_aa_ets_sigPolicyId */
0x2A,0x86,0x48,0x86,0xF7,0x0D,0x01,0x09,0x10,0x02,0x10,/* [1540] OBJ_id_smime_aa_ets_commitmentType */
0x2A,0x86,0x48,0x86,0xF7,0x0D,0x01,0x09,0x10,0x02,0x11,/* [1551] OBJ_id_smime_aa_ets_signerLocation */
0x2A,0x86,0x48,0x86,0xF7,0x0D,0x01,0x09,0x10,0x02,0x12,/* [1562] OBJ_id_smime_aa_ets_signerAttr */
0x2A,0x86,0x48,0x86,0xF7,0x0D,0x01,0x09,0x10,0x02,0x13,/* [1573] OBJ_id_smime_aa_ets_otherSigCert */
0x2A,0x86,0x48,0x86,0xF7,0x0D,0x01,0x09,0x10,0x02,0x14,/* [1584] OBJ_id_smime_aa_ets_contentTimestamp */
0x2A,0x86,0x48,0x86,0xF7,0x0D,0x01,0x09,0x10,0x02,0x15,/* [1595] OBJ_id_smime_aa_ets_CertificateRefs */
0x2A,0x86,0x48,0x86,0xF7,0x0D,0x01,0x09,0x10,0x02,0x16,/* [1606] OBJ_id_smime_aa_ets_RevocationRefs */
0x2A,0x86,0x48,0x86,0xF7,0x0D,0x01,0x09,0x10,0x02,0x17,/* [1617] OBJ_id_smime_aa_ets_certValues */
0x2A,0x86,0x48,0x86,0xF7,0x0D,0x01,0x09,0x10,0x02,0x18,/* [1628] OBJ_id_smime_aa_ets_revocationValues */
0x2A,0x86,0x48,0x86,0xF7,0x0D,0x01,0x09,0x10,0x02,0x19,/* [1639] OBJ_id_smime_aa_ets_escTimeStamp */
0x2A,0x86,0x48,0x86,0xF7,0x0D,0x01,0x09,0x10,0x02,0x1A,/* [1650] OBJ_id_smime_aa_ets_certCRLTimestamp */
0x2A,0x86,0x48,0x86,0xF7,0x0D,0x01,0x09,0x10,0x02,0x1B,/* [1661] OBJ_id_smime_aa_ets_archiveTimeStamp */
0x2A,0x86,0x48,0x86,0xF7,0x0D,0x01,0x09,0x10,0x02,0x1C,/* [1672] OBJ_id_smime_aa_signatureType */
0x2A,0x86,0x48,0x86,0xF7,0x0D,0x01,0x09,0x10,0x02,0x1D,/* [1683] OBJ_id_smime_aa_dvcs_dvc */
0x2A,0x86,0x48,0x86,0xF7,0x0D,0x01,0x09,0x10,0x03,0x01,/* [1694] OBJ_id_smime_alg_ESDHwith3DES */
0x2A,0x86,0x48,0x86,0xF7,0x0D,0x01,0x09,0x10,0x03,0x02,/* [1705] OBJ_id_smime_alg_ESDHwithRC2 */
0x2A,0x86,0x48,0x86,0xF7,0x0D,0x01,0x09,0x10,0x03,0x03,/* [1716] OBJ_id_smime_alg_3DESwrap */
0x2A,0x86,0x48,0x86,0xF7,0x0D,0x01,0x09,0x10,0x03,0x04,/* [1727] OBJ_id_smime_alg_RC2wrap */
0x2A,0x86,0x48,0x86,0xF7,0x0D,0x01,0x09,0x10,0x03,0x05,/* [1738] OBJ_id_smime_alg_ESDH */
0x2A,0x86,0x48,0x86,0xF7,0x0D,0x01,0x09,0x10,0x03,0x06,/* [1749] OBJ_id_smime_alg_CMS3DESwrap */
0x2A,0x86,0x48,0x86,0xF7,0x0D,0x01,0x09,0x10,0x03,0x07,/* [1760] OBJ_id_smime_alg_CMSRC2wrap */
0x2A,0x86,0x48,0x86,0xF7,0x0D,0x01,0x09,0x10,0x04,0x01,/* [1771] OBJ_id_smime_cd_ldap */
0x2A,0x86,0x48,0x86,0xF7,0x0D,0x01,0x09,0x10,0x05,0x01,/* [1782] OBJ_id_smime_spq_ets_sqt_uri */
0x2A,0x86,0x48,0x86,0xF7,0x0D,0x01,0x09,0x10,0x05,0x02,/* [1793] OBJ_id_smime_spq_ets_sqt_unotice */
0x2A,0x86,0x48,0x86,0xF7,0x0D,0x01,0x09,0x10,0x06,0x01,/* [1804] OBJ_id_smime_cti_ets_proofOfOrigin */
0x2A,0x86,0x48,0x86,0xF7,0x0D,0x01,0x09,0x10,0x06,0x02,/* [1815] OBJ_id_smime_cti_ets_proofOfReceipt */
0x2A,0x86,0x48,0x86,0xF7,0x0D,0x01,0x09,0x10,0x06,0x03,/* [1826] OBJ_id_smime_cti_ets_proofOfDelivery */
0x2A,0x86,0x48,0x86,0xF7,0x0D,0x01,0x09,0x10,0x06,0x04,/* [1837] OBJ_id_smime_cti_ets_proofOfSender */
0x2A,0x86,0x48,0x86,0xF7,0x0D,0x01,0x09,0x10,0x06,0x05,/* [1848] OBJ_id_smime_cti_ets_proofOfApproval */
0x2A,0x86,0x48,0x86,0xF7,0x0D,0x01,0x09,0x10,0x06,0x06,/* [1859] OBJ_id_smime_cti_ets_proofOfCreation */
0x2A,0x86,0x48,0x86,0xF7,0x0D,0x02,0x04,     /* [1870] OBJ_md4 */
0x2B,0x06,0x01,0x05,0x05,0x07,0x00,          /* [1878] OBJ_id_pkix_mod */
0x2B,0x06,0x01,0x05,0x05,0x07,0x02,          /* [1885] OBJ_id_qt */
0x2B,0x06,0x01,0x05,0x05,0x07,0x04,          /* [1892] OBJ_id_it */
0x2B,0x06,0x01,0x05,0x05,0x07,0x05,          /* [1899] OBJ_id_pkip */
0x2B,0x06,0x01,0x05,0x05,0x07,0x06,          /* [1906] OBJ_id_alg */
0x2B,0x06,0x01,0x05,0x05,0x07,0x07,          /* [1913] OBJ_id_cmc */
0x2B,0x06,0x01,0x05,0x05,0x07,0x08,          /* [1920] OBJ_id_on */
0x2B,0x06,0x01,0x05,0x05,0x07,0x09,          /* [1927] OBJ_id_pda */
0x2B,0x06,0x01,0x05,0x05,0x07,0x0A,          /* [1934] OBJ_id_aca */
0x2B,0x06,0x01,0x05,0x05,0x07,0x0B,          /* [1941] OBJ_id_qcs */
0x2B,0x06,0x01,0x05,0x05,0x07,0x0C,          /* [1948] OBJ_id_cct */
0x2B,0x06,0x01,0x05,0x05,0x07,0x00,0x01,     /* [1955] OBJ_id_pkix1_explicit_88 */
0x2B,0x06,0x01,0x05,0x05,0x07,0x00,0x02,     /* [1963] OBJ_id_pkix1_implicit_88 */
0x2B,0x06,0x01,0x05,0x05,0x07,0x00,0x03,     /* [1971] OBJ_id_pkix1_explicit_93 */
0x2B,0x06,0x01,0x05,0x05,0x07,0x00,0x04,     /* [1979] OBJ_id_pkix1_implicit_93 */
0x2B,0x06,0x01,0x05,0x05,0x07,0x00,0x05,     /* [1987] OBJ_id_mod_crmf */
0x2B,0x06,0x01,0x05,0x05,0x07,0x00,0x06,     /* [1995] OBJ_id_mod_cmc */
0x2B,0x06,0x01,0x05,0x05,0x07,0x00,0x07,     /* [2003] OBJ_id_mod_kea_profile_88 */
0x2B,0x06,0x01,0x05,0x05,0x07,0x00,0x08,     /* [2011] OBJ_id_mod_kea_profile_93 */
0x2B,0x06,0x01,0x05,0x05,0x07,0x00,0x09,     /* [2019] OBJ_id_mod_cmp */
0x2B,0x06,0x01,0x05,0x05,0x07,0x00,0x0A,     /* [2027] OBJ_id_mod_qualified_cert_88 */
0x2B,0x06,0x01,0x05,0x05,0x07,0x00,0x0B,     /* [2035] OBJ_id_mod_qualified_cert_93 */
0x2B,0x06,0x01,0x05,0x05,0x07,0x00,0x0C,     /* [2043] OBJ_id_mod_attribute_cert */
0x2B,0x06,0x01,0x05,0x05,0x07,0x00,0x0D,     /* [2051] OBJ_id_mod_timestamp_protocol */
0x2B,0x06,0x01,0x05,0x05,0x07,0x00,0x0E,     /* [2059] OBJ_id_mod_ocsp */
0x2B,0x06,0x01,0x05,0x05,0x07,0x00,0x0F,     /* [2067] OBJ_id_mod_dvcs */
0x2B,0x06,0x01,0x05,0x05,0x07,0x00,0x10,     /* [2075] OBJ_id_mod_cmp2000 */
0x2B,0x06,0x01,0x05,0x05,0x07,0x01,0x02,     /* [2083] OBJ_biometricInfo */
0x2B,0x06,0x01,0x05,0x05,0x07,0x01,0x03,     /* [2091] OBJ_qcStatements */
0x2B,0x06,0x01,0x05,0x05,0x07,0x01,0x04,     /* [2099] OBJ_ac_auditEntity */
0x2B,0x06,0x01,0x05,0x05,0x07,0x01,0x05,     /* [2107] OBJ_ac_targeting */
0x2B,0x06,0x01,0x05,0x05,0x07,0x01,0x06,     /* [2115] OBJ_aaControls */
0x2B,0x06,0x01,0x05,0x05,0x07,0x01,0x07,     /* [2123] OBJ_sbgp_ipAddrBlock */
0x2B,0x06,0x01,0x05,0x05,0x07,0x01,0x08,     /* [2131] OBJ_sbgp_autonomousSysNum */
0x2B,0x06,0x01,0x05,0x05,0x07,0x01,0x09,     /* [2139] OBJ_sbgp_routerIdentifier */
0x2B,0x06,0x01,0x05,0x05,0x07,0x02,0x03,     /* [2147] OBJ_textNotice */
0x2B,0x06,0x01,0x05,0x05,0x07,0x03,0x05,     /* [2155] OBJ_ipsecEndSystem */
0x2B,0x06,0x01,0x05,0x05,0x07,0x03,0x06,     /* [2163] OBJ_ipsecTunnel */
0x2B,0x06,0x01,0x05,0x05,0x07,0x03,0x07,     /* [2171] OBJ_ipsecUser */
0x2B,0x06,0x01,0x05,0x05,0x07,0x03,0x0A,     /* [2179] OBJ_dvcs */
0x2B,0x06,0x01,0x05,0x05,0x07,0x04,0x01,     /* [2187] OBJ_id_it_caProtEncCert */
0x2B,0x06,0x01,0x05,0x05,0x07,0x04,0x02,     /* [2195] OBJ_id_it_signKeyPairTypes */
0x2B,0x06,0x01,0x05,0x05,0x07,0x04,0x03,     /* [2203] OBJ_id_it_encKeyPairTypes */
0x2B,0x06,0x01,0x05,0x05,0x07,0x04,0x04,     /* [2211] OBJ_id_it_preferredSymmAlg */
0x2B,0x06,0x01,0x05,0x05,0x07,0x04,0x05,     /* [2219] OBJ_id_it_caKeyUpdateInfo */
0x2B,0x06,0x01,0x05,0x05,0x07,0x04,0x06,     /* [2227] OBJ_id_it_currentCRL */
0x2B,0x06,0x01,0x05,0x05,0x07,0x04,0x07,     /* [2235] OBJ_id_it_unsupportedOIDs */
0x2B,0x06,0x01,0x05,0x05,0x07,0x04,0x08,     /* [2243] OBJ_id_it_subscriptionRequest */
0x2B,0x06,0x01,0x05,0x05,0x07,0x04,0x09,     /* [2251] OBJ_id_it_subscriptionResponse */
0x2B,0x06,0x01,0x05,0x05,0x07,0x04,0x0A,     /* [2259] OBJ_id_it_keyPairParamReq */
0x2B,0x06,0x01,0x05,0x05,0x07,0x04,0x0B,     /* [2267] OBJ_id_it_keyPairParamRep */
0x2B,0x06,0x01,0x05,0x05,0x07,0x04,0x0C,     /* [2275] OBJ_id_it_revPassphrase */
0x2B,0x06,0x01,0x05,0x05,0x07,0x04,0x0D,     /* [2283] OBJ_id_it_implicitConfirm */
0x2B,0x06,0x01,0x05,0x05,0x07,0x04,0x0E,     /* [2291] OBJ_id_it_confirmWaitTime */
0x2B,0x06,0x01,0x05,0x05,0x07,0x04,0x0F,     /* [2299] OBJ_id_it_origPKIMessage */
0x2B,0x06,0x01,0x05,0x05,0x07,0x05,0x01,     /* [2307] OBJ_id_regCtrl */
0x2B,0x06,0x01,0x05,0x05,0x07,0x05,0x02,     /* [2315] OBJ_id_regInfo */
0x2B,0x06,0x01,0x05,0x05,0x07,0x05,0x01,0x01,/* [2323] OBJ_id_regCtrl_regToken */
0x2B,0x06,0x01,0x05,0x05,0x07,0x05,0x01,0x02,/* [2332] OBJ_id_regCtrl_authenticator */
0x2B,0x06,0x01,0x05,0x05,0x07,0x05,0x01,0x03,/* [2341] OBJ_id_regCtrl_pkiPublicationInfo */
0x2B,0x06,0x01,0x05,0x05,0x07,0x05,0x01,0x04,/* [2350] OBJ_id_regCtrl_pkiArchiveOptions */
0x2B,0x06,0x01,0x05,0x05,0x07,0x05,0x01,0x05,/* [2359] OBJ_id_regCtrl_oldCertID */
0x2B,0x06,0x01,0x05,0x05,0x07,0x05,0x01,0x06,/* [2368] OBJ_id_regCtrl_protocolEncrKey */
0x2B,0x06,0x01,0x05,0x05,0x07,0x05,0x02,0x01,/* [2377] OBJ_id_regInfo_utf8Pairs */
0x2B,0x06,0x01,0x05,0x05,0x07,0x05,0x02,0x02,/* [2386] OBJ_id_regInfo_certReq */
0x2B,0x06,0x01,0x05,0x05,0x07,0x06,0x01,     /* [2395] OBJ_id_alg_des40 */
0x2B,0x06,0x01,0x05,0x05,0x07,0x06,0x02,     /* [2403] OBJ_id_alg_noSignature */
0x2B,0x06,0x01,0x05,0x05,0x07,0x06,0x03,     /* [2411] OBJ_id_alg_dh_sig_hmac_sha1 */
0x2B,0x06,0x01,0x05,0x05,0x07,0x06,0x04,     /* [2419] OBJ_id_alg_dh_pop */
0x2B,0x06,0x01,0x05,0x05,0x07,0x07,0x01,     /* [2427] OBJ_id_cmc_statusInfo */
0x2B,0x06,0x01,0x05,0x05,0x07,0x07,0x02,     /* [2435] OBJ_id_cmc_identification */
0x2B,0x06,0x01,0x05,0x05,0x07,0x07,0x03,     /* [2443] OBJ_id_cmc_identityProof */
0x2B,0x06,0x01,0x05,0x05,0x07,0x07,0x04,     /* [2451] OBJ_id_cmc_dataReturn */
0x2B,0x06,0x01,0x05,0x05,0x07,0x07,0x05,     /* [2459] OBJ_id_cmc_transactionId */
0x2B,0x06,0x01,0x05,0x05,0x07,0x07,0x06,     /* [2467] OBJ_id_cmc_senderNonce */
0x2B,0x06,0x01,0x05,0x05,0x07,0x07,0x07,     /* [2475] OBJ_id_cmc_recipientNonce */
0x2B,0x06,0x01,0x05,0x05,0x07,0x07,0x08,     /* [2483] OBJ_id_cmc_addExtensions */
0x2B,0x06,0x01,0x05,0x05,0x07,0x07,0x09,     /* [2491] OBJ_id_cmc_encryptedPOP */
0x2B,0x06,0x01,0x05,0x05,0x07,0x07,0x0A,     /* [2499] OBJ_id_cmc_decryptedPOP */
0x2B,0x06,0x01,0x05,0x05,0x07,0x07,0x0B,     /* [2507] OBJ_id_cmc_lraPOPWitness */
0x2B,0x06,0x01,0x05,0x05,0x07,0x07,0x0F,     /* [2515] OBJ_id_cmc_getCert */
0x2B,0x06,0x01,0x05,0x05,0x07,0x07,0x10,     /* [2523] OBJ_id_cmc_getCRL */
0x2B,0x06,0x01,0x05,0x05,0x07,0x07,0x11,     /* [2531] OBJ_id_cmc_revokeRequest */
0x2B,0x06,0x01,0x05,0x05,0x07,0x07,0x12,     /* [2539] OBJ_id_cmc_regInfo */
0x2B,0x06,0x01,0x05,0x05,0x07,0x07,0x13,     /* [2547] OBJ_id_cmc_responseInfo */
0x2B,0x06,0x01,0x05,0x05,0x07,0x07,0x15,     /* [2555] OBJ_id_cmc_queryPending */
0x2B,0x06,0x01,0x05,0x05,0x07,0x07,0x16,     /* [2563] OBJ_id_cmc_popLinkRandom */
0x2B,0x06,0x01,0x05,0x05,0x07,0x07,0x17,     /* [2571] OBJ_id_cmc_popLinkWitness */
0x2B,0x06,0x01,0x05,0x05,0x07,0x07,0x18,     /* [2579] OBJ_id_cmc_confirmCertAcceptance */
0x2B,0x06,0x01,0x05,0x05,0x07,0x08,0x01,     /* [2587] OBJ_id_on_personalData */
0x2B,0x06,0x01,0x05,0x05,0x07,0x09,0x01,     /* [2595] OBJ_id_pda_dateOfBirth */
0x2B,0x06,0x01,0x05,0x05,0x07,0x09,0x02,     /* [2603] OBJ_id_pda_placeOfBirth */
0x2B,0x06,0x01,0x05,0x05,0x07,0x09,0x03,     /* [2611] OBJ_id_pda_gender */
0x2B,0x06,0x01,0x05,0x05,0x07,0x09,0x04,     /* [2619] OBJ_id_pda_countryOfCitizenship */
0x2B,0x06,0x01,0x05,0x05,0x07,0x09,0x05,     /* [2627] OBJ_id_pda_countryOfResidence */
0x2B,0x06,0x01,0x05,0x05,0x07,0x0A,0x01,     /* [2635] OBJ_id_aca_authenticationInfo */
0x2B,0x06,0x01,0x05,0x05,0x07,0x0A,0x02,     /* [2643] OBJ_id_aca_accessIdentity */
0x2B,0x06,0x01,0x05,0x05,0x07,0x0A,0x03,     /* [2651] OBJ_id_aca_chargingIdentity */
0x2B,0x06,0x01,0x05,0x05,0x07,0x0A,0x04,     /* [2659] OBJ_id_aca_group */
0x2B,0x06,0x01,0x05,0x05,0x07,0x0A,0x05,     /* [2667] OBJ_id_aca_role */
0x2B,0x06,0x01,0x05,0x05,0x07,0x0B,0x01,     /* [2675] OBJ_id_qcs_pkixQCSyntax_v1 */
0x2B,0x06,0x01,0x05,0x05,0x07,0x0C,0x01,     /* [2683] OBJ_id_cct_crs */
0x2B,0x06,0x01,0x05,0x05,0x07,0x0C,0x02,     /* [2691] OBJ_id_cct_PKIData */
0x2B,0x06,0x01,0x05,0x05,0x07,0x0C,0x03,     /* [2699] OBJ_id_cct_PKIResponse */
0x2B,0x06,0x01,0x05,0x05,0x07,0x30,0x03,     /* [2707] OBJ_ad_timeStamping */
0x2B,0x06,0x01,0x05,0x05,0x07,0x30,0x04,     /* [2715] OBJ_ad_dvcs */
0x2B,0x06,0x01,0x05,0x05,0x07,0x30,0x01,0x01,/* [2723] OBJ_id_pkix_OCSP_basic */
0x2B,0x06,0x01,0x05,0x05,0x07,0x30,0x01,0x02,/* [2732] OBJ_id_pkix_OCSP_Nonce */
0x2B,0x06,0x01,0x05,0x05,0x07,0x30,0x01,0x03,/* [2741] OBJ_id_pkix_OCSP_CrlID */
0x2B,0x06,0x01,0x05,0x05,0x07,0x30,0x01,0x04,/* [2750] OBJ_id_pkix_OCSP_acceptableResponses */
0x2B,0x06,0x01,0x05,0x05,0x07,0x30,0x01,0x05,/* [2759] OBJ_id_pkix_OCSP_noCheck */
0x2B,0x06,0x01,0x05,0x05,0x07,0x30,0x01,0x06,/* [2768] OBJ_id_pkix_OCSP_archiveCutoff */
0x2B,0x06,0x01,0x05,0x05,0x07,0x30,0x01,0x07,/* [2777] OBJ_id_pkix_OCSP_serviceLocator */
0x2B,0x06,0x01,0x05,0x05,0x07,0x30,0x01,0x08,/* [2786] OBJ_id_pkix_OCSP_extendedStatus */
0x2B,0x06,0x01,0x05,0x05,0x07,0x30,0x01,0x09,/* [2795] OBJ_id_pkix_OCSP_valid */
0x2B,0x06,0x01,0x05,0x05,0x07,0x30,0x01,0x0A,/* [2804] OBJ_id_pkix_OCSP_path */
0x2B,0x06,0x01,0x05,0x05,0x07,0x30,0x01,0x0B,/* [2813] OBJ_id_pkix_OCSP_trustRoot */
0x2B,0x0E,0x03,0x02,                         /* [2822] OBJ_algorithm */
0x2B,0x0E,0x03,0x02,0x0B,                    /* [2826] OBJ_rsaSignature */
0x55,0x08,                                   /* [2831] OBJ_X500algorithms */
0x2B,                                        /* [2833] OBJ_org */
0x2B,0x06,                                   /* [2834] OBJ_dod */
0x2B,0x06,0x01,                              /* [2836] OBJ_iana */
0x2B,0x06,0x01,0x01,                         /* [2839] OBJ_Directory */
0x2B,0x06,0x01,0x02,                         /* [2843] OBJ_Management */
0x2B,0x06,0x01,0x03,                         /* [2847] OBJ_Experimental */
0x2B,0x06,0x01,0x04,                         /* [2851] OBJ_Private */
0x2B,0x06,0x01,0x05,                         /* [2855] OBJ_Security */
0x2B,0x06,0x01,0x06,                         /* [2859] OBJ_SNMPv2 */
0x2B,0x06,0x01,0x07,                         /* [2863] OBJ_Mail */
0x2B,0x06,0x01,0x04,0x01,                    /* [2867] OBJ_Enterprises */
0x2B,0x06,0x01,0x04,0x01,0x8B,0x3A,0x82,0x58,/* [2872] OBJ_dcObject */
0x09,0x92,0x26,0x89,0x93,0xF2,0x2C,0x64,0x01,0x19,/* [2881] OBJ_domainComponent */
0x09,0x92,0x26,0x89,0x93,0xF2,0x2C,0x64,0x04,0x0D,/* [2891] OBJ_Domain */
0x55,0x01,0x05,                              /* [2901] OBJ_selected_attribute_types */
0x55,0x01,0x05,0x37,                         /* [2904] OBJ_clearance */
0x2A,0x86,0x48,0x86,0xF7,0x0D,0x01,0x01,0x03,/* [2908] OBJ_md4WithRSAEncryption */
0x2B,0x06,0x01,0x05,0x05,0x07,0x01,0x0A,     /* [2917] OBJ_ac_proxying */
0x2B,0x06,0x01,0x05,0x05,0x07,0x01,0x0B,     /* [2925] OBJ_sinfo_access */
0x2B,0x06,0x01,0x05,0x05,0x07,0x0A,0x06,     /* [2933] OBJ_id_aca_encAttrs */
0x55,0x04,0x48,                              /* [2941] OBJ_role */
0x55,0x1D,0x24,                              /* [2944] OBJ_policy_constraints */
0x55,0x1D,0x37,                              /* [2947] OBJ_target_information */
0x55,0x1D,0x38,                              /* [2950] OBJ_no_rev_avail */
0x2A,0x86,0x48,0xCE,0x3D,                    /* [2953] OBJ_ansi_X9_62 */
0x2A,0x86,0x48,0xCE,0x3D,0x01,0x01,          /* [2958] OBJ_X9_62_prime_field */
0x2A,0x86,0x48,0xCE,0x3D,0x01,0x02,          /* [2965] OBJ_X9_62_characteristic_two_field */
0x2A,0x86,0x48,0xCE,0x3D,0x02,0x01,          /* [2972] OBJ_X9_62_id_ecPublicKey */
0x2A,0x86,0x48,0xCE,0x3D,0x03,0x01,0x01,     /* [2979] OBJ_X9_62_prime192v1 */
0x2A,0x86,0x48,0xCE,0x3D,0x03,0x01,0x02,     /* [2987] OBJ_X9_62_prime192v2 */
0x2A,0x86,0x48,0xCE,0x3D,0x03,0x01,0x03,     /* [2995] OBJ_X9_62_prime192v3 */
0x2A,0x86,0x48,0xCE,0x3D,0x03,0x01,0x04,     /* [3003] OBJ_X9_62_prime239v1 */
0x2A,0x86,0x48,0xCE,0x3D,0x03,0x01,0x05,     /* [3011] OBJ_X9_62_prime239v2 */
0x2A,0x86,0x48,0xCE,0x3D,0x03,0x01,0x06,     /* [3019] OBJ_X9_62_prime239v3 */
0x2A,0x86,0x48,0xCE,0x3D,0x03,0x01,0x07,     /* [3027] OBJ_X9_62_prime256v1 */
0x2A,0x86,0x48,0xCE,0x3D,0x04,0x01,          /* [3035] OBJ_ecdsa_with_SHA1 */
0x2B,0x06,0x01,0x04,0x01,0x82,0x37,0x11,0x01,/* [3042] OBJ_ms_csp_name */
0x60,0x86,0x48,0x01,0x65,0x03,0x04,0x01,0x01,/* [3051] OBJ_aes_128_ecb */
0x60,0x86,0x48,0x01,0x65,0x03,0x04,0x01,0x02,/* [3060] OBJ_aes_128_cbc */
0x60,0x86,0x48,0x01,0x65,0x03,0x04,0x01,0x03,/* [3069] OBJ_aes_128_ofb128 */
0x60,0x86,0x48,0x01,0x65,0x03,0x04,0x01,0x04,/* [3078] OBJ_aes_128_cfb128 */
0x60,0x86,0x48,0x01,0x65,0x03,0x04,0x01,0x15,/* [3087] OBJ_aes_192_ecb */
0x60,0x86,0x48,0x01,0x65,0x03,0x04,0x01,0x16,/* [3096] OBJ_aes_192_cbc */
0x60,0x86,0x48,0x01,0x65,0x03,0x04,0x01,0x17,/* [3105] OBJ_aes_192_ofb128 */
0x60,0x86,0x48,0x01,0x65,0x03,0x04,0x01,0x18,/* [3114] OBJ_aes_192_cfb128 */
0x60,0x86,0x48,0x01,0x65,0x03,0x04,0x01,0x29,/* [3123] OBJ_aes_256_ecb */
0x60,0x86,0x48,0x01,0x65,0x03,0x04,0x01,0x2A,/* [3132] OBJ_aes_256_cbc */
0x60,0x86,0x48,0x01,0x65,0x03,0x04,0x01,0x2B,/* [3141] OBJ_aes_256_ofb128 */
0x60,0x86,0x48,0x01,0x65,0x03,0x04,0x01,0x2C,/* [3150] OBJ_aes_256_cfb128 */
0x55,0x1D,0x17,                              /* [3159] OBJ_hold_instruction_code */
0x2A,0x86,0x48,0xCE,0x38,0x02,0x01,          /* [3162] OBJ_hold_instruction_none */
0x2A,0x86,0x48,0xCE,0x38,0x02,0x02,          /* [3169] OBJ_hold_instruction_call_issuer */
0x2A,0x86,0x48,0xCE,0x38,0x02,0x03,          /* [3176] OBJ_hold_instruction_reject */
0x09,                                        /* [3183] OBJ_data */
0x09,0x92,0x26,                              /* [3184] OBJ_pss */
0x09,0x92,0x26,0x89,0x93,0xF2,0x2C,          /* [3187] OBJ_ucl */
0x09,0x92,0x26,0x89,0x93,0xF2,0x2C,0x64,     /* [3194] OBJ_pilot */
0x09,0x92,0x26,0x89,0x93,0xF2,0x2C,0x64,0x01,/* [3202] OBJ_pilotAttributeType */
0x09,0x92,0x26,0x89,0x93,0xF2,0x2C,0x64,0x03,/* [3211] OBJ_pilotAttributeSyntax */
0x09,0x92,0x26,0x89,0x93,0xF2,0x2C,0x64,0x04,/* [3220] OBJ_pilotObjectClass */
0x09,0x92,0x26,0x89,0x93,0xF2,0x2C,0x64,0x0A,/* [3229] OBJ_pilotGroups */
0x09,0x92,0x26,0x89,0x93,0xF2,0x2C,0x64,0x03,0x04,/* [3238] OBJ_iA5StringSyntax */
0x09,0x92,0x26,0x89,0x93,0xF2,0x2C,0x64,0x03,0x05,/* [3248] OBJ_caseIgnoreIA5StringSyntax */
0x09,0x92,0x26,0x89,0x93,0xF2,0x2C,0x64,0x04,0x03,/* [3258] OBJ_pilotObject */
0x09,0x92,0x26,0x89,0x93,0xF2,0x2C,0x64,0x04,0x04,/* [3268] OBJ_pilotPerson */
0x09,0x92,0x26,0x89,0x93,0xF2,0x2C,0x64,0x04,0x05,/* [3278] OBJ_account */
0x09,0x92,0x26,0x89,0x93,0xF2,0x2C,0x64,0x04,0x06,/* [3288] OBJ_document */
0x09,0x92,0x26,0x89,0x93,0xF2,0x2C,0x64,0x04,0x07,/* [3298] OBJ_room */
0x09,0x92,0x26,0x89,0x93,0xF2,0x2C,0x64,0x04,0x09,/* [3308] OBJ_documentSeries */
0x09,0x92,0x26,0x89,0x93,0xF2,0x2C,0x64,0x04,0x0E,/* [3318] OBJ_rFC822localPart */
0x09,0x92,0x26,0x89,0x93,0xF2,0x2C,0x64,0x04,0x0F,/* [3328] OBJ_dNSDomain */
0x09,0x92,0x26,0x89,0x93,0xF2,0x2C,0x64,0x04,0x11,/* [3338] OBJ_domainRelatedObject */
0x09,0x92,0x26,0x89,0x93,0xF2,0x2C,0x64,0x04,0x12,/* [3348] OBJ_friendlyCountry */
0x09,0x92,0x26,0x89,0x93,0xF2,0x2C,0x64,0x04,0x13,/* [3358] OBJ_simpleSecurityObject */
0x09,0x92,0x26,0x89,0x93,0xF2,0x2C,0x64,0x04,0x14,/* [3368] OBJ_pilotOrganization */
0x09,0x92,0x26,0x89,0x93,0xF2,0x2C,0x64,0x04,0x15,/* [3378] OBJ_pilotDSA */
0x09,0x92,0x26,0x89,0x93,0xF2,0x2C,0x64,0x04,0x16,/* [3388] OBJ_qualityLabelledData */
0x09,0x92,0x26,0x89,0x93,0xF2,0x2C,0x64,0x01,0x01,/* [3398] OBJ_userId */
0x09,0x92,0x26,0x89,0x93,0xF2,0x2C,0x64,0x01,0x02,/* [3408] OBJ_textEncodedORAddress */
0x09,0x92,0x26,0x89,0x93,0xF2,0x2C,0x64,0x01,0x03,/* [3418] OBJ_rfc822Mailbox */
0x09,0x92,0x26,0x89,0x93,0xF2,0x2C,0x64,0x01,0x04,/* [3428] OBJ_info */
0x09,0x92,0x26,0x89,0x93,0xF2,0x2C,0x64,0x01,0x05,/* [3438] OBJ_favouriteDrink */
0x09,0x92,0x26,0x89,0x93,0xF2,0x2C,0x64,0x01,0x06,/* [3448] OBJ_roomNumber */
0x09,0x92,0x26,0x89,0x93,0xF2,0x2C,0x64,0x01,0x07,/* [3458] OBJ_photo */
0x09,0x92,0x26,0x89,0x93,0xF2,0x2C,0x64,0x01,0x08,/* [3468] OBJ_userClass */
0x09,0x92,0x26,0x89,0x93,0xF2,0x2C,0x64,0x01,0x09,/* [3478] OBJ_host */
0x09,0x92,0x26,0x89,0x93,0xF2,0x2C,0x64,0x01,0x0A,/* [3488] OBJ_manager */
0x09,0x92,0x26,0x89,0x93,0xF2,0x2C,0x64,0x01,0x0B,/* [3498] OBJ_documentIdentifier */
0x09,0x92,0x26,0x89,0x93,0xF2,0x2C,0x64,0x01,0x0C,/* [3508] OBJ_documentTitle */
0x09,0x92,0x26,0x89,0x93,0xF2,0x2C,0x64,0x01,0x0D,/* [3518] OBJ_documentVersion */
0x09,0x92,0x26,0x89,0x93,0xF2,0x2C,0x64,0x01,0x0E,/* [3528] OBJ_documentAuthor */
0x09,0x92,0x26,0x89,0x93,0xF2,0x2C,0x64,0x01,0x0F,/* [3538] OBJ_documentLocation */
0x09,0x92,0x26,0x89,0x93,0xF2,0x2C,0x64,0x01,0x14,/* [3548] OBJ_homeTelephoneNumber */
0x09,0x92,0x26,0x89,0x93,0xF2,0x2C,0x64,0x01,0x15,/* [3558] OBJ_secretary */
0x09,0x92,0x26,0x89,0x93,0xF2,0x2C,0x64,0x01,0x16,/* [3568] OBJ_otherMailbox */
0x09,0x92,0x26,0x89,0x93,0xF2,0x2C,0x64,0x01,0x17,/* [3578] OBJ_lastModifiedTime */
0x09,0x92,0x26,0x89,0x93,0xF2,0x2C,0x64,0x01,0x18,/* [3588] OBJ_lastModifiedBy */
0x09,0x92,0x26,0x89,0x93,0xF2,0x2C,0x64,0x01,0x1A,/* [3598] OBJ_aRecord */
0x09,0x92,0x26,0x89,0x93,0xF2,0x2C,0x64,0x01,0x1B,/* [3608] OBJ_pilotAttributeType27 */
0x09,0x92,0x26,0x89,0x93,0xF2,0x2C,0x64,0x01,0x1C,/* [3618] OBJ_mXRecord */
0x09,0x92,0x26,0x89,0x93,0xF2,0x2C,0x64,0x01,0x1D,/* [3628] OBJ_nSRecord */
0x09,0x92,0x26,0x89,0x93,0xF2,0x2C,0x64,0x01,0x1E,/* [3638] OBJ_sOARecord */
0x09,0x92,0x26,0x89,0x93,0xF2,0x2C,0x64,0x01,0x1F,/* [3648] OBJ_cNAMERecord */
0x09,0x92,0x26,0x89,0x93,0xF2,0x2C,0x64,0x01,0x25,/* [3658] OBJ_associatedDomain */
0x09,0x92,0x26,0x89,0x93,0xF2,0x2C,0x64,0x01,0x26,/* [3668] OBJ_associatedName */
0x09,0x92,0x26,0x89,0x93,0xF2,0x2C,0x64,0x01,0x27,/* [3678] OBJ_homePostalAddress */
0x09,0x92,0x26,0x89,0x93,0xF2,0x2C,0x64,0x01,0x28,/* [3688] OBJ_personalTitle */
0x09,0x92,0x26,0x89,0x93,0xF2,0x2C,0x64,0x01,0x29,/* [3698] OBJ_mobileTelephoneNumber */
0x09,0x92,0x26,0x89,0x93,0xF2,0x2C,0x64,0x01,0x2A,/* [3708] OBJ_pagerTelephoneNumber */
0x09,0x92,0x26,0x89,0x93,0xF2,0x2C,0x64,0x01,0x2B,/* [3718] OBJ_friendlyCountryName */
0x09,0x92,0x26,0x89,0x93,0xF2,0x2C,0x64,0x01,0x2D,/* [3728] OBJ_organizationalStatus */
0x09,0x92,0x26,0x89,0x93,0xF2,0x2C,0x64,0x01,0x2E,/* [3738] OBJ_janetMailbox */
0x09,0x92,0x26,0x89,0x93,0xF2,0x2C,0x64,0x01,0x2F,/* [3748] OBJ_mailPreferenceOption */
0x09,0x92,0x26,0x89,0x93,0xF2,0x2C,0x64,0x01,0x30,/* [3758] OBJ_buildingName */
0x09,0x92,0x26,0x89,0x93,0xF2,0x2C,0x64,0x01,0x31,/* [3768] OBJ_dSAQuality */
0x09,0x92,0x26,0x89,0x93,0xF2,0x2C,0x64,0x01,0x32,/* [3778] OBJ_singleLevelQuality */
0x09,0x92,0x26,0x89,0x93,0xF2,0x2C,0x64,0x01,0x33,/* [3788] OBJ_subtreeMinimumQuality */
0x09,0x92,0x26,0x89,0x93,0xF2,0x2C,0x64,0x01,0x34,/* [3798] OBJ_subtreeMaximumQuality */
0x09,0x92,0x26,0x89,0x93,0xF2,0x2C,0x64,0x01,0x35,/* [3808] OBJ_personalSignature */
0x09,0x92,0x26,0x89,0x93,0xF2,0x2C,0x64,0x01,0x36,/* [3818] OBJ_dITRedirect */
0x09,0x92,0x26,0x89,0x93,0xF2,0x2C,0x64,0x01,0x37,/* [3828] OBJ_audio */
0x09,0x92,0x26,0x89,0x93,0xF2,0x2C,0x64,0x01,0x38,/* [3838] OBJ_documentPublisher */
0x55,0x04,0x2D,                              /* [3848] OBJ_x500UniqueIdentifier */
0x2B,0x06,0x01,0x07,0x01,                    /* [3851] OBJ_mime_mhs */
0x2B,0x06,0x01,0x07,0x01,0x01,               /* [3856] OBJ_mime_mhs_headings */
0x2B,0x06,0x01,0x07,0x01,0x02,               /* [3862] OBJ_mime_mhs_bodies */
0x2B,0x06,0x01,0x07,0x01,0x01,0x01,          /* [3868] OBJ_id_hex_partial_message */
0x2B,0x06,0x01,0x07,0x01,0x01,0x02,          /* [3875] OBJ_id_hex_multipart_message */
0x55,0x04,0x2C,                              /* [3882] OBJ_generationQualifier */
0x55,0x04,0x41,                              /* [3885] OBJ_pseudonym */
0x67,0x2A,                                   /* [3888] OBJ_id_set */
0x67,0x2A,0x00,                              /* [3890] OBJ_set_ctype */
0x67,0x2A,0x01,                              /* [3893] OBJ_set_msgExt */
0x67,0x2A,0x03,                              /* [3896] OBJ_set_attr */
0x67,0x2A,0x05,                              /* [3899] OBJ_set_policy */
0x67,0x2A,0x07,                              /* [3902] OBJ_set_certExt */
0x67,0x2A,0x08,                              /* [3905] OBJ_set_brand */
0x67,0x2A,0x00,0x00,                         /* [3908] OBJ_setct_PANData */
0x67,0x2A,0x00,0x01,                         /* [3912] OBJ_setct_PANToken */
0x67,0x2A,0x00,0x02,                         /* [3916] OBJ_setct_PANOnly */
0x67,0x2A,0x00,0x03,                         /* [3920] OBJ_setct_OIData */
0x67,0x2A,0x00,0x04,                         /* [3924] OBJ_setct_PI */
0x67,0x2A,0x00,0x05,                         /* [3928] OBJ_setct_PIData */
0x67,0x2A,0x00,0x06,                         /* [3932] OBJ_setct_PIDataUnsigned */
0x67,0x2A,0x00,0x07,                         /* [3936] OBJ_setct_HODInput */
0x67,0x2A,0x00,0x08,                         /* [3940] OBJ_setct_AuthResBaggage */
0x67,0x2A,0x00,0x09,                         /* [3944] OBJ_setct_AuthRevReqBaggage */
0x67,0x2A,0x00,0x0A,                         /* [3948] OBJ_setct_AuthRevResBaggage */
0x67,0x2A,0x00,0x0B,                         /* [3952] OBJ_setct_CapTokenSeq */
0x67,0x2A,0x00,0x0C,                         /* [3956] OBJ_setct_PInitResData */
0x67,0x2A,0x00,0x0D,                         /* [3960] OBJ_setct_PI_TBS */
0x67,0x2A,0x00,0x0E,                         /* [3964] OBJ_setct_PResData */
0x67,0x2A,0x00,0x10,                         /* [3968] OBJ_setct_AuthReqTBS */
0x67,0x2A,0x00,0x11,                         /* [3972] OBJ_setct_AuthResTBS */
0x67,0x2A,0x00,0x12,                         /* [3976] OBJ_setct_AuthResTBSX */
0x67,0x2A,0x00,0x13,                         /* [3980] OBJ_setct_AuthTokenTBS */
0x67,0x2A,0x00,0x14,                         /* [3984] OBJ_setct_CapTokenData */
0x67,0x2A,0x00,0x15,                         /* [3988] OBJ_setct_CapTokenTBS */
0x67,0x2A,0x00,0x16,                         /* [3992] OBJ_setct_AcqCardCodeMsg */
0x67,0x2A,0x00,0x17,                         /* [3996] OBJ_setct_AuthRevReqTBS */
0x67,0x2A,0x00,0x18,                         /* [4000] OBJ_setct_AuthRevResData */
0x67,0x2A,0x00,0x19,                         /* [4004] OBJ_setct_AuthRevResTBS */
0x67,0x2A,0x00,0x1A,                         /* [4008] OBJ_setct_CapReqTBS */
0x67,0x2A,0x00,0x1B,                         /* [4012] OBJ_setct_CapReqTBSX */
0x67,0x2A,0x00,0x1C,                         /* [4016] OBJ_setct_CapResData */
0x67,0x2A,0x00,0x1D,                         /* [4020] OBJ_setct_CapRevReqTBS */
0x67,0x2A,0x00,0x1E,                         /* [4024] OBJ_setct_CapRevReqTBSX */
0x67,0x2A,0x00,0x1F,                         /* [4028] OBJ_setct_CapRevResData */
0x67,0x2A,0x00,0x20,                         /* [4032] OBJ_setct_CredReqTBS */
0x67,0x2A,0x00,0x21,                         /* [4036] OBJ_setct_CredReqTBSX */
0x67,0x2A,0x00,0x22,                         /* [4040] OBJ_setct_CredResData */
0x67,0x2A,0x00,0x23,                         /* [4044] OBJ_setct_CredRevReqTBS */
0x67,0x2A,0x00,0x24,                         /* [4048] OBJ_setct_CredRevReqTBSX */
0x67,0x2A,0x00,0x25,                         /* [4052] OBJ_setct_CredRevResData */
0x67,0x2A,0x00,0x26,                         /* [4056] OBJ_setct_PCertReqData */
0x67,0x2A,0x00,0x27,                         /* [4060] OBJ_setct_PCertResTBS */
0x67,0x2A,0x00,0x28,                         /* [4064] OBJ_setct_BatchAdminReqData */
0x67,0x2A,0x00,0x29,                         /* [4068] OBJ_setct_BatchAdminResData */
0x67,0x2A,0x00,0x2A,                         /* [4072] OBJ_setct_CardCInitResTBS */
0x67,0x2A,0x00,0x2B,                         /* [4076] OBJ_setct_MeAqCInitResTBS */
0x67,0x2A,0x00,0x2C,                         /* [4080] OBJ_setct_RegFormResTBS */
0x67,0x2A,0x00,0x2D,                         /* [4084] OBJ_setct_CertReqData */
0x67,0x2A,0x00,0x2E,                         /* [4088] OBJ_setct_CertReqTBS */
0x67,0x2A,0x00,0x2F,                         /* [4092] OBJ_setct_CertResData */
0x67,0x2A,0x00,0x30,                         /* [4096] OBJ_setct_CertInqReqTBS */
0x67,0x2A,0x00,0x31,                         /* [4100] OBJ_setct_ErrorTBS */
0x67,0x2A,0x00,0x32,                         /* [4104] OBJ_setct_PIDualSignedTBE */
0x67,0x2A,0x00,0x33,                         /* [4108] OBJ_setct_PIUnsignedTBE */
0x67,0x2A,0x00,0x34,                         /* [4112] OBJ_setct_AuthReqTBE */
0x67,0x2A,0x00,0x35,                         /* [4116] OBJ_setct_AuthResTBE */
0x67,0x2A,0x00,0x36,                         /* [4120] OBJ_setct_AuthResTBEX */
0x67,0x2A,0x00,0x37,                         /* [4124] OBJ_setct_AuthTokenTBE */
0x67,0x2A,0x00,0x38,                         /* [4128] OBJ_setct_CapTokenTBE */
0x67,0x2A,0x00,0x39,                         /* [4132] OBJ_setct_CapTokenTBEX */
0x67,0x2A,0x00,0x3A,                         /* [4136] OBJ_setct_AcqCardCodeMsgTBE */
0x67,0x2A,0x00,0x3B,                         /* [4140] OBJ_setct_AuthRevReqTBE */
0x67,0x2A,0x00,0x3C,                         /* [4144] OBJ_setct_AuthRevResTBE */
0x67,0x2A,0x00,0x3D,                         /* [4148] OBJ_setct_AuthRevResTBEB */
0x67,0x2A,0x00,0x3E,                         /* [4152] OBJ_setct_CapReqTBE */
0x67,0x2A,0x00,0x3F,                         /* [4156] OBJ_setct_CapReqTBEX */
0x67,0x2A,0x00,0x40,                         /* [4160] OBJ_setct_CapResTBE */
0x67,0x2A,0x00,0x41,                         /* [4164] OBJ_setct_CapRevReqTBE */
0x67,0x2A,0x00,0x42,                         /* [4168] OBJ_setct_CapRevReqTBEX */
0x67,0x2A,0x00,0x43,                         /* [4172] OBJ_setct_CapRevResTBE */
0x67,0x2A,0x00,0x44,                         /* [4176] OBJ_setct_CredReqTBE */
0x67,0x2A,0x00,0x45,                         /* [4180] OBJ_setct_CredReqTBEX */
0x67,0x2A,0x00,0x46,                         /* [4184] OBJ_setct_CredResTBE */
0x67,0x2A,0x00,0x47,                         /* [4188] OBJ_setct_CredRevReqTBE */
0x67,0x2A,0x00,0x48,                         /* [4192] OBJ_setct_CredRevReqTBEX */
0x67,0x2A,0x00,0x49,                         /* [4196] OBJ_setct_CredRevResTBE */
0x67,0x2A,0x00,0x4A,                         /* [4200] OBJ_setct_BatchAdminReqTBE */
0x67,0x2A,0x00,0x4B,                         /* [4204] OBJ_setct_BatchAdminResTBE */
0x67,0x2A,0x00,0x4C,                         /* [4208] OBJ_setct_RegFormReqTBE */
0x67,0x2A,0x00,0x4D,                         /* [4212] OBJ_setct_CertReqTBE */
0x67,0x2A,0x00,0x4E,                         /* [4216] OBJ_setct_CertReqTBEX */
0x67,0x2A,0x00,0x4F,                         /* [4220] OBJ_setct_CertResTBE */
0x67,0x2A,0x00,0x50,                         /* [4224] OBJ_setct_CRLNotificationTBS */
0x67,0x2A,0x00,0x51,                         /* [4228] OBJ_setct_CRLNotificationResTBS */
0x67,0x2A,0x00,0x52,                         /* [4232] OBJ_setct_BCIDistributionTBS */
0x67,0x2A,0x01,0x01,                         /* [4236] OBJ_setext_genCrypt */
0x67,0x2A,0x01,0x03,                         /* [4240] OBJ_setext_miAuth */
0x67,0x2A,0x01,0x04,                         /* [4244] OBJ_setext_pinSecure */
0x67,0x2A,0x01,0x05,                         /* [4248] OBJ_setext_pinAny */
0x67,0x2A,0x01,0x07,                         /* [4252] OBJ_setext_track2 */
0x67,0x2A,0x01,0x08,                         /* [4256] OBJ_setext_cv */
0x67,0x2A,0x05,0x00,                         /* [4260] OBJ_set_policy_root */
0x67,0x2A,0x07,0x00,                         /* [4264] OBJ_setCext_hashedRoot */
0x67,0x2A,0x07,0x01,                         /* [4268] OBJ_setCext_certType */
0x67,0x2A,0x07,0x02,                         /* [4272] OBJ_setCext_merchData */
0x67,0x2A,0x07,0x03,                         /* [4276] OBJ_setCext_cCertRequired */
0x67,0x2A,0x07,0x04,                         /* [4280] OBJ_setCext_tunneling */
0x67,0x2A,0x07,0x05,                         /* [4284] OBJ_setCext_setExt */
0x67,0x2A,0x07,0x06,                         /* [4288] OBJ_setCext_setQualf */
0x67,0x2A,0x07,0x07,                         /* [4292] OBJ_setCext_PGWYcapabilities */
0x67,0x2A,0x07,0x08,                         /* [4296] OBJ_setCext_TokenIdentifier */
0x67,0x2A,0x07,0x09,                         /* [4300] OBJ_setCext_Track2Data */
0x67,0x2A,0x07,0x0A,                         /* [4304] OBJ_setCext_TokenType */
0x67,0x2A,0x07,0x0B,                         /* [4308] OBJ_setCext_IssuerCapabilities */
0x67,0x2A,0x03,0x00,                         /* [4312] OBJ_setAttr_Cert */
0x67,0x2A,0x03,0x01,                         /* [4316] OBJ_setAttr_PGWYcap */
0x67,0x2A,0x03,0x02,                         /* [4320] OBJ_setAttr_TokenType */
0x67,0x2A,0x03,0x03,                         /* [4324] OBJ_setAttr_IssCap */
0x67,0x2A,0x03,0x00,0x00,                    /* [4328] OBJ_set_rootKeyThumb */
0x67,0x2A,0x03,0x00,0x01,                    /* [4333] OBJ_set_addPolicy */
0x67,0x2A,0x03,0x02,0x01,                    /* [4338] OBJ_setAttr_Token_EMV */
0x67,0x2A,0x03,0x02,0x02,                    /* [4343] OBJ_setAttr_Token_B0Prime */
0x67,0x2A,0x03,0x03,0x03,                    /* [4348] OBJ_setAttr_IssCap_CVM */
0x67,0x2A,0x03,0x03,0x04,                    /* [4353] OBJ_setAttr_IssCap_T2 */
0x67,0x2A,0x03,0x03,0x05,                    /* [4358] OBJ_setAttr_IssCap_Sig */
0x67,0x2A,0x03,0x03,0x03,0x01,               /* [4363] OBJ_setAttr_GenCryptgrm */
0x67,0x2A,0x03,0x03,0x04,0x01,               /* [4369] OBJ_setAttr_T2Enc */
0x67,0x2A,0x03,0x03,0x04,0x02,               /* [4375] OBJ_setAttr_T2cleartxt */
0x67,0x2A,0x03,0x03,0x05,0x01,               /* [4381] OBJ_setAttr_TokICCsig */
0x67,0x2A,0x03,0x03,0x05,0x02,               /* [4387] OBJ_setAttr_SecDevSig */
0x67,0x2A,0x08,0x01,                         /* [4393] OBJ_set_brand_IATA_ATA */
0x67,0x2A,0x08,0x1E,                         /* [4397] OBJ_set_brand_Diners */
0x67,0x2A,0x08,0x22,                         /* [4401] OBJ_set_brand_AmericanExpress */
0x67,0x2A,0x08,0x23,                         /* [4405] OBJ_set_brand_JCB */
0x67,0x2A,0x08,0x04,                         /* [4409] OBJ_set_brand_Visa */
0x67,0x2A,0x08,0x05,                         /* [4413] OBJ_set_brand_MasterCard */
0x67,0x2A,0x08,0xAE,0x7B,                    /* [4417] OBJ_set_brand_Novus */
0x2A,0x86,0x48,0x86,0xF7,0x0D,0x03,0x0A,     /* [4422] OBJ_des_cdmf */
0x2A,0x86,0x48,0x86,0xF7,0x0D,0x01,0x01,0x06,/* [4430] OBJ_rsaOAEPEncryptionSET */
0x67,                                        /* [4439] OBJ_international_organizations */
0x2B,0x06,0x01,0x04,0x01,0x82,0x37,0x14,0x02,0x02,/* [4440] OBJ_ms_smartcard_login */
0x2B,0x06,0x01,0x04,0x01,0x82,0x37,0x14,0x02,0x03,/* [4450] OBJ_ms_upn */
0x55,0x04,0x09,                              /* [4460] OBJ_streetAddress */
0x55,0x04,0x11,                              /* [4463] OBJ_postalCode */
0x2B,0x06,0x01,0x05,0x05,0x07,0x15,          /* [4466] OBJ_id_ppl */
0x2B,0x06,0x01,0x05,0x05,0x07,0x01,0x0E,     /* [4473] OBJ_proxyCertInfo */
0x2B,0x06,0x01,0x05,0x05,0x07,0x15,0x00,     /* [4481] OBJ_id_ppl_anyLanguage */
0x2B,0x06,0x01,0x05,0x05,0x07,0x15,0x01,     /* [4489] OBJ_id_ppl_inheritAll */
0x55,0x1D,0x1E,                              /* [4497] OBJ_name_constraints */
0x2B,0x06,0x01,0x05,0x05,0x07,0x15,0x02,     /* [4500] OBJ_Independent */
0x2A,0x86,0x48,0x86,0xF7,0x0D,0x01,0x01,0x0B,/* [4508] OBJ_sha256WithRSAEncryption */
0x2A,0x86,0x48,0x86,0xF7,0x0D,0x01,0x01,0x0C,/* [4517] OBJ_sha384WithRSAEncryption */
0x2A,0x86,0x48,0x86,0xF7,0x0D,0x01,0x01,0x0D,/* [4526] OBJ_sha512WithRSAEncryption */
0x2A,0x86,0x48,0x86,0xF7,0x0D,0x01,0x01,0x0E,/* [4535] OBJ_sha224WithRSAEncryption */
0x60,0x86,0x48,0x01,0x65,0x03,0x04,0x02,0x01,/* [4544] OBJ_sha256 */
0x60,0x86,0x48,0x01,0x65,0x03,0x04,0x02,0x02,/* [4553] OBJ_sha384 */
0x60,0x86,0x48,0x01,0x65,0x03,0x04,0x02,0x03,/* [4562] OBJ_sha512 */
0x60,0x86,0x48,0x01,0x65,0x03,0x04,0x02,0x04,/* [4571] OBJ_sha224 */
0x2B,                                        /* [4580] OBJ_identified_organization */
0x2B,0x81,0x04,                              /* [4581] OBJ_certicom_arc */
0x67,0x2B,                                   /* [4584] OBJ_wap */
0x67,0x2B,0x01,                              /* [4586] OBJ_wap_wsg */
0x2A,0x86,0x48,0xCE,0x3D,0x01,0x02,0x03,     /* [4589] OBJ_X9_62_id_characteristic_two_basis */
0x2A,0x86,0x48,0xCE,0x3D,0x01,0x02,0x03,0x01,/* [4597] OBJ_X9_62_onBasis */
0x2A,0x86,0x48,0xCE,0x3D,0x01,0x02,0x03,0x02,/* [4606] OBJ_X9_62_tpBasis */
0x2A,0x86,0x48,0xCE,0x3D,0x01,0x02,0x03,0x03,/* [4615] OBJ_X9_62_ppBasis */
0x2A,0x86,0x48,0xCE,0x3D,0x03,0x00,0x01,     /* [4624] OBJ_X9_62_c2pnb163v1 */
0x2A,0x86,0x48,0xCE,0x3D,0x03,0x00,0x02,     /* [4632] OBJ_X9_62_c2pnb163v2 */
0x2A,0x86,0x48,0xCE,0x3D,0x03,0x00,0x03,     /* [4640] OBJ_X9_62_c2pnb163v3 */
0x2A,0x86,0x48,0xCE,0x3D,0x03,0x00,0x04,     /* [4648] OBJ_X9_62_c2pnb176v1 */
0x2A,0x86,0x48,0xCE,0x3D,0x03,0x00,0x05,     /* [4656] OBJ_X9_62_c2tnb191v1 */
0x2A,0x86,0x48,0xCE,0x3D,0x03,0x00,0x06,     /* [4664] OBJ_X9_62_c2tnb191v2 */
0x2A,0x86,0x48,0xCE,0x3D,0x03,0x00,0x07,     /* [4672] OBJ_X9_62_c2tnb191v3 */
0x2A,0x86,0x48,0xCE,0x3D,0x03,0x00,0x08,     /* [4680] OBJ_X9_62_c2onb191v4 */
0x2A,0x86,0x48,0xCE,0x3D,0x03,0x00,0x09,     /* [4688] OBJ_X9_62_c2onb191v5 */
0x2A,0x86,0x48,0xCE,0x3D,0x03,0x00,0x0A,     /* [4696] OBJ_X9_62_c2pnb208w1 */
0x2A,0x86,0x48,0xCE,0x3D,0x03,0x00,0x0B,     /* [4704] OBJ_X9_62_c2tnb239v1 */
0x2A,0x86,0x48,0xCE,0x3D,0x03,0x00,0x0C,     /* [4712] OBJ_X9_62_c2tnb239v2 */
0x2A,0x86,0x48,0xCE,0x3D,0x03,0x00,0x0D,     /* [4720] OBJ_X9_62_c2tnb239v3 */
0x2A,0x86,0x48,0xCE,0x3D,0x03,0x00,0x0E,     /* [4728] OBJ_X9_62_c2onb239v4 */
0x2A,0x86,0x48,0xCE,0x3D,0x03,0x00,0x0F,     /* [4736] OBJ_X9_62_c2onb239v5 */
0x2A,0x86,0x48,0xCE,0x3D,0x03,0x00,0x10,     /* [4744] OBJ_X9_62_c2pnb272w1 */
0x2A,0x86,0x48,0xCE,0x3D,0x03,0x00,0x11,     /* [4752] OBJ_X9_62_c2pnb304w1 */
0x2A,0x86,0x48,0xCE,0x3D,0x03,0x00,0x12,     /* [4760] OBJ_X9_62_c2tnb359v1 */
0x2A,0x86,0x48,0xCE,0x3D,0x03,0x00,0x13,     /* [4768] OBJ_X9_62_c2pnb368w1 */
0x2A,0x86,0x48,0xCE,0x3D,0x03,0x00,0x14,     /* [4776] OBJ_X9_62_c2tnb431r1 */
0x2B,0x81,0x04,0x00,0x06,                    /* [4784] OBJ_secp112r1 */
0x2B,0x81,0x04,0x00,0x07,                    /* [4789] OBJ_secp112r2 */
0x2B,0x81,0x04,0x00,0x1C,                    /* [4794] OBJ_secp128r1 */
0x2B,0x81,0x04,0x00,0x1D,                    /* [4799] OBJ_secp128r2 */
0x2B,0x81,0x04,0x00,0x09,                    /* [4804] OBJ_secp160k1 */
0x2B,0x81,0x04,0x00,0x08,                    /* [4809] OBJ_secp160r1 */
0x2B,0x81,0x04,0x00,0x1E,                    /* [4814] OBJ_secp160r2 */
0x2B,0x81,0x04,0x00,0x1F,                    /* [4819] OBJ_secp192k1 */
0x2B,0x81,0x04,0x00,0x20,                    /* [4824] OBJ_secp224k1 */
0x2B,0x81,0x04,0x00,0x21,                    /* [4829] OBJ_secp224r1 */
0x2B,0x81,0x04,0x00,0x0A,                    /* [4834] OBJ_secp256k1 */
0x2B,0x81,0x04,0x00,0x22,                    /* [4839] OBJ_secp384r1 */
0x2B,0x81,0x04,0x00,0x23,                    /* [4844] OBJ_secp521r1 */
0x2B,0x81,0x04,0x00,0x04,                    /* [4849] OBJ_sect113r1 */
0x2B,0x81,0x04,0x00,0x05,                    /* [4854] OBJ_sect113r2 */
0x2B,0x81,0x04,0x00,0x16,                    /* [4859] OBJ_sect131r1 */
0x2B,0x81,0x04,0x00,0x17,                    /* [4864] OBJ_sect131r2 */
0x2B,0x81,0x04,0x00,0x01,                    /* [4869] OBJ_sect163k1 */
0x2B,0x81,0x04,0x00,0x02,                    /* [4874] OBJ_sect163r1 */
0x2B,0x81,0x04,0x00,0x0F,                    /* [4879] OBJ_sect163r2 */
0x2B,0x81,0x04,0x00,0x18,                    /* [4884] OBJ_sect193r1 */
0x2B,0x81,0x04,0x00,0x19,                    /* [4889] OBJ_sect193r2 */
0x2B,0x81,0x04,0x00,0x1A,                    /* [4894] OBJ_sect233k1 */
0x2B,0x81,0x04,0x00,0x1B,                    /* [4899] OBJ_sect233r1 */
0x2B,0x81,0x04,0x00,0x03,                    /* [4904] OBJ_sect239k1 */
0x2B,0x81,0x04,0x00,0x10,                    /* [4909] OBJ_sect283k1 */
0x2B,0x81,0x04,0x00,0x11,                    /* [4914] OBJ_sect283r1 */
0x2B,0x81,0x04,0x00,0x24,                    /* [4919] OBJ_sect409k1 */
0x2B,0x81,0x04,0x00,0x25,                    /* [4924] OBJ_sect409r1 */
0x2B,0x81,0x04,0x00,0x26,                    /* [4929] OBJ_sect571k1 */
0x2B,0x81,0x04,0x00,0x27,                    /* [4934] OBJ_sect571r1 */
0x67,0x2B,0x01,0x04,0x01,                    /* [4939] OBJ_wap_wsg_idm_ecid_wtls1 */
0x67,0x2B,0x01,0x04,0x03,                    /* [4944] OBJ_wap_wsg_idm_ecid_wtls3 */
0x67,0x2B,0x01,0x04,0x04,                    /* [4949] OBJ_wap_wsg_idm_ecid_wtls4 */
0x67,0x2B,0x01,0x04,0x05,                    /* [4954] OBJ_wap_wsg_idm_ecid_wtls5 */
0x67,0x2B,0x01,0x04,0x06,                    /* [4959] OBJ_wap_wsg_idm_ecid_wtls6 */
0x67,0x2B,0x01,0x04,0x07,                    /* [4964] OBJ_wap_wsg_idm_ecid_wtls7 */
0x67,0x2B,0x01,0x04,0x08,                    /* [4969] OBJ_wap_wsg_idm_ecid_wtls8 */
0x67,0x2B,0x01,0x04,0x09,                    /* [4974] OBJ_wap_wsg_idm_ecid_wtls9 */
0x67,0x2B,0x01,0x04,0x0A,                    /* [4979] OBJ_wap_wsg_idm_ecid_wtls10 */
0x67,0x2B,0x01,0x04,0x0B,                    /* [4984] OBJ_wap_wsg_idm_ecid_wtls11 */
0x67,0x2B,0x01,0x04,0x0C,                    /* [4989] OBJ_wap_wsg_idm_ecid_wtls12 */
0x55,0x1D,0x20,0x00,                         /* [4994] OBJ_any_policy */
0x55,0x1D,0x21,                              /* [4998] OBJ_policy_mappings */
0x55,0x1D,0x36,                              /* [5001] OBJ_inhibit_any_policy */
0x2A,0x83,0x08,0x8C,0x9A,0x4B,0x3D,0x01,0x01,0x01,0x02,/* [5004] OBJ_camellia_128_cbc */
0x2A,0x83,0x08,0x8C,0x9A,0x4B,0x3D,0x01,0x01,0x01,0x03,/* [5015] OBJ_camellia_192_cbc */
0x2A,0x83,0x08,0x8C,0x9A,0x4B,0x3D,0x01,0x01,0x01,0x04,/* [5026] OBJ_camellia_256_cbc */
0x03,0xA2,0x31,0x05,0x03,0x01,0x09,0x01,     /* [5037] OBJ_camellia_128_ecb */
0x03,0xA2,0x31,0x05,0x03,0x01,0x09,0x15,     /* [5045] OBJ_camellia_192_ecb */
0x03,0xA2,0x31,0x05,0x03,0x01,0x09,0x29,     /* [5053] OBJ_camellia_256_ecb */
0x03,0xA2,0x31,0x05,0x03,0x01,0x09,0x04,     /* [5061] OBJ_camellia_128_cfb128 */
0x03,0xA2,0x31,0x05,0x03,0x01,0x09,0x18,     /* [5069] OBJ_camellia_192_cfb128 */
0x03,0xA2,0x31,0x05,0x03,0x01,0x09,0x2C,     /* [5077] OBJ_camellia_256_cfb128 */
0x03,0xA2,0x31,0x05,0x03,0x01,0x09,0x03,     /* [5085] OBJ_camellia_128_ofb128 */
0x03,0xA2,0x31,0x05,0x03,0x01,0x09,0x17,     /* [5093] OBJ_camellia_192_ofb128 */
0x03,0xA2,0x31,0x05,0x03,0x01,0x09,0x2B,     /* [5101] OBJ_camellia_256_ofb128 */
0x55,0x1D,0x09,                              /* [5109] OBJ_subject_directory_attributes */
0x55,0x1D,0x1C,                              /* [5112] OBJ_issuing_distribution_point */
0x55,0x1D,0x1D,                              /* [5115] OBJ_certificate_issuer */
0x2A,0x83,0x1A,0x8C,0x9A,0x44,               /* [5118] OBJ_kisa */
0x2A,0x83,0x1A,0x8C,0x9A,0x44,0x01,0x03,     /* [5124] OBJ_seed_ecb */
0x2A,0x83,0x1A,0x8C,0x9A,0x44,0x01,0x04,     /* [5132] OBJ_seed_cbc */
0x2A,0x83,0x1A,0x8C,0x9A,0x44,0x01,0x06,     /* [5140] OBJ_seed_ofb128 */
0x2A,0x83,0x1A,0x8C,0x9A,0x44,0x01,0x05,     /* [5148] OBJ_seed_cfb128 */
0x2B,0x06,0x01,0x05,0x05,0x08,0x01,0x01,     /* [5156] OBJ_hmac_md5 */
0x2B,0x06,0x01,0x05,0x05,0x08,0x01,0x02,     /* [5164] OBJ_hmac_sha1 */
0x2A,0x86,0x48,0x86,0xF6,0x7D,0x07,0x42,0x0D,/* [5172] OBJ_id_PasswordBasedMAC */
0x2A,0x86,0x48,0x86,0xF6,0x7D,0x07,0x42,0x1E,/* [5181] OBJ_id_DHBasedMac */
0x2B,0x06,0x01,0x05,0x05,0x07,0x04,0x10,     /* [5190] OBJ_id_it_suppLangTags */
0x2B,0x06,0x01,0x05,0x05,0x07,0x30,0x05,     /* [5198] OBJ_caRepository */
0x2A,0x86,0x48,0x86,0xF7,0x0D,0x01,0x09,0x10,0x01,0x09,/* [5206] OBJ_id_smime_ct_compressedData */
0x2A,0x86,0x48,0x86,0xF7,0x0D,0x01,0x09,0x10,0x01,0x1B,/* [5217] OBJ_id_ct_asciiTextWithCRLF */
0x60,0x86,0x48,0x01,0x65,0x03,0x04,0x01,0x05,/* [5228] OBJ_id_aes128_wrap */
0x60,0x86,0x48,0x01,0x65,0x03,0x04,0x01,0x19,/* [5237] OBJ_id_aes192_wrap */
0x60,0x86,0x48,0x01,0x65,0x03,0x04,0x01,0x2D,/* [5246] OBJ_id_aes256_wrap */
0x2A,0x86,0x48,0xCE,0x3D,0x04,0x02,          /* [5255] OBJ_ecdsa_with_Recommended */
0x2A,0x86,0x48,0xCE,0x3D,0x04,0x03,          /* [5262] OBJ_ecdsa_with_Specified */
0x2A,0x86,0x48,0xCE,0x3D,0x04,0x03,0x01,     /* [5269] OBJ_ecdsa_with_SHA224 */
0x2A,0x86,0x48,0xCE,0x3D,0x04,0x03,0x02,     /* [5277] OBJ_ecdsa_with_SHA256 */
0x2A,0x86,0x48,0xCE,0x3D,0x04,0x03,0x03,     /* [5285] OBJ_ecdsa_with_SHA384 */
0x2A,0x86,0x48,0xCE,0x3D,0x04,0x03,0x04,     /* [5293] OBJ_ecdsa_with_SHA512 */
0x2A,0x86,0x48,0x86,0xF7,0x0D,0x02,0x06,     /* [5301] OBJ_hmacWithMD5 */
0x2A,0x86,0x48,0x86,0xF7,0x0D,0x02,0x08,     /* [5309] OBJ_hmacWithSHA224 */
0x2A,0x86,0x48,0x86,0xF7,0x0D,0x02,0x09,     /* [5317] OBJ_hmacWithSHA256 */
0x2A,0x86,0x48,0x86,0xF7,0x0D,0x02,0x0A,     /* [5325] OBJ_hmacWithSHA384 */
0x2A,0x86,0x48,0x86,0xF7,0x0D,0x02,0x0B,     /* [5333] OBJ_hmacWithSHA512 */
0x60,0x86,0x48,0x01,0x65,0x03,0x04,0x03,0x01,/* [5341] OBJ_dsa_with_SHA224 */
0x60,0x86,0x48,0x01,0x65,0x03,0x04,0x03,0x02,/* [5350] OBJ_dsa_with_SHA256 */
0x28,0xCF,0x06,0x03,0x00,0x37,               /* [5359] OBJ_whirlpool */
0x2A,0x85,0x03,0x02,0x02,                    /* [5365] OBJ_cryptopro */
0x2A,0x85,0x03,0x02,0x09,                    /* [5370] OBJ_cryptocom */
0x2A,0x85,0x03,0x02,0x02,0x03,               /* [5375] OBJ_id_GostR3411_94_with_GostR3410_2001 */
0x2A,0x85,0x03,0x02,0x02,0x04,               /* [5381] OBJ_id_GostR3411_94_with_GostR3410_94 */
0x2A,0x85,0x03,0x02,0x02,0x09,               /* [5387] OBJ_id_GostR3411_94 */
0x2A,0x85,0x03,0x02,0x02,0x0A,               /* [5393] OBJ_id_HMACGostR3411_94 */
0x2A,0x85,0x03,0x02,0x02,0x13,               /* [5399] OBJ_id_GostR3410_2001 */
0x2A,0x85,0x03,0x02,0x02,0x14,               /* [5405] OBJ_id_GostR3410_94 */
0x2A,0x85,0x03,0x02,0x02,0x15,               /* [5411] OBJ_id_Gost28147_89 */
0x2A,0x85,0x03,0x02,0x02,0x16,               /* [5417] OBJ_id_Gost28147_89_MAC */
0x2A,0x85,0x03,0x02,0x02,0x17,               /* [5423] OBJ_id_GostR3411_94_prf */
0x2A,0x85,0x03,0x02,0x02,0x62,               /* [5429] OBJ_id_GostR3410_2001DH */
0x2A,0x85,0x03,0x02,0x02,0x63,               /* [5435] OBJ_id_GostR3410_94DH */
0x2A,0x85,0x03,0x02,0x02,0x0E,0x01,          /* [5441] OBJ_id_Gost28147_89_CryptoPro_KeyMeshing */
0x2A,0x85,0x03,0x02,0x02,0x0E,0x00,          /* [5448] OBJ_id_Gost28147_89_None_KeyMeshing */
0x2A,0x85,0x03,0x02,0x02,0x1E,0x00,          /* [5455] OBJ_id_GostR3411_94_TestParamSet */
0x2A,0x85,0x03,0x02,0x02,0x1E,0x01,          /* [5462] OBJ_id_GostR3411_94_CryptoProParamSet */
0x2A,0x85,0x03,0x02,0x02,0x1F,0x00,          /* [5469] OBJ_id_Gost28147_89_TestParamSet */
0x2A,0x85,0x03,0x02,0x02,0x1F,0x01,          /* [5476] OBJ_id_Gost28147_89_CryptoPro_A_ParamSet */
0x2A,0x85,0x03,0x02,0x02,0x1F,0x02,          /* [5483] OBJ_id_Gost28147_89_CryptoPro_B_ParamSet */
0x2A,0x85,0x03,0x02,0x02,0x1F,0x03,          /* [5490] OBJ_id_Gost28147_89_CryptoPro_C_ParamSet */
0x2A,0x85,0x03,0x02,0x02,0x1F,0x04,          /* [5497] OBJ_id_Gost28147_89_CryptoPro_D_ParamSet */
0x2A,0x85,0x03,0x02,0x02,0x1F,0x05,          /* [5504] OBJ_id_Gost28147_89_CryptoPro_Oscar_1_1_ParamSet */
0x2A,0x85,0x03,0x02,0x02,0x1F,0x06,          /* [5511] OBJ_id_Gost28147_89_CryptoPro_Oscar_1_0_ParamSet */
0x2A,0x85,0x03,0x02,0x02,0x1F,0x07,          /* [5518] OBJ_id_Gost28147_89_CryptoPro_RIC_1_ParamSet */
0x2A,0x85,0x03,0x02,0x02,0x20,0x00,          /* [5525] OBJ_id_GostR3410_94_TestParamSet */
0x2A,0x85,0x03,0x02,0x02,0x20,0x02,          /* [5532] OBJ_id_GostR3410_94_CryptoPro_A_ParamSet */
0x2A,0x85,0x03,0x02,0x02,0x20,0x03,          /* [5539] OBJ_id_GostR3410_94_CryptoPro_B_ParamSet */
0x2A,0x85,0x03,0x02,0x02,0x20,0x04,          /* [5546] OBJ_id_GostR3410_94_CryptoPro_C_ParamSet */
0x2A,0x85,0x03,0x02,0x02,0x20,0x05,          /* [5553] OBJ_id_GostR3410_94_CryptoPro_D_ParamSet */
0x2A,0x85,0x03,0x02,0x02,0x21,0x01,          /* [5560] OBJ_id_GostR3410_94_CryptoPro_XchA_ParamSet */
0x2A,0x85,0x03,0x02,0x02,0x21,0x02,          /* [5567] OBJ_id_GostR3410_94_CryptoPro_XchB_ParamSet */
0x2A,0x85,0x03,0x02,0x02,0x21,0x03,          /* [5574] OBJ_id_GostR3410_94_CryptoPro_XchC_ParamSet */
0x2A,0x85,0x03,0x02,0x02,0x23,0x00,          /* [5581] OBJ_id_GostR3410_2001_TestParamSet */
0x2A,0x85,0x03,0x02,0x02,0x23,0x01,          /* [5588] OBJ_id_GostR3410_2001_CryptoPro_A_ParamSet */
0x2A,0x85,0x03,0x02,0x02,0x23,0x02,          /* [5595] OBJ_id_GostR3410_2001_CryptoPro_B_ParamSet */
0x2A,0x85,0x03,0x02,0x02,0x23,0x03,          /* [5602] OBJ_id_GostR3410_2001_CryptoPro_C_ParamSet */
0x2A,0x85,0x03,0x02,0x02,0x24,0x00,          /* [5609] OBJ_id_GostR3410_2001_CryptoPro_XchA_ParamSet */
0x2A,0x85,0x03,0x02,0x02,0x24,0x01,          /* [5616] OBJ_id_GostR3410_2001_CryptoPro_XchB_ParamSet */
0x2A,0x85,0x03,0x02,0x02,0x14,0x01,          /* [5623] OBJ_id_GostR3410_94_a */
0x2A,0x85,0x03,0x02,0x02,0x14,0x02,          /* [5630] OBJ_id_GostR3410_94_aBis */
0x2A,0x85,0x03,0x02,0x02,0x14,0x03,          /* [5637] OBJ_id_GostR3410_94_b */
0x2A,0x85,0x03,0x02,0x02,0x14,0x04,          /* [5644] OBJ_id_GostR3410_94_bBis */
0x2A,0x85,0x03,0x02,0x09,0x01,0x06,0x01,     /* [5651] OBJ_id_Gost28147_89_cc */
0x2A,0x85,0x03,0x02,0x09,0x01,0x05,0x03,     /* [5659] OBJ_id_GostR3410_94_cc */
0x2A,0x85,0x03,0x02,0x09,0x01,0x05,0x04,     /* [5667] OBJ_id_GostR3410_2001_cc */
0x2A,0x85,0x03,0x02,0x09,0x01,0x03,0x03,     /* [5675] OBJ_id_GostR3411_94_with_GostR3410_94_cc */
0x2A,0x85,0x03,0x02,0x09,0x01,0x03,0x04,     /* [5683] OBJ_id_GostR3411_94_with_GostR3410_2001_cc */
0x2A,0x85,0x03,0x02,0x09,0x01,0x08,0x01,     /* [5691] OBJ_id_GostR3410_2001_ParamSet_cc */
0x2B,0x06,0x01,0x04,0x01,0x82,0x37,0x11,0x02,/* [5699] OBJ_LocalKeySet */
0x55,0x1D,0x2E,                              /* [5708] OBJ_freshest_crl */
0x2B,0x06,0x01,0x05,0x05,0x07,0x08,0x03,     /* [5711] OBJ_id_on_permanentIdentifier */
0x55,0x04,0x0E,                              /* [5719] OBJ_searchGuide */
0x55,0x04,0x0F,                              /* [5722] OBJ_businessCategory */
0x55,0x04,0x10,                              /* [5725] OBJ_postalAddress */
0x55,0x04,0x12,                              /* [5728] OBJ_postOfficeBox */
0x55,0x04,0x13,                              /* [5731] OBJ_physicalDeliveryOfficeName */
0x55,0x04,0x14,                              /* [5734] OBJ_telephoneNumber */
0x55,0x04,0x15,                              /* [5737] OBJ_telexNumber */
0x55,0x04,0x16,                              /* [5740] OBJ_teletexTerminalIdentifier */
0x55,0x04,0x17,                              /* [5743] OBJ_facsimileTelephoneNumber */
0x55,0x04,0x18,                              /* [5746] OBJ_x121Address */
0x55,0x04,0x19,                              /* [5749] OBJ_internationaliSDNNumber */
0x55,0x04,0x1A,                              /* [5752] OBJ_registeredAddress */
0x55,0x04,0x1B,                              /* [5755] OBJ_destinationIndicator */
0x55,0x04,0x1C,                              /* [5758] OBJ_preferredDeliveryMethod */
0x55,0x04,0x1D,                              /* [5761] OBJ_presentationAddress */
0x55,0x04,0x1E,                              /* [5764] OBJ_supportedApplicationContext */
0x55,0x04,0x1F,                              /* [5767] OBJ_member */
0x55,0x04,0x20,                              /* [5770] OBJ_owner */
0x55,0x04,0x21,                              /* [5773] OBJ_roleOccupant */
0x55,0x04,0x22,                              /* [5776] OBJ_seeAlso */
0x55,0x04,0x23,                              /* [5779] OBJ_userPassword */
0x55,0x04,0x24,                              /* [5782] OBJ_userCertificate */
0x55,0x04,0x25,                              /* [5785] OBJ_cACertificate */
0x55,0x04,0x26,                              /* [5788] OBJ_authorityRevocationList */
0x55,0x04,0x27,                              /* [5791] OBJ_certificateRevocationList */
0x55,0x04,0x28,                              /* [5794] OBJ_crossCertificatePair */
0x55,0x04,0x2F,                              /* [5797] OBJ_enhancedSearchGuide */
0x55,0x04,0x30,                              /* [5800] OBJ_protocolInformation */
0x55,0x04,0x31,                              /* [5803] OBJ_distinguishedName */
0x55,0x04,0x32,                              /* [5806] OBJ_uniqueMember */
0x55,0x04,0x33,                              /* [5809] OBJ_houseIdentifier */
0x55,0x04,0x34,                              /* [5812] OBJ_supportedAlgorithms */
0x55,0x04,0x35,                              /* [5815] OBJ_deltaRevocationList */
0x55,0x04,0x36,                              /* [5818] OBJ_dmdName */
0x2A,0x86,0x48,0x86,0xF7,0x0D,0x01,0x09,0x10,0x03,0x09,/* [5821] OBJ_id_alg_PWRI_KEK */
0x60,0x86,0x48,0x01,0x65,0x03,0x04,0x01,0x06,/* [5832] OBJ_aes_128_gcm */
0x60,0x86,0x48,0x01,0x65,0x03,0x04,0x01,0x07,/* [5841] OBJ_aes_128_ccm */
0x60,0x86,0x48,0x01,0x65,0x03,0x04,0x01,0x08,/* [5850] OBJ_id_aes128_wrap_pad */
0x60,0x86,0x48,0x01,0x65,0x03,0x04,0x01,0x1A,/* [5859] OBJ_aes_192_gcm */
0x60,0x86,0x48,0x01,0x65,0x03,0x04,0x01,0x1B,/* [5868] OBJ_aes_192_ccm */
0x60,0x86,0x48,0x01,0x65,0x03,0x04,0x01,0x1C,/* [5877] OBJ_id_aes192_wrap_pad */
0x60,0x86,0x48,0x01,0x65,0x03,0x04,0x01,0x2E,/* [5886] OBJ_aes_256_gcm */
0x60,0x86,0x48,0x01,0x65,0x03,0x04,0x01,0x2F,/* [5895] OBJ_aes_256_ccm */
0x60,0x86,0x48,0x01,0x65,0x03,0x04,0x01,0x30,/* [5904] OBJ_id_aes256_wrap_pad */
0x2A,0x83,0x08,0x8C,0x9A,0x4B,0x3D,0x01,0x01,0x03,0x02,/* [5913] OBJ_id_camellia128_wrap */
0x2A,0x83,0x08,0x8C,0x9A,0x4B,0x3D,0x01,0x01,0x03,0x03,/* [5924] OBJ_id_camellia192_wrap */
0x2A,0x83,0x08,0x8C,0x9A,0x4B,0x3D,0x01,0x01,0x03,0x04,/* [5935] OBJ_id_camellia256_wrap */
0x55,0x1D,0x25,0x00,                         /* [5946] OBJ_anyExtendedKeyUsage */
0x2A,0x86,0x48,0x86,0xF7,0x0D,0x01,0x01,0x08,/* [5950] OBJ_mgf1 */
0x2A,0x86,0x48,0x86,0xF7,0x0D,0x01,0x01,0x0A,/* [5959] OBJ_rsassaPss */
0x2A,0x86,0x48,0x86,0xF7,0x0D,0x01,0x01,0x07,/* [5968] OBJ_rsaesOaep */
0x2A,0x86,0x48,0xCE,0x3E,0x02,0x01,          /* [5977] OBJ_dhpublicnumber */
0x2B,0x24,0x03,0x03,0x02,0x08,0x01,0x01,0x01,/* [5984] OBJ_brainpoolP160r1 */
0x2B,0x24,0x03,0x03,0x02,0x08,0x01,0x01,0x02,/* [5993] OBJ_brainpoolP160t1 */
0x2B,0x24,0x03,0x03,0x02,0x08,0x01,0x01,0x03,/* [6002] OBJ_brainpoolP192r1 */
0x2B,0x24,0x03,0x03,0x02,0x08,0x01,0x01,0x04,/* [6011] OBJ_brainpoolP192t1 */
0x2B,0x24,0x03,0x03,0x02,0x08,0x01,0x01,0x05,/* [6020] OBJ_brainpoolP224r1 */
0x2B,0x24,0x03,0x03,0x02,0x08,0x01,0x01,0x06,/* [6029] OBJ_brainpoolP224t1 */
0x2B,0x24,0x03,0x03,0x02,0x08,0x01,0x01,0x07,/* [6038] OBJ_brainpoolP256r1 */
0x2B,0x24,0x03,0x03,0x02,0x08,0x01,0x01,0x08,/* [6047] OBJ_brainpoolP256t1 */
0x2B,0x24,0x03,0x03,0x02,0x08,0x01,0x01,0x09,/* [6056] OBJ_brainpoolP320r1 */
0x2B,0x24,0x03,0x03,0x02,0x08,0x01,0x01,0x0A,/* [6065] OBJ_brainpoolP320t1 */
0x2B,0x24,0x03,0x03,0x02,0x08,0x01,0x01,0x0B,/* [6074] OBJ_brainpoolP384r1 */
0x2B,0x24,0x03,0x03,0x02,0x08,0x01,0x01,0x0C,/* [6083] OBJ_brainpoolP384t1 */
0x2B,0x24,0x03,0x03,0x02,0x08,0x01,0x01,0x0D,/* [6092] OBJ_brainpoolP512r1 */
0x2B,0x24,0x03,0x03,0x02,0x08,0x01,0x01,0x0E,/* [6101] OBJ_brainpoolP512t1 */
0x2A,0x86,0x48,0x86,0xF7,0x0D,0x01,0x01,0x09,/* [6110] OBJ_pSpecified */
0x2B,0x81,0x05,0x10,0x86,0x48,0x3F,0x00,0x02,/* [6119] OBJ_dhSinglePass_stdDH_sha1kdf_scheme */
0x2B,0x81,0x04,0x01,0x0B,0x00,               /* [6128] OBJ_dhSinglePass_stdDH_sha224kdf_scheme */
0x2B,0x81,0x04,0x01,0x0B,0x01,               /* [6134] OBJ_dhSinglePass_stdDH_sha256kdf_scheme */
0x2B,0x81,0x04,0x01,0x0B,0x02,               /* [6140] OBJ_dhSinglePass_stdDH_sha384kdf_scheme */
0x2B,0x81,0x04,0x01,0x0B,0x03,               /* [6146] OBJ_dhSinglePass_stdDH_sha512kdf_scheme */
0x2B,0x81,0x05,0x10,0x86,0x48,0x3F,0x00,0x03,/* [6152] OBJ_dhSinglePass_cofactorDH_sha1kdf_scheme */
0x2B,0x81,0x04,0x01,0x0E,0x00,               /* [6161] OBJ_dhSinglePass_cofactorDH_sha224kdf_scheme */
0x2B,0x81,0x04,0x01,0x0E,0x01,               /* [6167] OBJ_dhSinglePass_cofactorDH_sha256kdf_scheme */
0x2B,0x81,0x04,0x01,0x0E,0x02,               /* [6173] OBJ_dhSinglePass_cofactorDH_sha384kdf_scheme */
0x2B,0x81,0x04,0x01,0x0E,0x03,               /* [6179] OBJ_dhSinglePass_cofactorDH_sha512kdf_scheme */
0x2B,0x06,0x01,0x04,0x01,0xD6,0x79,0x02,0x04,0x02,/* [6185] OBJ_ct_precert_scts */
0x2B,0x06,0x01,0x04,0x01,0xD6,0x79,0x02,0x04,0x03,/* [6195] OBJ_ct_precert_poison */
0x2B,0x06,0x01,0x04,0x01,0xD6,0x79,0x02,0x04,0x04,/* [6205] OBJ_ct_precert_signer */
0x2B,0x06,0x01,0x04,0x01,0xD6,0x79,0x02,0x04,0x05,/* [6215] OBJ_ct_cert_scts */
0x2B,0x06,0x01,0x04,0x01,0x82,0x37,0x3C,0x02,0x01,0x01,/* [6225] OBJ_jurisdictionLocalityName */
0x2B,0x06,0x01,0x04,0x01,0x82,0x37,0x3C,0x02,0x01,0x02,/* [6236] OBJ_jurisdictionStateOrProvinceName */
0x2B,0x06,0x01,0x04,0x01,0x82,0x37,0x3C,0x02,0x01,0x03,/* [6247] OBJ_jurisdictionCountryName */
0x03,0xA2,0x31,0x05,0x03,0x01,0x09,0x06,     /* [6258] OBJ_camellia_128_gcm */
0x03,0xA2,0x31,0x05,0x03,0x01,0x09,0x07,     /* [6266] OBJ_camellia_128_ccm */
0x03,0xA2,0x31,0x05,0x03,0x01,0x09,0x09,     /* [6274] OBJ_camellia_128_ctr */
0x03,0xA2,0x31,0x05,0x03,0x01,0x09,0x0A,     /* [6282] OBJ_camellia_128_cmac */
0x03,0xA2,0x31,0x05,0x03,0x01,0x09,0x1A,     /* [6290] OBJ_camellia_192_gcm */
0x03,0xA2,0x31,0x05,0x03,0x01,0x09,0x1B,     /* [6298] OBJ_camellia_192_ccm */
0x03,0xA2,0x31,0x05,0x03,0x01,0x09,0x1D,     /* [6306] OBJ_camellia_192_ctr */
0x03,0xA2,0x31,0x05,0x03,0x01,0x09,0x1E,     /* [6314] OBJ_camellia_192_cmac */
0x03,0xA2,0x31,0x05,0x03,0x01,0x09,0x2E,     /* [6322] OBJ_camellia_256_gcm */
0x03,0xA2,0x31,0x05,0x03,0x01,0x09,0x2F,     /* [6330] OBJ_camellia_256_ccm */
0x03,0xA2,0x31,0x05,0x03,0x01,0x09,0x31,     /* [6338] OBJ_camellia_256_ctr */
0x03,0xA2,0x31,0x05,0x03,0x01,0x09,0x32,     /* [6346] OBJ_camellia_256_cmac */
0x2B,0x06,0x01,0x04,0x01,0xDA,0x47,0x04,0x0B,/* [6354] OBJ_id_scrypt */
0x2A,0x85,0x03,0x07,0x01,                    /* [6363] OBJ_id_tc26 */
0x2A,0x85,0x03,0x07,0x01,0x01,               /* [6368] OBJ_id_tc26_algorithms */
0x2A,0x85,0x03,0x07,0x01,0x01,0x01,          /* [6374] OBJ_id_tc26_sign */
0x2A,0x85,0x03,0x07,0x01,0x01,0x01,0x01,     /* [6381] OBJ_id_GostR3410_2012_256 */
0x2A,0x85,0x03,0x07,0x01,0x01,0x01,0x02,     /* [6389] OBJ_id_GostR3410_2012_512 */
0x2A,0x85,0x03,0x07,0x01,0x01,0x02,          /* [6397] OBJ_id_tc26_digest */
0x2A,0x85,0x03,0x07,0x01,0x01,0x02,0x02,     /* [6404] OBJ_id_GostR3411_2012_256 */
0x2A,0x85,0x03,0x07,0x01,0x01,0x02,0x03,     /* [6412] OBJ_id_GostR3411_2012_512 */
0x2A,0x85,0x03,0x07,0x01,0x01,0x03,          /* [6420] OBJ_id_tc26_signwithdigest */
0x2A,0x85,0x03,0x07,0x01,0x01,0x03,0x02,     /* [6427] OBJ_id_tc26_signwithdigest_gost3410_2012_256 */
0x2A,0x85,0x03,0x07,0x01,0x01,0x03,0x03,     /* [6435] OBJ_id_tc26_signwithdigest_gost3410_2012_512 */
0x2A,0x85,0x03,0x07,0x01,0x01,0x04,          /* [6443] OBJ_id_tc26_mac */
0x2A,0x85,0x03,0x07,0x01,0x01,0x04,0x01,     /* [6450] OBJ_id_tc26_hmac_gost_3411_2012_256 */
0x2A,0x85,0x03,0x07,0x01,0x01,0x04,0x02,     /* [6458] OBJ_id_tc26_hmac_gost_3411_2012_512 */
0x2A,0x85,0x03,0x07,0x01,0x01,0x05,          /* [6466] OBJ_id_tc26_cipher */
0x2A,0x85,0x03,0x07,0x01,0x01,0x06,          /* [6473] OBJ_id_tc26_agreement */
0x2A,0x85,0x03,0x07,0x01,0x01,0x06,0x01,     /* [6480] OBJ_id_tc26_agreement_gost_3410_2012_256 */
0x2A,0x85,0x03,0x07,0x01,0x01,0x06,0x02,     /* [6488] OBJ_id_tc26_agreement_gost_3410_2012_512 */
0x2A,0x85,0x03,0x07,0x01,0x02,               /* [6496] OBJ_id_tc26_constants */
0x2A,0x85,0x03,0x07,0x01,0x02,0x01,          /* [6502] OBJ_id_tc26_sign_constants */
0x2A,0x85,0x03,0x07,0x01,0x02,0x01,0x02,     /* [6509] OBJ_id_tc26_gost_3410_2012_512_constants */
0x2A,0x85,0x03,0x07,0x01,0x02,0x01,0x02,0x00,/* [6517] OBJ_id_tc26_gost_3410_2012_512_paramSetTest */
0x2A,0x85,0x03,0x07,0x01,0x02,0x01,0x02,0x01,/* [6526] OBJ_id_tc26_gost_3410_2012_512_paramSetA */
0x2A,0x85,0x03,0x07,0x01,0x02,0x01,0x02,0x02,/* [6535] OBJ_id_tc26_gost_3410_2012_512_paramSetB */
0x2A,0x85,0x03,0x07,0x01,0x02,0x02,          /* [6544] OBJ_id_tc26_digest_constants */
0x2A,0x85,0x03,0x07,0x01,0x02,0x05,          /* [6551] OBJ_id_tc26_cipher_constants */
0x2A,0x85,0x03,0x07,0x01,0x02,0x05,0x01,     /* [6558] OBJ_id_tc26_gost_28147_constants */
0x2A,0x85,0x03,0x07,0x01,0x02,0x05,0x01,0x01,/* [6566] OBJ_id_tc26_gost_28147_param_Z */
0x2A,0x85,0x03,0x03,0x81,0x03,0x01,0x01,     /* [6575] OBJ_INN */
0x2A,0x85,0x03,0x64,0x01,                    /* [6583] OBJ_OGRN */
0x2A,0x85,0x03,0x64,0x03,                    /* [6588] OBJ_SNILS */
0x2A,0x85,0x03,0x64,0x6F,                    /* [6593] OBJ_subjectSignTool */
0x2A,0x85,0x03,0x64,0x70,                    /* [6598] OBJ_issuerSignTool */
0x2B,0x06,0x01,0x05,0x05,0x07,0x01,0x18,     /* [6603] OBJ_tlsfeature */
0x2B,0x06,0x01,0x05,0x05,0x07,0x03,0x11,     /* [6611] OBJ_ipsec_IKE */
0x2B,0x06,0x01,0x05,0x05,0x07,0x03,0x12,     /* [6619] OBJ_capwapAC */
0x2B,0x06,0x01,0x05,0x05,0x07,0x03,0x13,     /* [6627] OBJ_capwapWTP */
0x2B,0x06,0x01,0x05,0x05,0x07,0x03,0x15,     /* [6635] OBJ_sshClient */
0x2B,0x06,0x01,0x05,0x05,0x07,0x03,0x16,     /* [6643] OBJ_sshServer */
0x2B,0x06,0x01,0x05,0x05,0x07,0x03,0x17,     /* [6651] OBJ_sendRouter */
0x2B,0x06,0x01,0x05,0x05,0x07,0x03,0x18,     /* [6659] OBJ_sendProxiedRouter */
0x2B,0x06,0x01,0x05,0x05,0x07,0x03,0x19,     /* [6667] OBJ_sendOwner */
0x2B,0x06,0x01,0x05,0x05,0x07,0x03,0x1A,     /* [6675] OBJ_sendProxiedOwner */
0x2B,0x06,0x01,0x05,0x02,0x03,               /* [6683] OBJ_id_pkinit */
0x2B,0x06,0x01,0x05,0x02,0x03,0x04,          /* [6689] OBJ_pkInitClientAuth */
0x2B,0x06,0x01,0x05,0x02,0x03,0x05,          /* [6696] OBJ_pkInitKDC */
0x2B,0x06,0x01,0x04,0x01,0xDA,0x47,0x0F,0x01,/* [6703] OBJ_X25519 */
0x2B,0x06,0x01,0x04,0x01,0xDA,0x47,0x0F,0x02,/* [6712] OBJ_X448 */
0x2B,0x06,0x01,0x04,0x01,0x8D,0x3A,0x0C,0x02,0x01,0x10,/* [6721] OBJ_blake2b */
0x2B,0x06,0x01,0x04,0x01,0x8D,0x3A,0x0C,0x02,0x02,0x08,/* [6732] OBJ_blake2s */
};

static const ASN1_OBJECT nid_objs[NUM_NID]={
{"UNDEF","undefined",NID_undef,0,NULL,0},
{"rsadsi","RSA Data Security, Inc.",NID_rsadsi,6,&(lvalues[0]),0},
{"pkcs","RSA Data Security, Inc. PKCS",NID_pkcs,7,&(lvalues[6]),0},
{"MD2","md2",NID_md2,8,&(lvalues[13]),0},
{"MD5","md5",NID_md5,8,&(lvalues[21]),0},
{"RC4","rc4",NID_rc4,8,&(lvalues[29]),0},
{"rsaEncryption","rsaEncryption",NID_rsaEncryption,9,&(lvalues[37]),0},
{"RSA-MD2","md2WithRSAEncryption",NID_md2WithRSAEncryption,9,
	&(lvalues[46]),0},
{"RSA-MD5","md5WithRSAEncryption",NID_md5WithRSAEncryption,9,
	&(lvalues[55]),0},
{"PBE-MD2-DES","pbeWithMD2AndDES-CBC",NID_pbeWithMD2AndDES_CBC,9,
	&(lvalues[64]),0},
{"PBE-MD5-DES","pbeWithMD5AndDES-CBC",NID_pbeWithMD5AndDES_CBC,9,
	&(lvalues[73]),0},
{"X500","directory services (X.500)",NID_X500,1,&(lvalues[82]),0},
{"X509","X509",NID_X509,2,&(lvalues[83]),0},
{"CN","commonName",NID_commonName,3,&(lvalues[85]),0},
{"C","countryName",NID_countryName,3,&(lvalues[88]),0},
{"L","localityName",NID_localityName,3,&(lvalues[91]),0},
{"ST","stateOrProvinceName",NID_stateOrProvinceName,3,&(lvalues[94]),0},
{"O","organizationName",NID_organizationName,3,&(lvalues[97]),0},
{"OU","organizationalUnitName",NID_organizationalUnitName,3,
	&(lvalues[100]),0},
{"RSA","rsa",NID_rsa,4,&(lvalues[103]),0},
{"pkcs7","pkcs7",NID_pkcs7,8,&(lvalues[107]),0},
{"pkcs7-data","pkcs7-data",NID_pkcs7_data,9,&(lvalues[115]),0},
{"pkcs7-signedData","pkcs7-signedData",NID_pkcs7_signed,9,
	&(lvalues[124]),0},
{"pkcs7-envelopedData","pkcs7-envelopedData",NID_pkcs7_enveloped,9,
	&(lvalues[133]),0},
{"pkcs7-signedAndEnvelopedData","pkcs7-signedAndEnvelopedData",
	NID_pkcs7_signedAndEnveloped,9,&(lvalues[142]),0},
{"pkcs7-digestData","pkcs7-digestData",NID_pkcs7_digest,9,
	&(lvalues[151]),0},
{"pkcs7-encryptedData","pkcs7-encryptedData",NID_pkcs7_encrypted,9,
	&(lvalues[160]),0},
{"pkcs3","pkcs3",NID_pkcs3,8,&(lvalues[169]),0},
{"dhKeyAgreement","dhKeyAgreement",NID_dhKeyAgreement,9,
	&(lvalues[177]),0},
{"DES-ECB","des-ecb",NID_des_ecb,5,&(lvalues[186]),0},
{"DES-CFB","des-cfb",NID_des_cfb64,5,&(lvalues[191]),0},
{"DES-CBC","des-cbc",NID_des_cbc,5,&(lvalues[196]),0},
{"DES-EDE","des-ede",NID_des_ede_ecb,5,&(lvalues[201]),0},
{"DES-EDE3","des-ede3",NID_des_ede3_ecb,0,NULL,0},
{"IDEA-CBC","idea-cbc",NID_idea_cbc,11,&(lvalues[206]),0},
{"IDEA-CFB","idea-cfb",NID_idea_cfb64,0,NULL,0},
{"IDEA-ECB","idea-ecb",NID_idea_ecb,0,NULL,0},
{"RC2-CBC","rc2-cbc",NID_rc2_cbc,8,&(lvalues[217]),0},
{"RC2-ECB","rc2-ecb",NID_rc2_ecb,0,NULL,0},
{"RC2-CFB","rc2-cfb",NID_rc2_cfb64,0,NULL,0},
{"RC2-OFB","rc2-ofb",NID_rc2_ofb64,0,NULL,0},
{"SHA","sha",NID_sha,5,&(lvalues[225]),0},
{"RSA-SHA","shaWithRSAEncryption",NID_shaWithRSAEncryption,5,
	&(lvalues[230]),0},
{"DES-EDE-CBC","des-ede-cbc",NID_des_ede_cbc,0,NULL,0},
{"DES-EDE3-CBC","des-ede3-cbc",NID_des_ede3_cbc,8,&(lvalues[235]),0},
{"DES-OFB","des-ofb",NID_des_ofb64,5,&(lvalues[243]),0},
{"IDEA-OFB","idea-ofb",NID_idea_ofb64,0,NULL,0},
{"pkcs9","pkcs9",NID_pkcs9,8,&(lvalues[248]),0},
{"emailAddress","emailAddress",NID_pkcs9_emailAddress,9,
	&(lvalues[256]),0},
{"unstructuredName","unstructuredName",NID_pkcs9_unstructuredName,9,
	&(lvalues[265]),0},
{"contentType","contentType",NID_pkcs9_contentType,9,&(lvalues[274]),0},
{"messageDigest","messageDigest",NID_pkcs9_messageDigest,9,
	&(lvalues[283]),0},
{"signingTime","signingTime",NID_pkcs9_signingTime,9,&(lvalues[292]),0},
{"countersignature","countersignature",NID_pkcs9_countersignature,9,
	&(lvalues[301]),0},
{"challengePassword","challengePassword",NID_pkcs9_challengePassword,
	9,&(lvalues[310]),0},
{"unstructuredAddress","unstructuredAddress",
	NID_pkcs9_unstructuredAddress,9,&(lvalues[319]),0},
{"extendedCertificateAttributes","extendedCertificateAttributes",
	NID_pkcs9_extCertAttributes,9,&(lvalues[328]),0},
{"Netscape","Netscape Communications Corp.",NID_netscape,7,
	&(lvalues[337]),0},
{"nsCertExt","Netscape Certificate Extension",
	NID_netscape_cert_extension,8,&(lvalues[344]),0},
{"nsDataType","Netscape Data Type",NID_netscape_data_type,8,
	&(lvalues[352]),0},
{"DES-EDE-CFB","des-ede-cfb",NID_des_ede_cfb64,0,NULL,0},
{"DES-EDE3-CFB","des-ede3-cfb",NID_des_ede3_cfb64,0,NULL,0},
{"DES-EDE-OFB","des-ede-ofb",NID_des_ede_ofb64,0,NULL,0},
{"DES-EDE3-OFB","des-ede3-ofb",NID_des_ede3_ofb64,0,NULL,0},
{"SHA1","sha1",NID_sha1,5,&(lvalues[360]),0},
{"RSA-SHA1","sha1WithRSAEncryption",NID_sha1WithRSAEncryption,9,
	&(lvalues[365]),0},
{"DSA-SHA","dsaWithSHA",NID_dsaWithSHA,5,&(lvalues[374]),0},
{"DSA-old","dsaEncryption-old",NID_dsa_2,5,&(lvalues[379]),0},
{"PBE-SHA1-RC2-64","pbeWithSHA1AndRC2-CBC",NID_pbeWithSHA1AndRC2_CBC,
	9,&(lvalues[384]),0},
{"PBKDF2","PBKDF2",NID_id_pbkdf2,9,&(lvalues[393]),0},
{"DSA-SHA1-old","dsaWithSHA1-old",NID_dsaWithSHA1_2,5,&(lvalues[402]),0},
{"nsCertType","Netscape Cert Type",NID_netscape_cert_type,9,
	&(lvalues[407]),0},
{"nsBaseUrl","Netscape Base Url",NID_netscape_base_url,9,
	&(lvalues[416]),0},
{"nsRevocationUrl","Netscape Revocation Url",
	NID_netscape_revocation_url,9,&(lvalues[425]),0},
{"nsCaRevocationUrl","Netscape CA Revocation Url",
	NID_netscape_ca_revocation_url,9,&(lvalues[434]),0},
{"nsRenewalUrl","Netscape Renewal Url",NID_netscape_renewal_url,9,
	&(lvalues[443]),0},
{"nsCaPolicyUrl","Netscape CA Policy Url",NID_netscape_ca_policy_url,
	9,&(lvalues[452]),0},
{"nsSslServerName","Netscape SSL Server Name",
	NID_netscape_ssl_server_name,9,&(lvalues[461]),0},
{"nsComment","Netscape Comment",NID_netscape_comment,9,&(lvalues[470]),0},
{"nsCertSequence","Netscape Certificate Sequence",
	NID_netscape_cert_sequence,9,&(lvalues[479]),0},
{"DESX-CBC","desx-cbc",NID_desx_cbc,0,NULL,0},
{"id-ce","id-ce",NID_id_ce,2,&(lvalues[488]),0},
{"subjectKeyIdentifier","X509v3 Subject Key Identifier",
	NID_subject_key_identifier,3,&(lvalues[490]),0},
{"keyUsage","X509v3 Key Usage",NID_key_usage,3,&(lvalues[493]),0},
{"privateKeyUsagePeriod","X509v3 Private Key Usage Period",
	NID_private_key_usage_period,3,&(lvalues[496]),0},
{"subjectAltName","X509v3 Subject Alternative Name",
	NID_subject_alt_name,3,&(lvalues[499]),0},
{"issuerAltName","X509v3 Issuer Alternative Name",NID_issuer_alt_name,
	3,&(lvalues[502]),0},
{"basicConstraints","X509v3 Basic Constraints",NID_basic_constraints,
	3,&(lvalues[505]),0},
{"crlNumber","X509v3 CRL Number",NID_crl_number,3,&(lvalues[508]),0},
{"certificatePolicies","X509v3 Certificate Policies",
	NID_certificate_policies,3,&(lvalues[511]),0},
{"authorityKeyIdentifier","X509v3 Authority Key Identifier",
	NID_authority_key_identifier,3,&(lvalues[514]),0},
{"BF-CBC","bf-cbc",NID_bf_cbc,9,&(lvalues[517]),0},
{"BF-ECB","bf-ecb",NID_bf_ecb,0,NULL,0},
{"BF-CFB","bf-cfb",NID_bf_cfb64,0,NULL,0},
{"BF-OFB","bf-ofb",NID_bf_ofb64,0,NULL,0},
{"MDC2","mdc2",NID_mdc2,4,&(lvalues[526]),0},
{"RSA-MDC2","mdc2WithRSA",NID_mdc2WithRSA,4,&(lvalues[530]),0},
{"RC4-40","rc4-40",NID_rc4_40,0,NULL,0},
{"RC2-40-CBC","rc2-40-cbc",NID_rc2_40_cbc,0,NULL,0},
{"GN","givenName",NID_givenName,3,&(lvalues[534]),0},
{"SN","surname",NID_surname,3,&(lvalues[537]),0},
{"initials","initials",NID_initials,3,&(lvalues[540]),0},
{"uid","uniqueIdentifier",NID_uniqueIdentifier,10,&(lvalues[543]),0},
{"crlDistributionPoints","X509v3 CRL Distribution Points",
	NID_crl_distribution_points,3,&(lvalues[553]),0},
{"RSA-NP-MD5","md5WithRSA",NID_md5WithRSA,5,&(lvalues[556]),0},
{"serialNumber","serialNumber",NID_serialNumber,3,&(lvalues[561]),0},
{"title","title",NID_title,3,&(lvalues[564]),0},
{"description","description",NID_description,3,&(lvalues[567]),0},
{"CAST5-CBC","cast5-cbc",NID_cast5_cbc,9,&(lvalues[570]),0},
{"CAST5-ECB","cast5-ecb",NID_cast5_ecb,0,NULL,0},
{"CAST5-CFB","cast5-cfb",NID_cast5_cfb64,0,NULL,0},
{"CAST5-OFB","cast5-ofb",NID_cast5_ofb64,0,NULL,0},
{"pbeWithMD5AndCast5CBC","pbeWithMD5AndCast5CBC",
	NID_pbeWithMD5AndCast5_CBC,9,&(lvalues[579]),0},
{"DSA-SHA1","dsaWithSHA1",NID_dsaWithSHA1,7,&(lvalues[588]),0},
{"MD5-SHA1","md5-sha1",NID_md5_sha1,0,NULL,0},
{"RSA-SHA1-2","sha1WithRSA",NID_sha1WithRSA,5,&(lvalues[595]),0},
{"DSA","dsaEncryption",NID_dsa,7,&(lvalues[600]),0},
{"RIPEMD160","ripemd160",NID_ripemd160,5,&(lvalues[607]),0},
{NULL,NULL,NID_undef,0,NULL,0},
{"RSA-RIPEMD160","ripemd160WithRSA",NID_ripemd160WithRSA,6,
	&(lvalues[612]),0},
{"RC5-CBC","rc5-cbc",NID_rc5_cbc,8,&(lvalues[618]),0},
{"RC5-ECB","rc5-ecb",NID_rc5_ecb,0,NULL,0},
{"RC5-CFB","rc5-cfb",NID_rc5_cfb64,0,NULL,0},
{"RC5-OFB","rc5-ofb",NID_rc5_ofb64,0,NULL,0},
{NULL,NULL,NID_undef,0,NULL,0},
{"ZLIB","zlib compression",NID_zlib_compression,11,&(lvalues[626]),0},
{"extendedKeyUsage","X509v3 Extended Key Usage",NID_ext_key_usage,3,
	&(lvalues[637]),0},
{"PKIX","PKIX",NID_id_pkix,6,&(lvalues[640]),0},
{"id-kp","id-kp",NID_id_kp,7,&(lvalues[646]),0},
{"serverAuth","TLS Web Server Authentication",NID_server_auth,8,
	&(lvalues[653]),0},
{"clientAuth","TLS Web Client Authentication",NID_client_auth,8,
	&(lvalues[661]),0},
{"codeSigning","Code Signing",NID_code_sign,8,&(lvalues[669]),0},
{"emailProtection","E-mail Protection",NID_email_protect,8,
	&(lvalues[677]),0},
{"timeStamping","Time Stamping",NID_time_stamp,8,&(lvalues[685]),0},
{"msCodeInd","Microsoft Individual Code Signing",NID_ms_code_ind,10,
	&(lvalues[693]),0},
{"msCodeCom","Microsoft Commercial Code Signing",NID_ms_code_com,10,
	&(lvalues[703]),0},
{"msCTLSign","Microsoft Trust List Signing",NID_ms_ctl_sign,10,
	&(lvalues[713]),0},
{"msSGC","Microsoft Server Gated Crypto",NID_ms_sgc,10,&(lvalues[723]),0},
{"msEFS","Microsoft Encrypted File System",NID_ms_efs,10,
	&(lvalues[733]),0},
{"nsSGC","Netscape Server Gated Crypto",NID_ns_sgc,9,&(lvalues[743]),0},
{"deltaCRL","X509v3 Delta CRL Indicator",NID_delta_crl,3,
	&(lvalues[752]),0},
{"CRLReason","X509v3 CRL Reason Code",NID_crl_reason,3,&(lvalues[755]),0},
{"invalidityDate","Invalidity Date",NID_invalidity_date,3,
	&(lvalues[758]),0},
{"SXNetID","Strong Extranet ID",NID_sxnet,5,&(lvalues[761]),0},
{"PBE-SHA1-RC4-128","pbeWithSHA1And128BitRC4",
	NID_pbe_WithSHA1And128BitRC4,10,&(lvalues[766]),0},
{"PBE-SHA1-RC4-40","pbeWithSHA1And40BitRC4",
	NID_pbe_WithSHA1And40BitRC4,10,&(lvalues[776]),0},
{"PBE-SHA1-3DES","pbeWithSHA1And3-KeyTripleDES-CBC",
	NID_pbe_WithSHA1And3_Key_TripleDES_CBC,10,&(lvalues[786]),0},
{"PBE-SHA1-2DES","pbeWithSHA1And2-KeyTripleDES-CBC",
	NID_pbe_WithSHA1And2_Key_TripleDES_CBC,10,&(lvalues[796]),0},
{"PBE-SHA1-RC2-128","pbeWithSHA1And128BitRC2-CBC",
	NID_pbe_WithSHA1And128BitRC2_CBC,10,&(lvalues[806]),0},
{"PBE-SHA1-RC2-40","pbeWithSHA1And40BitRC2-CBC",
	NID_pbe_WithSHA1And40BitRC2_CBC,10,&(lvalues[816]),0},
{"keyBag","keyBag",NID_keyBag,11,&(lvalues[826]),0},
{"pkcs8ShroudedKeyBag","pkcs8ShroudedKeyBag",NID_pkcs8ShroudedKeyBag,
	11,&(lvalues[837]),0},
{"certBag","certBag",NID_certBag,11,&(lvalues[848]),0},
{"crlBag","crlBag",NID_crlBag,11,&(lvalues[859]),0},
{"secretBag","secretBag",NID_secretBag,11,&(lvalues[870]),0},
{"safeContentsBag","safeContentsBag",NID_safeContentsBag,11,
	&(lvalues[881]),0},
{"friendlyName","friendlyName",NID_friendlyName,9,&(lvalues[892]),0},
{"localKeyID","localKeyID",NID_localKeyID,9,&(lvalues[901]),0},
{"x509Certificate","x509Certificate",NID_x509Certificate,10,
	&(lvalues[910]),0},
{"sdsiCertificate","sdsiCertificate",NID_sdsiCertificate,10,
	&(lvalues[920]),0},
{"x509Crl","x509Crl",NID_x509Crl,10,&(lvalues[930]),0},
{"PBES2","PBES2",NID_pbes2,9,&(lvalues[940]),0},
{"PBMAC1","PBMAC1",NID_pbmac1,9,&(lvalues[949]),0},
{"hmacWithSHA1","hmacWithSHA1",NID_hmacWithSHA1,8,&(lvalues[958]),0},
{"id-qt-cps","Policy Qualifier CPS",NID_id_qt_cps,8,&(lvalues[966]),0},
{"id-qt-unotice","Policy Qualifier User Notice",NID_id_qt_unotice,8,
	&(lvalues[974]),0},
{"RC2-64-CBC","rc2-64-cbc",NID_rc2_64_cbc,0,NULL,0},
{"SMIME-CAPS","S/MIME Capabilities",NID_SMIMECapabilities,9,
	&(lvalues[982]),0},
{"PBE-MD2-RC2-64","pbeWithMD2AndRC2-CBC",NID_pbeWithMD2AndRC2_CBC,9,
	&(lvalues[991]),0},
{"PBE-MD5-RC2-64","pbeWithMD5AndRC2-CBC",NID_pbeWithMD5AndRC2_CBC,9,
	&(lvalues[1000]),0},
{"PBE-SHA1-DES","pbeWithSHA1AndDES-CBC",NID_pbeWithSHA1AndDES_CBC,9,
	&(lvalues[1009]),0},
{"msExtReq","Microsoft Extension Request",NID_ms_ext_req,10,
	&(lvalues[1018]),0},
{"extReq","Extension Request",NID_ext_req,9,&(lvalues[1028]),0},
{"name","name",NID_name,3,&(lvalues[1037]),0},
{"dnQualifier","dnQualifier",NID_dnQualifier,3,&(lvalues[1040]),0},
{"id-pe","id-pe",NID_id_pe,7,&(lvalues[1043]),0},
{"id-ad","id-ad",NID_id_ad,7,&(lvalues[1050]),0},
{"authorityInfoAccess","Authority Information Access",NID_info_access,
	8,&(lvalues[1057]),0},
{"OCSP","OCSP",NID_ad_OCSP,8,&(lvalues[1065]),0},
{"caIssuers","CA Issuers",NID_ad_ca_issuers,8,&(lvalues[1073]),0},
{"OCSPSigning","OCSP Signing",NID_OCSP_sign,8,&(lvalues[1081]),0},
{"ISO","iso",NID_iso,0,NULL,0},
{"member-body","ISO Member Body",NID_member_body,1,&(lvalues[1089]),0},
{"ISO-US","ISO US Member Body",NID_ISO_US,3,&(lvalues[1090]),0},
{"X9-57","X9.57",NID_X9_57,5,&(lvalues[1093]),0},
{"X9cm","X9.57 CM ?",NID_X9cm,6,&(lvalues[1098]),0},
{"pkcs1","pkcs1",NID_pkcs1,8,&(lvalues[1104]),0},
{"pkcs5","pkcs5",NID_pkcs5,8,&(lvalues[1112]),0},
{"SMIME","S/MIME",NID_SMIME,9,&(lvalues[1120]),0},
{"id-smime-mod","id-smime-mod",NID_id_smime_mod,10,&(lvalues[1129]),0},
{"id-smime-ct","id-smime-ct",NID_id_smime_ct,10,&(lvalues[1139]),0},
{"id-smime-aa","id-smime-aa",NID_id_smime_aa,10,&(lvalues[1149]),0},
{"id-smime-alg","id-smime-alg",NID_id_smime_alg,10,&(lvalues[1159]),0},
{"id-smime-cd","id-smime-cd",NID_id_smime_cd,10,&(lvalues[1169]),0},
{"id-smime-spq","id-smime-spq",NID_id_smime_spq,10,&(lvalues[1179]),0},
{"id-smime-cti","id-smime-cti",NID_id_smime_cti,10,&(lvalues[1189]),0},
{"id-smime-mod-cms","id-smime-mod-cms",NID_id_smime_mod_cms,11,
	&(lvalues[1199]),0},
{"id-smime-mod-ess","id-smime-mod-ess",NID_id_smime_mod_ess,11,
	&(lvalues[1210]),0},
{"id-smime-mod-oid","id-smime-mod-oid",NID_id_smime_mod_oid,11,
	&(lvalues[1221]),0},
{"id-smime-mod-msg-v3","id-smime-mod-msg-v3",NID_id_smime_mod_msg_v3,
	11,&(lvalues[1232]),0},
{"id-smime-mod-ets-eSignature-88","id-smime-mod-ets-eSignature-88",
	NID_id_smime_mod_ets_eSignature_88,11,&(lvalues[1243]),0},
{"id-smime-mod-ets-eSignature-97","id-smime-mod-ets-eSignature-97",
	NID_id_smime_mod_ets_eSignature_97,11,&(lvalues[1254]),0},
{"id-smime-mod-ets-eSigPolicy-88","id-smime-mod-ets-eSigPolicy-88",
	NID_id_smime_mod_ets_eSigPolicy_88,11,&(lvalues[1265]),0},
{"id-smime-mod-ets-eSigPolicy-97","id-smime-mod-ets-eSigPolicy-97",
	NID_id_smime_mod_ets_eSigPolicy_97,11,&(lvalues[1276]),0},
{"id-smime-ct-receipt","id-smime-ct-receipt",NID_id_smime_ct_receipt,
	11,&(lvalues[1287]),0},
{"id-smime-ct-authData","id-smime-ct-authData",
	NID_id_smime_ct_authData,11,&(lvalues[1298]),0},
{"id-smime-ct-publishCert","id-smime-ct-publishCert",
	NID_id_smime_ct_publishCert,11,&(lvalues[1309]),0},
{"id-smime-ct-TSTInfo","id-smime-ct-TSTInfo",NID_id_smime_ct_TSTInfo,
	11,&(lvalues[1320]),0},
{"id-smime-ct-TDTInfo","id-smime-ct-TDTInfo",NID_id_smime_ct_TDTInfo,
	11,&(lvalues[1331]),0},
{"id-smime-ct-contentInfo","id-smime-ct-contentInfo",
	NID_id_smime_ct_contentInfo,11,&(lvalues[1342]),0},
{"id-smime-ct-DVCSRequestData","id-smime-ct-DVCSRequestData",
	NID_id_smime_ct_DVCSRequestData,11,&(lvalues[1353]),0},
{"id-smime-ct-DVCSResponseData","id-smime-ct-DVCSResponseData",
	NID_id_smime_ct_DVCSResponseData,11,&(lvalues[1364]),0},
{"id-smime-aa-receiptRequest","id-smime-aa-receiptRequest",
	NID_id_smime_aa_receiptRequest,11,&(lvalues[1375]),0},
{"id-smime-aa-securityLabel","id-smime-aa-securityLabel",
	NID_id_smime_aa_securityLabel,11,&(lvalues[1386]),0},
{"id-smime-aa-mlExpandHistory","id-smime-aa-mlExpandHistory",
	NID_id_smime_aa_mlExpandHistory,11,&(lvalues[1397]),0},
{"id-smime-aa-contentHint","id-smime-aa-contentHint",
	NID_id_smime_aa_contentHint,11,&(lvalues[1408]),0},
{"id-smime-aa-msgSigDigest","id-smime-aa-msgSigDigest",
	NID_id_smime_aa_msgSigDigest,11,&(lvalues[1419]),0},
{"id-smime-aa-encapContentType","id-smime-aa-encapContentType",
	NID_id_smime_aa_encapContentType,11,&(lvalues[1430]),0},
{"id-smime-aa-contentIdentifier","id-smime-aa-contentIdentifier",
	NID_id_smime_aa_contentIdentifier,11,&(lvalues[1441]),0},
{"id-smime-aa-macValue","id-smime-aa-macValue",
	NID_id_smime_aa_macValue,11,&(lvalues[1452]),0},
{"id-smime-aa-equivalentLabels","id-smime-aa-equivalentLabels",
	NID_id_smime_aa_equivalentLabels,11,&(lvalues[1463]),0},
{"id-smime-aa-contentReference","id-smime-aa-contentReference",
	NID_id_smime_aa_contentReference,11,&(lvalues[1474]),0},
{"id-smime-aa-encrypKeyPref","id-smime-aa-encrypKeyPref",
	NID_id_smime_aa_encrypKeyPref,11,&(lvalues[1485]),0},
{"id-smime-aa-signingCertificate","id-smime-aa-signingCertificate",
	NID_id_smime_aa_signingCertificate,11,&(lvalues[1496]),0},
{"id-smime-aa-smimeEncryptCerts","id-smime-aa-smimeEncryptCerts",
	NID_id_smime_aa_smimeEncryptCerts,11,&(lvalues[1507]),0},
{"id-smime-aa-timeStampToken","id-smime-aa-timeStampToken",
	NID_id_smime_aa_timeStampToken,11,&(lvalues[1518]),0},
{"id-smime-aa-ets-sigPolicyId","id-smime-aa-ets-sigPolicyId",
	NID_id_smime_aa_ets_sigPolicyId,11,&(lvalues[1529]),0},
{"id-smime-aa-ets-commitmentType","id-smime-aa-ets-commitmentType",
	NID_id_smime_aa_ets_commitmentType,11,&(lvalues[1540]),0},
{"id-smime-aa-ets-signerLocation","id-smime-aa-ets-signerLocation",
	NID_id_smime_aa_ets_signerLocation,11,&(lvalues[1551]),0},
{"id-smime-aa-ets-signerAttr","id-smime-aa-ets-signerAttr",
	NID_id_smime_aa_ets_signerAttr,11,&(lvalues[1562]),0},
{"id-smime-aa-ets-otherSigCert","id-smime-aa-ets-otherSigCert",
	NID_id_smime_aa_ets_otherSigCert,11,&(lvalues[1573]),0},
{"id-smime-aa-ets-contentTimestamp",
	"id-smime-aa-ets-contentTimestamp",
	NID_id_smime_aa_ets_contentTimestamp,11,&(lvalues[1584]),0},
{"id-smime-aa-ets-CertificateRefs","id-smime-aa-ets-CertificateRefs",
	NID_id_smime_aa_ets_CertificateRefs,11,&(lvalues[1595]),0},
{"id-smime-aa-ets-RevocationRefs","id-smime-aa-ets-RevocationRefs",
	NID_id_smime_aa_ets_RevocationRefs,11,&(lvalues[1606]),0},
{"id-smime-aa-ets-certValues","id-smime-aa-ets-certValues",
	NID_id_smime_aa_ets_certValues,11,&(lvalues[1617]),0},
{"id-smime-aa-ets-revocationValues",
	"id-smime-aa-ets-revocationValues",
	NID_id_smime_aa_ets_revocationValues,11,&(lvalues[1628]),0},
{"id-smime-aa-ets-escTimeStamp","id-smime-aa-ets-escTimeStamp",
	NID_id_smime_aa_ets_escTimeStamp,11,&(lvalues[1639]),0},
{"id-smime-aa-ets-certCRLTimestamp",
	"id-smime-aa-ets-certCRLTimestamp",
	NID_id_smime_aa_ets_certCRLTimestamp,11,&(lvalues[1650]),0},
{"id-smime-aa-ets-archiveTimeStamp",
	"id-smime-aa-ets-archiveTimeStamp",
	NID_id_smime_aa_ets_archiveTimeStamp,11,&(lvalues[1661]),0},
{"id-smime-aa-signatureType","id-smime-aa-signatureType",
	NID_id_smime_aa_signatureType,11,&(lvalues[1672]),0},
{"id-smime-aa-dvcs-dvc","id-smime-aa-dvcs-dvc",
	NID_id_smime_aa_dvcs_dvc,11,&(lvalues[1683]),0},
{"id-smime-alg-ESDHwith3DES","id-smime-alg-ESDHwith3DES",
	NID_id_smime_alg_ESDHwith3DES,11,&(lvalues[1694]),0},
{"id-smime-alg-ESDHwithRC2","id-smime-alg-ESDHwithRC2",
	NID_id_smime_alg_ESDHwithRC2,11,&(lvalues[1705]),0},
{"id-smime-alg-3DESwrap","id-smime-alg-3DESwrap",
	NID_id_smime_alg_3DESwrap,11,&(lvalues[1716]),0},
{"id-smime-alg-RC2wrap","id-smime-alg-RC2wrap",
	NID_id_smime_alg_RC2wrap,11,&(lvalues[1727]),0},
{"id-smime-alg-ESDH","id-smime-alg-ESDH",NID_id_smime_alg_ESDH,11,
	&(lvalues[1738]),0},
{"id-smime-alg-CMS3DESwrap","id-smime-alg-CMS3DESwrap",
	NID_id_smime_alg_CMS3DESwrap,11,&(lvalues[1749]),0},
{"id-smime-alg-CMSRC2wrap","id-smime-alg-CMSRC2wrap",
	NID_id_smime_alg_CMSRC2wrap,11,&(lvalues[1760]),0},
{"id-smime-cd-ldap","id-smime-cd-ldap",NID_id_smime_cd_ldap,11,
	&(lvalues[1771]),0},
{"id-smime-spq-ets-sqt-uri","id-smime-spq-ets-sqt-uri",
	NID_id_smime_spq_ets_sqt_uri,11,&(lvalues[1782]),0},
{"id-smime-spq-ets-sqt-unotice","id-smime-spq-ets-sqt-unotice",
	NID_id_smime_spq_ets_sqt_unotice,11,&(lvalues[1793]),0},
{"id-smime-cti-ets-proofOfOrigin","id-smime-cti-ets-proofOfOrigin",
	NID_id_smime_cti_ets_proofOfOrigin,11,&(lvalues[1804]),0},
{"id-smime-cti-ets-proofOfReceipt","id-smime-cti-ets-proofOfReceipt",
	NID_id_smime_cti_ets_proofOfReceipt,11,&(lvalues[1815]),0},
{"id-smime-cti-ets-proofOfDelivery",
	"id-smime-cti-ets-proofOfDelivery",
	NID_id_smime_cti_ets_proofOfDelivery,11,&(lvalues[1826]),0},
{"id-smime-cti-ets-proofOfSender","id-smime-cti-ets-proofOfSender",
	NID_id_smime_cti_ets_proofOfSender,11,&(lvalues[1837]),0},
{"id-smime-cti-ets-proofOfApproval",
	"id-smime-cti-ets-proofOfApproval",
	NID_id_smime_cti_ets_proofOfApproval,11,&(lvalues[1848]),0},
{"id-smime-cti-ets-proofOfCreation",
	"id-smime-cti-ets-proofOfCreation",
	NID_id_smime_cti_ets_proofOfCreation,11,&(lvalues[1859]),0},
{"MD4","md4",NID_md4,8,&(lvalues[1870]),0},
{"id-pkix-mod","id-pkix-mod",NID_id_pkix_mod,7,&(lvalues[1878]),0},
{"id-qt","id-qt",NID_id_qt,7,&(lvalues[1885]),0},
{"id-it","id-it",NID_id_it,7,&(lvalues[1892]),0},
{"id-pkip","id-pkip",NID_id_pkip,7,&(lvalues[1899]),0},
{"id-alg","id-alg",NID_id_alg,7,&(lvalues[1906]),0},
{"id-cmc","id-cmc",NID_id_cmc,7,&(lvalues[1913]),0},
{"id-on","id-on",NID_id_on,7,&(lvalues[1920]),0},
{"id-pda","id-pda",NID_id_pda,7,&(lvalues[1927]),0},
{"id-aca","id-aca",NID_id_aca,7,&(lvalues[1934]),0},
{"id-qcs","id-qcs",NID_id_qcs,7,&(lvalues[1941]),0},
{"id-cct","id-cct",NID_id_cct,7,&(lvalues[1948]),0},
{"id-pkix1-explicit-88","id-pkix1-explicit-88",
	NID_id_pkix1_explicit_88,8,&(lvalues[1955]),0},
{"id-pkix1-implicit-88","id-pkix1-implicit-88",
	NID_id_pkix1_implicit_88,8,&(lvalues[1963]),0},
{"id-pkix1-explicit-93","id-pkix1-explicit-93",
	NID_id_pkix1_explicit_93,8,&(lvalues[1971]),0},
{"id-pkix1-implicit-93","id-pkix1-implicit-93",
	NID_id_pkix1_implicit_93,8,&(lvalues[1979]),0},
{"id-mod-crmf","id-mod-crmf",NID_id_mod_crmf,8,&(lvalues[1987]),0},
{"id-mod-cmc","id-mod-cmc",NID_id_mod_cmc,8,&(lvalues[1995]),0},
{"id-mod-kea-profile-88","id-mod-kea-profile-88",
	NID_id_mod_kea_profile_88,8,&(lvalues[2003]),0},
{"id-mod-kea-profile-93","id-mod-kea-profile-93",
	NID_id_mod_kea_profile_93,8,&(lvalues[2011]),0},
{"id-mod-cmp","id-mod-cmp",NID_id_mod_cmp,8,&(lvalues[2019]),0},
{"id-mod-qualified-cert-88","id-mod-qualified-cert-88",
	NID_id_mod_qualified_cert_88,8,&(lvalues[2027]),0},
{"id-mod-qualified-cert-93","id-mod-qualified-cert-93",
	NID_id_mod_qualified_cert_93,8,&(lvalues[2035]),0},
{"id-mod-attribute-cert","id-mod-attribute-cert",
	NID_id_mod_attribute_cert,8,&(lvalues[2043]),0},
{"id-mod-timestamp-protocol","id-mod-timestamp-protocol",
	NID_id_mod_timestamp_protocol,8,&(lvalues[2051]),0},
{"id-mod-ocsp","id-mod-ocsp",NID_id_mod_ocsp,8,&(lvalues[2059]),0},
{"id-mod-dvcs","id-mod-dvcs",NID_id_mod_dvcs,8,&(lvalues[2067]),0},
{"id-mod-cmp2000","id-mod-cmp2000",NID_id_mod_cmp2000,8,
	&(lvalues[2075]),0},
{"biometricInfo","Biometric Info",NID_biometricInfo,8,&(lvalues[2083]),0},
{"qcStatements","qcStatements",NID_qcStatements,8,&(lvalues[2091]),0},
{"ac-auditEntity","ac-auditEntity",NID_ac_auditEntity,8,
	&(lvalues[2099]),0},
{"ac-targeting","ac-targeting",NID_ac_targeting,8,&(lvalues[2107]),0},
{"aaControls","aaControls",NID_aaControls,8,&(lvalues[2115]),0},
{"sbgp-ipAddrBlock","sbgp-ipAddrBlock",NID_sbgp_ipAddrBlock,8,
	&(lvalues[2123]),0},
{"sbgp-autonomousSysNum","sbgp-autonomousSysNum",
	NID_sbgp_autonomousSysNum,8,&(lvalues[2131]),0},
{"sbgp-routerIdentifier","sbgp-routerIdentifier",
	NID_sbgp_routerIdentifier,8,&(lvalues[2139]),0},
{"textNotice","textNotice",NID_textNotice,8,&(lvalues[2147]),0},
{"ipsecEndSystem","IPSec End System",NID_ipsecEndSystem,8,
	&(lvalues[2155]),0},
{"ipsecTunnel","IPSec Tunnel",NID_ipsecTunnel,8,&(lvalues[2163]),0},
{"ipsecUser","IPSec User",NID_ipsecUser,8,&(lvalues[2171]),0},
{"DVCS","dvcs",NID_dvcs,8,&(lvalues[2179]),0},
{"id-it-caProtEncCert","id-it-caProtEncCert",NID_id_it_caProtEncCert,
	8,&(lvalues[2187]),0},
{"id-it-signKeyPairTypes","id-it-signKeyPairTypes",
	NID_id_it_signKeyPairTypes,8,&(lvalues[2195]),0},
{"id-it-encKeyPairTypes","id-it-encKeyPairTypes",
	NID_id_it_encKeyPairTypes,8,&(lvalues[2203]),0},
{"id-it-preferredSymmAlg","id-it-preferredSymmAlg",
	NID_id_it_preferredSymmAlg,8,&(lvalues[2211]),0},
{"id-it-caKeyUpdateInfo","id-it-caKeyUpdateInfo",
	NID_id_it_caKeyUpdateInfo,8,&(lvalues[2219]),0},
{"id-it-currentCRL","id-it-currentCRL",NID_id_it_currentCRL,8,
	&(lvalues[2227]),0},
{"id-it-unsupportedOIDs","id-it-unsupportedOIDs",
	NID_id_it_unsupportedOIDs,8,&(lvalues[2235]),0},
{"id-it-subscriptionRequest","id-it-subscriptionRequest",
	NID_id_it_subscriptionRequest,8,&(lvalues[2243]),0},
{"id-it-subscriptionResponse","id-it-subscriptionResponse",
	NID_id_it_subscriptionResponse,8,&(lvalues[2251]),0},
{"id-it-keyPairParamReq","id-it-keyPairParamReq",
	NID_id_it_keyPairParamReq,8,&(lvalues[2259]),0},
{"id-it-keyPairParamRep","id-it-keyPairParamRep",
	NID_id_it_keyPairParamRep,8,&(lvalues[2267]),0},
{"id-it-revPassphrase","id-it-revPassphrase",NID_id_it_revPassphrase,
	8,&(lvalues[2275]),0},
{"id-it-implicitConfirm","id-it-implicitConfirm",
	NID_id_it_implicitConfirm,8,&(lvalues[2283]),0},
{"id-it-confirmWaitTime","id-it-confirmWaitTime",
	NID_id_it_confirmWaitTime,8,&(lvalues[2291]),0},
{"id-it-origPKIMessage","id-it-origPKIMessage",
	NID_id_it_origPKIMessage,8,&(lvalues[2299]),0},
{"id-regCtrl","id-regCtrl",NID_id_regCtrl,8,&(lvalues[2307]),0},
{"id-regInfo","id-regInfo",NID_id_regInfo,8,&(lvalues[2315]),0},
{"id-regCtrl-regToken","id-regCtrl-regToken",NID_id_regCtrl_regToken,
	9,&(lvalues[2323]),0},
{"id-regCtrl-authenticator","id-regCtrl-authenticator",
	NID_id_regCtrl_authenticator,9,&(lvalues[2332]),0},
{"id-regCtrl-pkiPublicationInfo","id-regCtrl-pkiPublicationInfo",
	NID_id_regCtrl_pkiPublicationInfo,9,&(lvalues[2341]),0},
{"id-regCtrl-pkiArchiveOptions","id-regCtrl-pkiArchiveOptions",
	NID_id_regCtrl_pkiArchiveOptions,9,&(lvalues[2350]),0},
{"id-regCtrl-oldCertID","id-regCtrl-oldCertID",
	NID_id_regCtrl_oldCertID,9,&(lvalues[2359]),0},
{"id-regCtrl-protocolEncrKey","id-regCtrl-protocolEncrKey",
	NID_id_regCtrl_protocolEncrKey,9,&(lvalues[2368]),0},
{"id-regInfo-utf8Pairs","id-regInfo-utf8Pairs",
	NID_id_regInfo_utf8Pairs,9,&(lvalues[2377]),0},
{"id-regInfo-certReq","id-regInfo-certReq",NID_id_regInfo_certReq,9,
	&(lvalues[2386]),0},
{"id-alg-des40","id-alg-des40",NID_id_alg_des40,8,&(lvalues[2395]),0},
{"id-alg-noSignature","id-alg-noSignature",NID_id_alg_noSignature,8,
	&(lvalues[2403]),0},
{"id-alg-dh-sig-hmac-sha1","id-alg-dh-sig-hmac-sha1",
	NID_id_alg_dh_sig_hmac_sha1,8,&(lvalues[2411]),0},
{"id-alg-dh-pop","id-alg-dh-pop",NID_id_alg_dh_pop,8,&(lvalues[2419]),0},
{"id-cmc-statusInfo","id-cmc-statusInfo",NID_id_cmc_statusInfo,8,
	&(lvalues[2427]),0},
{"id-cmc-identification","id-cmc-identification",
	NID_id_cmc_identification,8,&(lvalues[2435]),0},
{"id-cmc-identityProof","id-cmc-identityProof",
	NID_id_cmc_identityProof,8,&(lvalues[2443]),0},
{"id-cmc-dataReturn","id-cmc-dataReturn",NID_id_cmc_dataReturn,8,
	&(lvalues[2451]),0},
{"id-cmc-transactionId","id-cmc-transactionId",
	NID_id_cmc_transactionId,8,&(lvalues[2459]),0},
{"id-cmc-senderNonce","id-cmc-senderNonce",NID_id_cmc_senderNonce,8,
	&(lvalues[2467]),0},
{"id-cmc-recipientNonce","id-cmc-recipientNonce",
	NID_id_cmc_recipientNonce,8,&(lvalues[2475]),0},
{"id-cmc-addExtensions","id-cmc-addExtensions",
	NID_id_cmc_addExtensions,8,&(lvalues[2483]),0},
{"id-cmc-encryptedPOP","id-cmc-encryptedPOP",NID_id_cmc_encryptedPOP,
	8,&(lvalues[2491]),0},
{"id-cmc-decryptedPOP","id-cmc-decryptedPOP",NID_id_cmc_decryptedPOP,
	8,&(lvalues[2499]),0},
{"id-cmc-lraPOPWitness","id-cmc-lraPOPWitness",
	NID_id_cmc_lraPOPWitness,8,&(lvalues[2507]),0},
{"id-cmc-getCert","id-cmc-getCert",NID_id_cmc_getCert,8,
	&(lvalues[2515]),0},
{"id-cmc-getCRL","id-cmc-getCRL",NID_id_cmc_getCRL,8,&(lvalues[2523]),0},
{"id-cmc-revokeRequest","id-cmc-revokeRequest",
	NID_id_cmc_revokeRequest,8,&(lvalues[2531]),0},
{"id-cmc-regInfo","id-cmc-regInfo",NID_id_cmc_regInfo,8,
	&(lvalues[2539]),0},
{"id-cmc-responseInfo","id-cmc-responseInfo",NID_id_cmc_responseInfo,
	8,&(lvalues[2547]),0},
{"id-cmc-queryPending","id-cmc-queryPending",NID_id_cmc_queryPending,
	8,&(lvalues[2555]),0},
{"id-cmc-popLinkRandom","id-cmc-popLinkRandom",
	NID_id_cmc_popLinkRandom,8,&(lvalues[2563]),0},
{"id-cmc-popLinkWitness","id-cmc-popLinkWitness",
	NID_id_cmc_popLinkWitness,8,&(lvalues[2571]),0},
{"id-cmc-confirmCertAcceptance","id-cmc-confirmCertAcceptance",
	NID_id_cmc_confirmCertAcceptance,8,&(lvalues[2579]),0},
{"id-on-personalData","id-on-personalData",NID_id_on_personalData,8,
	&(lvalues[2587]),0},
{"id-pda-dateOfBirth","id-pda-dateOfBirth",NID_id_pda_dateOfBirth,8,
	&(lvalues[2595]),0},
{"id-pda-placeOfBirth","id-pda-placeOfBirth",NID_id_pda_placeOfBirth,
	8,&(lvalues[2603]),0},
{NULL,NULL,NID_undef,0,NULL,0},
{"id-pda-gender","id-pda-gender",NID_id_pda_gender,8,&(lvalues[2611]),0},
{"id-pda-countryOfCitizenship","id-pda-countryOfCitizenship",
	NID_id_pda_countryOfCitizenship,8,&(lvalues[2619]),0},
{"id-pda-countryOfResidence","id-pda-countryOfResidence",
	NID_id_pda_countryOfResidence,8,&(lvalues[2627]),0},
{"id-aca-authenticationInfo","id-aca-authenticationInfo",
	NID_id_aca_authenticationInfo,8,&(lvalues[2635]),0},
{"id-aca-accessIdentity","id-aca-accessIdentity",
	NID_id_aca_accessIdentity,8,&(lvalues[2643]),0},
{"id-aca-chargingIdentity","id-aca-chargingIdentity",
	NID_id_aca_chargingIdentity,8,&(lvalues[2651]),0},
{"id-aca-group","id-aca-group",NID_id_aca_group,8,&(lvalues[2659]),0},
{"id-aca-role","id-aca-role",NID_id_aca_role,8,&(lvalues[2667]),0},
{"id-qcs-pkixQCSyntax-v1","id-qcs-pkixQCSyntax-v1",
	NID_id_qcs_pkixQCSyntax_v1,8,&(lvalues[2675]),0},
{"id-cct-crs","id-cct-crs",NID_id_cct_crs,8,&(lvalues[2683]),0},
{"id-cct-PKIData","id-cct-PKIData",NID_id_cct_PKIData,8,
	&(lvalues[2691]),0},
{"id-cct-PKIResponse","id-cct-PKIResponse",NID_id_cct_PKIResponse,8,
	&(lvalues[2699]),0},
{"ad_timestamping","AD Time Stamping",NID_ad_timeStamping,8,
	&(lvalues[2707]),0},
{"AD_DVCS","ad dvcs",NID_ad_dvcs,8,&(lvalues[2715]),0},
{"basicOCSPResponse","Basic OCSP Response",NID_id_pkix_OCSP_basic,9,
	&(lvalues[2723]),0},
{"Nonce","OCSP Nonce",NID_id_pkix_OCSP_Nonce,9,&(lvalues[2732]),0},
{"CrlID","OCSP CRL ID",NID_id_pkix_OCSP_CrlID,9,&(lvalues[2741]),0},
{"acceptableResponses","Acceptable OCSP Responses",
	NID_id_pkix_OCSP_acceptableResponses,9,&(lvalues[2750]),0},
{"noCheck","OCSP No Check",NID_id_pkix_OCSP_noCheck,9,&(lvalues[2759]),0},
{"archiveCutoff","OCSP Archive Cutoff",NID_id_pkix_OCSP_archiveCutoff,
	9,&(lvalues[2768]),0},
{"serviceLocator","OCSP Service Locator",
	NID_id_pkix_OCSP_serviceLocator,9,&(lvalues[2777]),0},
{"extendedStatus","Extended OCSP Status",
	NID_id_pkix_OCSP_extendedStatus,9,&(lvalues[2786]),0},
{"valid","valid",NID_id_pkix_OCSP_valid,9,&(lvalues[2795]),0},
{"path","path",NID_id_pkix_OCSP_path,9,&(lvalues[2804]),0},
{"trustRoot","Trust Root",NID_id_pkix_OCSP_trustRoot,9,
	&(lvalues[2813]),0},
{"algorithm","algorithm",NID_algorithm,4,&(lvalues[2822]),0},
{"rsaSignature","rsaSignature",NID_rsaSignature,5,&(lvalues[2826]),0},
{"X500algorithms","directory services - algorithms",
	NID_X500algorithms,2,&(lvalues[2831]),0},
{"ORG","org",NID_org,1,&(lvalues[2833]),0},
{"DOD","dod",NID_dod,2,&(lvalues[2834]),0},
{"IANA","iana",NID_iana,3,&(lvalues[2836]),0},
{"directory","Directory",NID_Directory,4,&(lvalues[2839]),0},
{"mgmt","Management",NID_Management,4,&(lvalues[2843]),0},
{"experimental","Experimental",NID_Experimental,4,&(lvalues[2847]),0},
{"private","Private",NID_Private,4,&(lvalues[2851]),0},
{"security","Security",NID_Security,4,&(lvalues[2855]),0},
{"snmpv2","SNMPv2",NID_SNMPv2,4,&(lvalues[2859]),0},
{"Mail","Mail",NID_Mail,4,&(lvalues[2863]),0},
{"enterprises","Enterprises",NID_Enterprises,5,&(lvalues[2867]),0},
{"dcobject","dcObject",NID_dcObject,9,&(lvalues[2872]),0},
{"DC","domainComponent",NID_domainComponent,10,&(lvalues[2881]),0},
{"domain","Domain",NID_Domain,10,&(lvalues[2891]),0},
{"NULL","NULL",NID_joint_iso_ccitt,0,NULL,0},
{"selected-attribute-types","Selected Attribute Types",
	NID_selected_attribute_types,3,&(lvalues[2901]),0},
{"clearance","clearance",NID_clearance,4,&(lvalues[2904]),0},
{"RSA-MD4","md4WithRSAEncryption",NID_md4WithRSAEncryption,9,
	&(lvalues[2908]),0},
{"ac-proxying","ac-proxying",NID_ac_proxying,8,&(lvalues[2917]),0},
{"subjectInfoAccess","Subject Information Access",NID_sinfo_access,8,
	&(lvalues[2925]),0},
{"id-aca-encAttrs","id-aca-encAttrs",NID_id_aca_encAttrs,8,
	&(lvalues[2933]),0},
{"role","role",NID_role,3,&(lvalues[2941]),0},
{"policyConstraints","X509v3 Policy Constraints",
	NID_policy_constraints,3,&(lvalues[2944]),0},
{"targetInformation","X509v3 AC Targeting",NID_target_information,3,
	&(lvalues[2947]),0},
{"noRevAvail","X509v3 No Revocation Available",NID_no_rev_avail,3,
	&(lvalues[2950]),0},
{"NULL","NULL",NID_ccitt,0,NULL,0},
{"ansi-X9-62","ANSI X9.62",NID_ansi_X9_62,5,&(lvalues[2953]),0},
{"prime-field","prime-field",NID_X9_62_prime_field,7,&(lvalues[2958]),0},
{"characteristic-two-field","characteristic-two-field",
	NID_X9_62_characteristic_two_field,7,&(lvalues[2965]),0},
{"id-ecPublicKey","id-ecPublicKey",NID_X9_62_id_ecPublicKey,7,
	&(lvalues[2972]),0},
{"prime192v1","prime192v1",NID_X9_62_prime192v1,8,&(lvalues[2979]),0},
{"prime192v2","prime192v2",NID_X9_62_prime192v2,8,&(lvalues[2987]),0},
{"prime192v3","prime192v3",NID_X9_62_prime192v3,8,&(lvalues[2995]),0},
{"prime239v1","prime239v1",NID_X9_62_prime239v1,8,&(lvalues[3003]),0},
{"prime239v2","prime239v2",NID_X9_62_prime239v2,8,&(lvalues[3011]),0},
{"prime239v3","prime239v3",NID_X9_62_prime239v3,8,&(lvalues[3019]),0},
{"prime256v1","prime256v1",NID_X9_62_prime256v1,8,&(lvalues[3027]),0},
{"ecdsa-with-SHA1","ecdsa-with-SHA1",NID_ecdsa_with_SHA1,7,
	&(lvalues[3035]),0},
{"CSPName","Microsoft CSP Name",NID_ms_csp_name,9,&(lvalues[3042]),0},
{"AES-128-ECB","aes-128-ecb",NID_aes_128_ecb,9,&(lvalues[3051]),0},
{"AES-128-CBC","aes-128-cbc",NID_aes_128_cbc,9,&(lvalues[3060]),0},
{"AES-128-OFB","aes-128-ofb",NID_aes_128_ofb128,9,&(lvalues[3069]),0},
{"AES-128-CFB","aes-128-cfb",NID_aes_128_cfb128,9,&(lvalues[3078]),0},
{"AES-192-ECB","aes-192-ecb",NID_aes_192_ecb,9,&(lvalues[3087]),0},
{"AES-192-CBC","aes-192-cbc",NID_aes_192_cbc,9,&(lvalues[3096]),0},
{"AES-192-OFB","aes-192-ofb",NID_aes_192_ofb128,9,&(lvalues[3105]),0},
{"AES-192-CFB","aes-192-cfb",NID_aes_192_cfb128,9,&(lvalues[3114]),0},
{"AES-256-ECB","aes-256-ecb",NID_aes_256_ecb,9,&(lvalues[3123]),0},
{"AES-256-CBC","aes-256-cbc",NID_aes_256_cbc,9,&(lvalues[3132]),0},
{"AES-256-OFB","aes-256-ofb",NID_aes_256_ofb128,9,&(lvalues[3141]),0},
{"AES-256-CFB","aes-256-cfb",NID_aes_256_cfb128,9,&(lvalues[3150]),0},
{"holdInstructionCode","Hold Instruction Code",
	NID_hold_instruction_code,3,&(lvalues[3159]),0},
{"holdInstructionNone","Hold Instruction None",
	NID_hold_instruction_none,7,&(lvalues[3162]),0},
{"holdInstructionCallIssuer","Hold Instruction Call Issuer",
	NID_hold_instruction_call_issuer,7,&(lvalues[3169]),0},
{"holdInstructionReject","Hold Instruction Reject",
	NID_hold_instruction_reject,7,&(lvalues[3176]),0},
{"data","data",NID_data,1,&(lvalues[3183]),0},
{"pss","pss",NID_pss,3,&(lvalues[3184]),0},
{"ucl","ucl",NID_ucl,7,&(lvalues[3187]),0},
{"pilot","pilot",NID_pilot,8,&(lvalues[3194]),0},
{"pilotAttributeType","pilotAttributeType",NID_pilotAttributeType,9,
	&(lvalues[3202]),0},
{"pilotAttributeSyntax","pilotAttributeSyntax",
	NID_pilotAttributeSyntax,9,&(lvalues[3211]),0},
{"pilotObjectClass","pilotObjectClass",NID_pilotObjectClass,9,
	&(lvalues[3220]),0},
{"pilotGroups","pilotGroups",NID_pilotGroups,9,&(lvalues[3229]),0},
{"iA5StringSyntax","iA5StringSyntax",NID_iA5StringSyntax,10,
	&(lvalues[3238]),0},
{"caseIgnoreIA5StringSyntax","caseIgnoreIA5StringSyntax",
	NID_caseIgnoreIA5StringSyntax,10,&(lvalues[3248]),0},
{"pilotObject","pilotObject",NID_pilotObject,10,&(lvalues[3258]),0},
{"pilotPerson","pilotPerson",NID_pilotPerson,10,&(lvalues[3268]),0},
{"account","account",NID_account,10,&(lvalues[3278]),0},
{"document","document",NID_document,10,&(lvalues[3288]),0},
{"room","room",NID_room,10,&(lvalues[3298]),0},
{"documentSeries","documentSeries",NID_documentSeries,10,
	&(lvalues[3308]),0},
{"rFC822localPart","rFC822localPart",NID_rFC822localPart,10,
	&(lvalues[3318]),0},
{"dNSDomain","dNSDomain",NID_dNSDomain,10,&(lvalues[3328]),0},
{"domainRelatedObject","domainRelatedObject",NID_domainRelatedObject,
	10,&(lvalues[3338]),0},
{"friendlyCountry","friendlyCountry",NID_friendlyCountry,10,
	&(lvalues[3348]),0},
{"simpleSecurityObject","simpleSecurityObject",
	NID_simpleSecurityObject,10,&(lvalues[3358]),0},
{"pilotOrganization","pilotOrganization",NID_pilotOrganization,10,
	&(lvalues[3368]),0},
{"pilotDSA","pilotDSA",NID_pilotDSA,10,&(lvalues[3378]),0},
{"qualityLabelledData","qualityLabelledData",NID_qualityLabelledData,
	10,&(lvalues[3388]),0},
{"UID","userId",NID_userId,10,&(lvalues[3398]),0},
{"textEncodedORAddress","textEncodedORAddress",
	NID_textEncodedORAddress,10,&(lvalues[3408]),0},
{"mail","rfc822Mailbox",NID_rfc822Mailbox,10,&(lvalues[3418]),0},
{"info","info",NID_info,10,&(lvalues[3428]),0},
{"favouriteDrink","favouriteDrink",NID_favouriteDrink,10,
	&(lvalues[3438]),0},
{"roomNumber","roomNumber",NID_roomNumber,10,&(lvalues[3448]),0},
{"photo","photo",NID_photo,10,&(lvalues[3458]),0},
{"userClass","userClass",NID_userClass,10,&(lvalues[3468]),0},
{"host","host",NID_host,10,&(lvalues[3478]),0},
{"manager","manager",NID_manager,10,&(lvalues[3488]),0},
{"documentIdentifier","documentIdentifier",NID_documentIdentifier,10,
	&(lvalues[3498]),0},
{"documentTitle","documentTitle",NID_documentTitle,10,&(lvalues[3508]),0},
{"documentVersion","documentVersion",NID_documentVersion,10,
	&(lvalues[3518]),0},
{"documentAuthor","documentAuthor",NID_documentAuthor,10,
	&(lvalues[3528]),0},
{"documentLocation","documentLocation",NID_documentLocation,10,
	&(lvalues[3538]),0},
{"homeTelephoneNumber","homeTelephoneNumber",NID_homeTelephoneNumber,
	10,&(lvalues[3548]),0},
{"secretary","secretary",NID_secretary,10,&(lvalues[3558]),0},
{"otherMailbox","otherMailbox",NID_otherMailbox,10,&(lvalues[3568]),0},
{"lastModifiedTime","lastModifiedTime",NID_lastModifiedTime,10,
	&(lvalues[3578]),0},
{"lastModifiedBy","lastModifiedBy",NID_lastModifiedBy,10,
	&(lvalues[3588]),0},
{"aRecord","aRecord",NID_aRecord,10,&(lvalues[3598]),0},
{"pilotAttributeType27","pilotAttributeType27",
	NID_pilotAttributeType27,10,&(lvalues[3608]),0},
{"mXRecord","mXRecord",NID_mXRecord,10,&(lvalues[3618]),0},
{"nSRecord","nSRecord",NID_nSRecord,10,&(lvalues[3628]),0},
{"sOARecord","sOARecord",NID_sOARecord,10,&(lvalues[3638]),0},
{"cNAMERecord","cNAMERecord",NID_cNAMERecord,10,&(lvalues[3648]),0},
{"associatedDomain","associatedDomain",NID_associatedDomain,10,
	&(lvalues[3658]),0},
{"associatedName","associatedName",NID_associatedName,10,
	&(lvalues[3668]),0},
{"homePostalAddress","homePostalAddress",NID_homePostalAddress,10,
	&(lvalues[3678]),0},
{"personalTitle","personalTitle",NID_personalTitle,10,&(lvalues[3688]),0},
{"mobileTelephoneNumber","mobileTelephoneNumber",
	NID_mobileTelephoneNumber,10,&(lvalues[3698]),0},
{"pagerTelephoneNumber","pagerTelephoneNumber",
	NID_pagerTelephoneNumber,10,&(lvalues[3708]),0},
{"friendlyCountryName","friendlyCountryName",NID_friendlyCountryName,
	10,&(lvalues[3718]),0},
{"organizationalStatus","organizationalStatus",
	NID_organizationalStatus,10,&(lvalues[3728]),0},
{"janetMailbox","janetMailbox",NID_janetMailbox,10,&(lvalues[3738]),0},
{"mailPreferenceOption","mailPreferenceOption",
	NID_mailPreferenceOption,10,&(lvalues[3748]),0},
{"buildingName","buildingName",NID_buildingName,10,&(lvalues[3758]),0},
{"dSAQuality","dSAQuality",NID_dSAQuality,10,&(lvalues[3768]),0},
{"singleLevelQuality","singleLevelQuality",NID_singleLevelQuality,10,
	&(lvalues[3778]),0},
{"subtreeMinimumQuality","subtreeMinimumQuality",
	NID_subtreeMinimumQuality,10,&(lvalues[3788]),0},
{"subtreeMaximumQuality","subtreeMaximumQuality",
	NID_subtreeMaximumQuality,10,&(lvalues[3798]),0},
{"personalSignature","personalSignature",NID_personalSignature,10,
	&(lvalues[3808]),0},
{"dITRedirect","dITRedirect",NID_dITRedirect,10,&(lvalues[3818]),0},
{"audio","audio",NID_audio,10,&(lvalues[3828]),0},
{"documentPublisher","documentPublisher",NID_documentPublisher,10,
	&(lvalues[3838]),0},
{"x500UniqueIdentifier","x500UniqueIdentifier",
	NID_x500UniqueIdentifier,3,&(lvalues[3848]),0},
{"mime-mhs","MIME MHS",NID_mime_mhs,5,&(lvalues[3851]),0},
{"mime-mhs-headings","mime-mhs-headings",NID_mime_mhs_headings,6,
	&(lvalues[3856]),0},
{"mime-mhs-bodies","mime-mhs-bodies",NID_mime_mhs_bodies,6,
	&(lvalues[3862]),0},
{"id-hex-partial-message","id-hex-partial-message",
	NID_id_hex_partial_message,7,&(lvalues[3868]),0},
{"id-hex-multipart-message","id-hex-multipart-message",
	NID_id_hex_multipart_message,7,&(lvalues[3875]),0},
{"generationQualifier","generationQualifier",NID_generationQualifier,
	3,&(lvalues[3882]),0},
{"pseudonym","pseudonym",NID_pseudonym,3,&(lvalues[3885]),0},
{NULL,NULL,NID_undef,0,NULL,0},
{"id-set","Secure Electronic Transactions",NID_id_set,2,
	&(lvalues[3888]),0},
{"set-ctype","content types",NID_set_ctype,3,&(lvalues[3890]),0},
{"set-msgExt","message extensions",NID_set_msgExt,3,&(lvalues[3893]),0},
{"set-attr","set-attr",NID_set_attr,3,&(lvalues[3896]),0},
{"set-policy","set-policy",NID_set_policy,3,&(lvalues[3899]),0},
{"set-certExt","certificate extensions",NID_set_certExt,3,
	&(lvalues[3902]),0},
{"set-brand","set-brand",NID_set_brand,3,&(lvalues[3905]),0},
{"setct-PANData","setct-PANData",NID_setct_PANData,4,&(lvalues[3908]),0},
{"setct-PANToken","setct-PANToken",NID_setct_PANToken,4,
	&(lvalues[3912]),0},
{"setct-PANOnly","setct-PANOnly",NID_setct_PANOnly,4,&(lvalues[3916]),0},
{"setct-OIData","setct-OIData",NID_setct_OIData,4,&(lvalues[3920]),0},
{"setct-PI","setct-PI",NID_setct_PI,4,&(lvalues[3924]),0},
{"setct-PIData","setct-PIData",NID_setct_PIData,4,&(lvalues[3928]),0},
{"setct-PIDataUnsigned","setct-PIDataUnsigned",
	NID_setct_PIDataUnsigned,4,&(lvalues[3932]),0},
{"setct-HODInput","setct-HODInput",NID_setct_HODInput,4,
	&(lvalues[3936]),0},
{"setct-AuthResBaggage","setct-AuthResBaggage",
	NID_setct_AuthResBaggage,4,&(lvalues[3940]),0},
{"setct-AuthRevReqBaggage","setct-AuthRevReqBaggage",
	NID_setct_AuthRevReqBaggage,4,&(lvalues[3944]),0},
{"setct-AuthRevResBaggage","setct-AuthRevResBaggage",
	NID_setct_AuthRevResBaggage,4,&(lvalues[3948]),0},
{"setct-CapTokenSeq","setct-CapTokenSeq",NID_setct_CapTokenSeq,4,
	&(lvalues[3952]),0},
{"setct-PInitResData","setct-PInitResData",NID_setct_PInitResData,4,
	&(lvalues[3956]),0},
{"setct-PI-TBS","setct-PI-TBS",NID_setct_PI_TBS,4,&(lvalues[3960]),0},
{"setct-PResData","setct-PResData",NID_setct_PResData,4,
	&(lvalues[3964]),0},
{"setct-AuthReqTBS","setct-AuthReqTBS",NID_setct_AuthReqTBS,4,
	&(lvalues[3968]),0},
{"setct-AuthResTBS","setct-AuthResTBS",NID_setct_AuthResTBS,4,
	&(lvalues[3972]),0},
{"setct-AuthResTBSX","setct-AuthResTBSX",NID_setct_AuthResTBSX,4,
	&(lvalues[3976]),0},
{"setct-AuthTokenTBS","setct-AuthTokenTBS",NID_setct_AuthTokenTBS,4,
	&(lvalues[3980]),0},
{"setct-CapTokenData","setct-CapTokenData",NID_setct_CapTokenData,4,
	&(lvalues[3984]),0},
{"setct-CapTokenTBS","setct-CapTokenTBS",NID_setct_CapTokenTBS,4,
	&(lvalues[3988]),0},
{"setct-AcqCardCodeMsg","setct-AcqCardCodeMsg",
	NID_setct_AcqCardCodeMsg,4,&(lvalues[3992]),0},
{"setct-AuthRevReqTBS","setct-AuthRevReqTBS",NID_setct_AuthRevReqTBS,
	4,&(lvalues[3996]),0},
{"setct-AuthRevResData","setct-AuthRevResData",
	NID_setct_AuthRevResData,4,&(lvalues[4000]),0},
{"setct-AuthRevResTBS","setct-AuthRevResTBS",NID_setct_AuthRevResTBS,
	4,&(lvalues[4004]),0},
{"setct-CapReqTBS","setct-CapReqTBS",NID_setct_CapReqTBS,4,
	&(lvalues[4008]),0},
{"setct-CapReqTBSX","setct-CapReqTBSX",NID_setct_CapReqTBSX,4,
	&(lvalues[4012]),0},
{"setct-CapResData","setct-CapResData",NID_setct_CapResData,4,
	&(lvalues[4016]),0},
{"setct-CapRevReqTBS","setct-CapRevReqTBS",NID_setct_CapRevReqTBS,4,
	&(lvalues[4020]),0},
{"setct-CapRevReqTBSX","setct-CapRevReqTBSX",NID_setct_CapRevReqTBSX,
	4,&(lvalues[4024]),0},
{"setct-CapRevResData","setct-CapRevResData",NID_setct_CapRevResData,
	4,&(lvalues[4028]),0},
{"setct-CredReqTBS","setct-CredReqTBS",NID_setct_CredReqTBS,4,
	&(lvalues[4032]),0},
{"setct-CredReqTBSX","setct-CredReqTBSX",NID_setct_CredReqTBSX,4,
	&(lvalues[4036]),0},
{"setct-CredResData","setct-CredResData",NID_setct_CredResData,4,
	&(lvalues[4040]),0},
{"setct-CredRevReqTBS","setct-CredRevReqTBS",NID_setct_CredRevReqTBS,
	4,&(lvalues[4044]),0},
{"setct-CredRevReqTBSX","setct-CredRevReqTBSX",
	NID_setct_CredRevReqTBSX,4,&(lvalues[4048]),0},
{"setct-CredRevResData","setct-CredRevResData",
	NID_setct_CredRevResData,4,&(lvalues[4052]),0},
{"setct-PCertReqData","setct-PCertReqData",NID_setct_PCertReqData,4,
	&(lvalues[4056]),0},
{"setct-PCertResTBS","setct-PCertResTBS",NID_setct_PCertResTBS,4,
	&(lvalues[4060]),0},
{"setct-BatchAdminReqData","setct-BatchAdminReqData",
	NID_setct_BatchAdminReqData,4,&(lvalues[4064]),0},
{"setct-BatchAdminResData","setct-BatchAdminResData",
	NID_setct_BatchAdminResData,4,&(lvalues[4068]),0},
{"setct-CardCInitResTBS","setct-CardCInitResTBS",
	NID_setct_CardCInitResTBS,4,&(lvalues[4072]),0},
{"setct-MeAqCInitResTBS","setct-MeAqCInitResTBS",
	NID_setct_MeAqCInitResTBS,4,&(lvalues[4076]),0},
{"setct-RegFormResTBS","setct-RegFormResTBS",NID_setct_RegFormResTBS,
	4,&(lvalues[4080]),0},
{"setct-CertReqData","setct-CertReqData",NID_setct_CertReqData,4,
	&(lvalues[4084]),0},
{"setct-CertReqTBS","setct-CertReqTBS",NID_setct_CertReqTBS,4,
	&(lvalues[4088]),0},
{"setct-CertResData","setct-CertResData",NID_setct_CertResData,4,
	&(lvalues[4092]),0},
{"setct-CertInqReqTBS","setct-CertInqReqTBS",NID_setct_CertInqReqTBS,
	4,&(lvalues[4096]),0},
{"setct-ErrorTBS","setct-ErrorTBS",NID_setct_ErrorTBS,4,
	&(lvalues[4100]),0},
{"setct-PIDualSignedTBE","setct-PIDualSignedTBE",
	NID_setct_PIDualSignedTBE,4,&(lvalues[4104]),0},
{"setct-PIUnsignedTBE","setct-PIUnsignedTBE",NID_setct_PIUnsignedTBE,
	4,&(lvalues[4108]),0},
{"setct-AuthReqTBE","setct-AuthReqTBE",NID_setct_AuthReqTBE,4,
	&(lvalues[4112]),0},
{"setct-AuthResTBE","setct-AuthResTBE",NID_setct_AuthResTBE,4,
	&(lvalues[4116]),0},
{"setct-AuthResTBEX","setct-AuthResTBEX",NID_setct_AuthResTBEX,4,
	&(lvalues[4120]),0},
{"setct-AuthTokenTBE","setct-AuthTokenTBE",NID_setct_AuthTokenTBE,4,
	&(lvalues[4124]),0},
{"setct-CapTokenTBE","setct-CapTokenTBE",NID_setct_CapTokenTBE,4,
	&(lvalues[4128]),0},
{"setct-CapTokenTBEX","setct-CapTokenTBEX",NID_setct_CapTokenTBEX,4,
	&(lvalues[4132]),0},
{"setct-AcqCardCodeMsgTBE","setct-AcqCardCodeMsgTBE",
	NID_setct_AcqCardCodeMsgTBE,4,&(lvalues[4136]),0},
{"setct-AuthRevReqTBE","setct-AuthRevReqTBE",NID_setct_AuthRevReqTBE,
	4,&(lvalues[4140]),0},
{"setct-AuthRevResTBE","setct-AuthRevResTBE",NID_setct_AuthRevResTBE,
	4,&(lvalues[4144]),0},
{"setct-AuthRevResTBEB","setct-AuthRevResTBEB",
	NID_setct_AuthRevResTBEB,4,&(lvalues[4148]),0},
{"setct-CapReqTBE","setct-CapReqTBE",NID_setct_CapReqTBE,4,
	&(lvalues[4152]),0},
{"setct-CapReqTBEX","setct-CapReqTBEX",NID_setct_CapReqTBEX,4,
	&(lvalues[4156]),0},
{"setct-CapResTBE","setct-CapResTBE",NID_setct_CapResTBE,4,
	&(lvalues[4160]),0},
{"setct-CapRevReqTBE","setct-CapRevReqTBE",NID_setct_CapRevReqTBE,4,
	&(lvalues[4164]),0},
{"setct-CapRevReqTBEX","setct-CapRevReqTBEX",NID_setct_CapRevReqTBEX,
	4,&(lvalues[4168]),0},
{"setct-CapRevResTBE","setct-CapRevResTBE",NID_setct_CapRevResTBE,4,
	&(lvalues[4172]),0},
{"setct-CredReqTBE","setct-CredReqTBE",NID_setct_CredReqTBE,4,
	&(lvalues[4176]),0},
{"setct-CredReqTBEX","setct-CredReqTBEX",NID_setct_CredReqTBEX,4,
	&(lvalues[4180]),0},
{"setct-CredResTBE","setct-CredResTBE",NID_setct_CredResTBE,4,
	&(lvalues[4184]),0},
{"setct-CredRevReqTBE","setct-CredRevReqTBE",NID_setct_CredRevReqTBE,
	4,&(lvalues[4188]),0},
{"setct-CredRevReqTBEX","setct-CredRevReqTBEX",
	NID_setct_CredRevReqTBEX,4,&(lvalues[4192]),0},
{"setct-CredRevResTBE","setct-CredRevResTBE",NID_setct_CredRevResTBE,
	4,&(lvalues[4196]),0},
{"setct-BatchAdminReqTBE","setct-BatchAdminReqTBE",
	NID_setct_BatchAdminReqTBE,4,&(lvalues[4200]),0},
{"setct-BatchAdminResTBE","setct-BatchAdminResTBE",
	NID_setct_BatchAdminResTBE,4,&(lvalues[4204]),0},
{"setct-RegFormReqTBE","setct-RegFormReqTBE",NID_setct_RegFormReqTBE,
	4,&(lvalues[4208]),0},
{"setct-CertReqTBE","setct-CertReqTBE",NID_setct_CertReqTBE,4,
	&(lvalues[4212]),0},
{"setct-CertReqTBEX","setct-CertReqTBEX",NID_setct_CertReqTBEX,4,
	&(lvalues[4216]),0},
{"setct-CertResTBE","setct-CertResTBE",NID_setct_CertResTBE,4,
	&(lvalues[4220]),0},
{"setct-CRLNotificationTBS","setct-CRLNotificationTBS",
	NID_setct_CRLNotificationTBS,4,&(lvalues[4224]),0},
{"setct-CRLNotificationResTBS","setct-CRLNotificationResTBS",
	NID_setct_CRLNotificationResTBS,4,&(lvalues[4228]),0},
{"setct-BCIDistributionTBS","setct-BCIDistributionTBS",
	NID_setct_BCIDistributionTBS,4,&(lvalues[4232]),0},
{"setext-genCrypt","generic cryptogram",NID_setext_genCrypt,4,
	&(lvalues[4236]),0},
{"setext-miAuth","merchant initiated auth",NID_setext_miAuth,4,
	&(lvalues[4240]),0},
{"setext-pinSecure","setext-pinSecure",NID_setext_pinSecure,4,
	&(lvalues[4244]),0},
{"setext-pinAny","setext-pinAny",NID_setext_pinAny,4,&(lvalues[4248]),0},
{"setext-track2","setext-track2",NID_setext_track2,4,&(lvalues[4252]),0},
{"setext-cv","additional verification",NID_setext_cv,4,
	&(lvalues[4256]),0},
{"set-policy-root","set-policy-root",NID_set_policy_root,4,
	&(lvalues[4260]),0},
{"setCext-hashedRoot","setCext-hashedRoot",NID_setCext_hashedRoot,4,
	&(lvalues[4264]),0},
{"setCext-certType","setCext-certType",NID_setCext_certType,4,
	&(lvalues[4268]),0},
{"setCext-merchData","setCext-merchData",NID_setCext_merchData,4,
	&(lvalues[4272]),0},
{"setCext-cCertRequired","setCext-cCertRequired",
	NID_setCext_cCertRequired,4,&(lvalues[4276]),0},
{"setCext-tunneling","setCext-tunneling",NID_setCext_tunneling,4,
	&(lvalues[4280]),0},
{"setCext-setExt","setCext-setExt",NID_setCext_setExt,4,
	&(lvalues[4284]),0},
{"setCext-setQualf","setCext-setQualf",NID_setCext_setQualf,4,
	&(lvalues[4288]),0},
{"setCext-PGWYcapabilities","setCext-PGWYcapabilities",
	NID_setCext_PGWYcapabilities,4,&(lvalues[4292]),0},
{"setCext-TokenIdentifier","setCext-TokenIdentifier",
	NID_setCext_TokenIdentifier,4,&(lvalues[4296]),0},
{"setCext-Track2Data","setCext-Track2Data",NID_setCext_Track2Data,4,
	&(lvalues[4300]),0},
{"setCext-TokenType","setCext-TokenType",NID_setCext_TokenType,4,
	&(lvalues[4304]),0},
{"setCext-IssuerCapabilities","setCext-IssuerCapabilities",
	NID_setCext_IssuerCapabilities,4,&(lvalues[4308]),0},
{"setAttr-Cert","setAttr-Cert",NID_setAttr_Cert,4,&(lvalues[4312]),0},
{"setAttr-PGWYcap","payment gateway capabilities",NID_setAttr_PGWYcap,
	4,&(lvalues[4316]),0},
{"setAttr-TokenType","setAttr-TokenType",NID_setAttr_TokenType,4,
	&(lvalues[4320]),0},
{"setAttr-IssCap","issuer capabilities",NID_setAttr_IssCap,4,
	&(lvalues[4324]),0},
{"set-rootKeyThumb","set-rootKeyThumb",NID_set_rootKeyThumb,5,
	&(lvalues[4328]),0},
{"set-addPolicy","set-addPolicy",NID_set_addPolicy,5,&(lvalues[4333]),0},
{"setAttr-Token-EMV","setAttr-Token-EMV",NID_setAttr_Token_EMV,5,
	&(lvalues[4338]),0},
{"setAttr-Token-B0Prime","setAttr-Token-B0Prime",
	NID_setAttr_Token_B0Prime,5,&(lvalues[4343]),0},
{"setAttr-IssCap-CVM","setAttr-IssCap-CVM",NID_setAttr_IssCap_CVM,5,
	&(lvalues[4348]),0},
{"setAttr-IssCap-T2","setAttr-IssCap-T2",NID_setAttr_IssCap_T2,5,
	&(lvalues[4353]),0},
{"setAttr-IssCap-Sig","setAttr-IssCap-Sig",NID_setAttr_IssCap_Sig,5,
	&(lvalues[4358]),0},
{"setAttr-GenCryptgrm","generate cryptogram",NID_setAttr_GenCryptgrm,
	6,&(lvalues[4363]),0},
{"setAttr-T2Enc","encrypted track 2",NID_setAttr_T2Enc,6,
	&(lvalues[4369]),0},
{"setAttr-T2cleartxt","cleartext track 2",NID_setAttr_T2cleartxt,6,
	&(lvalues[4375]),0},
{"setAttr-TokICCsig","ICC or token signature",NID_setAttr_TokICCsig,6,
	&(lvalues[4381]),0},
{"setAttr-SecDevSig","secure device signature",NID_setAttr_SecDevSig,
	6,&(lvalues[4387]),0},
{"set-brand-IATA-ATA","set-brand-IATA-ATA",NID_set_brand_IATA_ATA,4,
	&(lvalues[4393]),0},
{"set-brand-Diners","set-brand-Diners",NID_set_brand_Diners,4,
	&(lvalues[4397]),0},
{"set-brand-AmericanExpress","set-brand-AmericanExpress",
	NID_set_brand_AmericanExpress,4,&(lvalues[4401]),0},
{"set-brand-JCB","set-brand-JCB",NID_set_brand_JCB,4,&(lvalues[4405]),0},
{"set-brand-Visa","set-brand-Visa",NID_set_brand_Visa,4,
	&(lvalues[4409]),0},
{"set-brand-MasterCard","set-brand-MasterCard",
	NID_set_brand_MasterCard,4,&(lvalues[4413]),0},
{"set-brand-Novus","set-brand-Novus",NID_set_brand_Novus,5,
	&(lvalues[4417]),0},
{"DES-CDMF","des-cdmf",NID_des_cdmf,8,&(lvalues[4422]),0},
{"rsaOAEPEncryptionSET","rsaOAEPEncryptionSET",
	NID_rsaOAEPEncryptionSET,9,&(lvalues[4430]),0},
{"ITU-T","itu-t",NID_itu_t,0,NULL,0},
{"JOINT-ISO-ITU-T","joint-iso-itu-t",NID_joint_iso_itu_t,0,NULL,0},
{"international-organizations","International Organizations",
	NID_international_organizations,1,&(lvalues[4439]),0},
{"msSmartcardLogin","Microsoft Smartcardlogin",NID_ms_smartcard_login,
	10,&(lvalues[4440]),0},
{"msUPN","Microsoft Universal Principal Name",NID_ms_upn,10,
	&(lvalues[4450]),0},
{"AES-128-CFB1","aes-128-cfb1",NID_aes_128_cfb1,0,NULL,0},
{"AES-192-CFB1","aes-192-cfb1",NID_aes_192_cfb1,0,NULL,0},
{"AES-256-CFB1","aes-256-cfb1",NID_aes_256_cfb1,0,NULL,0},
{"AES-128-CFB8","aes-128-cfb8",NID_aes_128_cfb8,0,NULL,0},
{"AES-192-CFB8","aes-192-cfb8",NID_aes_192_cfb8,0,NULL,0},
{"AES-256-CFB8","aes-256-cfb8",NID_aes_256_cfb8,0,NULL,0},
{"DES-CFB1","des-cfb1",NID_des_cfb1,0,NULL,0},
{"DES-CFB8","des-cfb8",NID_des_cfb8,0,NULL,0},
{"DES-EDE3-CFB1","des-ede3-cfb1",NID_des_ede3_cfb1,0,NULL,0},
{"DES-EDE3-CFB8","des-ede3-cfb8",NID_des_ede3_cfb8,0,NULL,0},
{"street","streetAddress",NID_streetAddress,3,&(lvalues[4460]),0},
{"postalCode","postalCode",NID_postalCode,3,&(lvalues[4463]),0},
{"id-ppl","id-ppl",NID_id_ppl,7,&(lvalues[4466]),0},
{"proxyCertInfo","Proxy Certificate Information",NID_proxyCertInfo,8,
	&(lvalues[4473]),0},
{"id-ppl-anyLanguage","Any language",NID_id_ppl_anyLanguage,8,
	&(lvalues[4481]),0},
{"id-ppl-inheritAll","Inherit all",NID_id_ppl_inheritAll,8,
	&(lvalues[4489]),0},
{"nameConstraints","X509v3 Name Constraints",NID_name_constraints,3,
	&(lvalues[4497]),0},
{"id-ppl-independent","Independent",NID_Independent,8,&(lvalues[4500]),0},
{"RSA-SHA256","sha256WithRSAEncryption",NID_sha256WithRSAEncryption,9,
	&(lvalues[4508]),0},
{"RSA-SHA384","sha384WithRSAEncryption",NID_sha384WithRSAEncryption,9,
	&(lvalues[4517]),0},
{"RSA-SHA512","sha512WithRSAEncryption",NID_sha512WithRSAEncryption,9,
	&(lvalues[4526]),0},
{"RSA-SHA224","sha224WithRSAEncryption",NID_sha224WithRSAEncryption,9,
	&(lvalues[4535]),0},
{"SHA256","sha256",NID_sha256,9,&(lvalues[4544]),0},
{"SHA384","sha384",NID_sha384,9,&(lvalues[4553]),0},
{"SHA512","sha512",NID_sha512,9,&(lvalues[4562]),0},
{"SHA224","sha224",NID_sha224,9,&(lvalues[4571]),0},
{"identified-organization","identified-organization",
	NID_identified_organization,1,&(lvalues[4580]),0},
{"certicom-arc","certicom-arc",NID_certicom_arc,3,&(lvalues[4581]),0},
{"wap","wap",NID_wap,2,&(lvalues[4584]),0},
{"wap-wsg","wap-wsg",NID_wap_wsg,3,&(lvalues[4586]),0},
{"id-characteristic-two-basis","id-characteristic-two-basis",
	NID_X9_62_id_characteristic_two_basis,8,&(lvalues[4589]),0},
{"onBasis","onBasis",NID_X9_62_onBasis,9,&(lvalues[4597]),0},
{"tpBasis","tpBasis",NID_X9_62_tpBasis,9,&(lvalues[4606]),0},
{"ppBasis","ppBasis",NID_X9_62_ppBasis,9,&(lvalues[4615]),0},
{"c2pnb163v1","c2pnb163v1",NID_X9_62_c2pnb163v1,8,&(lvalues[4624]),0},
{"c2pnb163v2","c2pnb163v2",NID_X9_62_c2pnb163v2,8,&(lvalues[4632]),0},
{"c2pnb163v3","c2pnb163v3",NID_X9_62_c2pnb163v3,8,&(lvalues[4640]),0},
{"c2pnb176v1","c2pnb176v1",NID_X9_62_c2pnb176v1,8,&(lvalues[4648]),0},
{"c2tnb191v1","c2tnb191v1",NID_X9_62_c2tnb191v1,8,&(lvalues[4656]),0},
{"c2tnb191v2","c2tnb191v2",NID_X9_62_c2tnb191v2,8,&(lvalues[4664]),0},
{"c2tnb191v3","c2tnb191v3",NID_X9_62_c2tnb191v3,8,&(lvalues[4672]),0},
{"c2onb191v4","c2onb191v4",NID_X9_62_c2onb191v4,8,&(lvalues[4680]),0},
{"c2onb191v5","c2onb191v5",NID_X9_62_c2onb191v5,8,&(lvalues[4688]),0},
{"c2pnb208w1","c2pnb208w1",NID_X9_62_c2pnb208w1,8,&(lvalues[4696]),0},
{"c2tnb239v1","c2tnb239v1",NID_X9_62_c2tnb239v1,8,&(lvalues[4704]),0},
{"c2tnb239v2","c2tnb239v2",NID_X9_62_c2tnb239v2,8,&(lvalues[4712]),0},
{"c2tnb239v3","c2tnb239v3",NID_X9_62_c2tnb239v3,8,&(lvalues[4720]),0},
{"c2onb239v4","c2onb239v4",NID_X9_62_c2onb239v4,8,&(lvalues[4728]),0},
{"c2onb239v5","c2onb239v5",NID_X9_62_c2onb239v5,8,&(lvalues[4736]),0},
{"c2pnb272w1","c2pnb272w1",NID_X9_62_c2pnb272w1,8,&(lvalues[4744]),0},
{"c2pnb304w1","c2pnb304w1",NID_X9_62_c2pnb304w1,8,&(lvalues[4752]),0},
{"c2tnb359v1","c2tnb359v1",NID_X9_62_c2tnb359v1,8,&(lvalues[4760]),0},
{"c2pnb368w1","c2pnb368w1",NID_X9_62_c2pnb368w1,8,&(lvalues[4768]),0},
{"c2tnb431r1","c2tnb431r1",NID_X9_62_c2tnb431r1,8,&(lvalues[4776]),0},
{"secp112r1","secp112r1",NID_secp112r1,5,&(lvalues[4784]),0},
{"secp112r2","secp112r2",NID_secp112r2,5,&(lvalues[4789]),0},
{"secp128r1","secp128r1",NID_secp128r1,5,&(lvalues[4794]),0},
{"secp128r2","secp128r2",NID_secp128r2,5,&(lvalues[4799]),0},
{"secp160k1","secp160k1",NID_secp160k1,5,&(lvalues[4804]),0},
{"secp160r1","secp160r1",NID_secp160r1,5,&(lvalues[4809]),0},
{"secp160r2","secp160r2",NID_secp160r2,5,&(lvalues[4814]),0},
{"secp192k1","secp192k1",NID_secp192k1,5,&(lvalues[4819]),0},
{"secp224k1","secp224k1",NID_secp224k1,5,&(lvalues[4824]),0},
{"secp224r1","secp224r1",NID_secp224r1,5,&(lvalues[4829]),0},
{"secp256k1","secp256k1",NID_secp256k1,5,&(lvalues[4834]),0},
{"secp384r1","secp384r1",NID_secp384r1,5,&(lvalues[4839]),0},
{"secp521r1","secp521r1",NID_secp521r1,5,&(lvalues[4844]),0},
{"sect113r1","sect113r1",NID_sect113r1,5,&(lvalues[4849]),0},
{"sect113r2","sect113r2",NID_sect113r2,5,&(lvalues[4854]),0},
{"sect131r1","sect131r1",NID_sect131r1,5,&(lvalues[4859]),0},
{"sect131r2","sect131r2",NID_sect131r2,5,&(lvalues[4864]),0},
{"sect163k1","sect163k1",NID_sect163k1,5,&(lvalues[4869]),0},
{"sect163r1","sect163r1",NID_sect163r1,5,&(lvalues[4874]),0},
{"sect163r2","sect163r2",NID_sect163r2,5,&(lvalues[4879]),0},
{"sect193r1","sect193r1",NID_sect193r1,5,&(lvalues[4884]),0},
{"sect193r2","sect193r2",NID_sect193r2,5,&(lvalues[4889]),0},
{"sect233k1","sect233k1",NID_sect233k1,5,&(lvalues[4894]),0},
{"sect233r1","sect233r1",NID_sect233r1,5,&(lvalues[4899]),0},
{"sect239k1","sect239k1",NID_sect239k1,5,&(lvalues[4904]),0},
{"sect283k1","sect283k1",NID_sect283k1,5,&(lvalues[4909]),0},
{"sect283r1","sect283r1",NID_sect283r1,5,&(lvalues[4914]),0},
{"sect409k1","sect409k1",NID_sect409k1,5,&(lvalues[4919]),0},
{"sect409r1","sect409r1",NID_sect409r1,5,&(lvalues[4924]),0},
{"sect571k1","sect571k1",NID_sect571k1,5,&(lvalues[4929]),0},
{"sect571r1","sect571r1",NID_sect571r1,5,&(lvalues[4934]),0},
{"wap-wsg-idm-ecid-wtls1","wap-wsg-idm-ecid-wtls1",
	NID_wap_wsg_idm_ecid_wtls1,5,&(lvalues[4939]),0},
{"wap-wsg-idm-ecid-wtls3","wap-wsg-idm-ecid-wtls3",
	NID_wap_wsg_idm_ecid_wtls3,5,&(lvalues[4944]),0},
{"wap-wsg-idm-ecid-wtls4","wap-wsg-idm-ecid-wtls4",
	NID_wap_wsg_idm_ecid_wtls4,5,&(lvalues[4949]),0},
{"wap-wsg-idm-ecid-wtls5","wap-wsg-idm-ecid-wtls5",
	NID_wap_wsg_idm_ecid_wtls5,5,&(lvalues[4954]),0},
{"wap-wsg-idm-ecid-wtls6","wap-wsg-idm-ecid-wtls6",
	NID_wap_wsg_idm_ecid_wtls6,5,&(lvalues[4959]),0},
{"wap-wsg-idm-ecid-wtls7","wap-wsg-idm-ecid-wtls7",
	NID_wap_wsg_idm_ecid_wtls7,5,&(lvalues[4964]),0},
{"wap-wsg-idm-ecid-wtls8","wap-wsg-idm-ecid-wtls8",
	NID_wap_wsg_idm_ecid_wtls8,5,&(lvalues[4969]),0},
{"wap-wsg-idm-ecid-wtls9","wap-wsg-idm-ecid-wtls9",
	NID_wap_wsg_idm_ecid_wtls9,5,&(lvalues[4974]),0},
{"wap-wsg-idm-ecid-wtls10","wap-wsg-idm-ecid-wtls10",
	NID_wap_wsg_idm_ecid_wtls10,5,&(lvalues[4979]),0},
{"wap-wsg-idm-ecid-wtls11","wap-wsg-idm-ecid-wtls11",
	NID_wap_wsg_idm_ecid_wtls11,5,&(lvalues[4984]),0},
{"wap-wsg-idm-ecid-wtls12","wap-wsg-idm-ecid-wtls12",
	NID_wap_wsg_idm_ecid_wtls12,5,&(lvalues[4989]),0},
{"anyPolicy","X509v3 Any Policy",NID_any_policy,4,&(lvalues[4994]),0},
{"policyMappings","X509v3 Policy Mappings",NID_policy_mappings,3,
	&(lvalues[4998]),0},
{"inhibitAnyPolicy","X509v3 Inhibit Any Policy",
	NID_inhibit_any_policy,3,&(lvalues[5001]),0},
{"Oakley-EC2N-3","ipsec3",NID_ipsec3,0,NULL,0},
{"Oakley-EC2N-4","ipsec4",NID_ipsec4,0,NULL,0},
{"CAMELLIA-128-CBC","camellia-128-cbc",NID_camellia_128_cbc,11,
	&(lvalues[5004]),0},
{"CAMELLIA-192-CBC","camellia-192-cbc",NID_camellia_192_cbc,11,
	&(lvalues[5015]),0},
{"CAMELLIA-256-CBC","camellia-256-cbc",NID_camellia_256_cbc,11,
	&(lvalues[5026]),0},
{"CAMELLIA-128-ECB","camellia-128-ecb",NID_camellia_128_ecb,8,
	&(lvalues[5037]),0},
{"CAMELLIA-192-ECB","camellia-192-ecb",NID_camellia_192_ecb,8,
	&(lvalues[5045]),0},
{"CAMELLIA-256-ECB","camellia-256-ecb",NID_camellia_256_ecb,8,
	&(lvalues[5053]),0},
{"CAMELLIA-128-CFB","camellia-128-cfb",NID_camellia_128_cfb128,8,
	&(lvalues[5061]),0},
{"CAMELLIA-192-CFB","camellia-192-cfb",NID_camellia_192_cfb128,8,
	&(lvalues[5069]),0},
{"CAMELLIA-256-CFB","camellia-256-cfb",NID_camellia_256_cfb128,8,
	&(lvalues[5077]),0},
{"CAMELLIA-128-CFB1","camellia-128-cfb1",NID_camellia_128_cfb1,0,NULL,0},
{"CAMELLIA-192-CFB1","camellia-192-cfb1",NID_camellia_192_cfb1,0,NULL,0},
{"CAMELLIA-256-CFB1","camellia-256-cfb1",NID_camellia_256_cfb1,0,NULL,0},
{"CAMELLIA-128-CFB8","camellia-128-cfb8",NID_camellia_128_cfb8,0,NULL,0},
{"CAMELLIA-192-CFB8","camellia-192-cfb8",NID_camellia_192_cfb8,0,NULL,0},
{"CAMELLIA-256-CFB8","camellia-256-cfb8",NID_camellia_256_cfb8,0,NULL,0},
{"CAMELLIA-128-OFB","camellia-128-ofb",NID_camellia_128_ofb128,8,
	&(lvalues[5085]),0},
{"CAMELLIA-192-OFB","camellia-192-ofb",NID_camellia_192_ofb128,8,
	&(lvalues[5093]),0},
{"CAMELLIA-256-OFB","camellia-256-ofb",NID_camellia_256_ofb128,8,
	&(lvalues[5101]),0},
{"subjectDirectoryAttributes","X509v3 Subject Directory Attributes",
	NID_subject_directory_attributes,3,&(lvalues[5109]),0},
{"issuingDistributionPoint","X509v3 Issuing Distribution Point",
	NID_issuing_distribution_point,3,&(lvalues[5112]),0},
{"certificateIssuer","X509v3 Certificate Issuer",
	NID_certificate_issuer,3,&(lvalues[5115]),0},
{NULL,NULL,NID_undef,0,NULL,0},
{"KISA","kisa",NID_kisa,6,&(lvalues[5118]),0},
{NULL,NULL,NID_undef,0,NULL,0},
{NULL,NULL,NID_undef,0,NULL,0},
{"SEED-ECB","seed-ecb",NID_seed_ecb,8,&(lvalues[5124]),0},
{"SEED-CBC","seed-cbc",NID_seed_cbc,8,&(lvalues[5132]),0},
{"SEED-OFB","seed-ofb",NID_seed_ofb128,8,&(lvalues[5140]),0},
{"SEED-CFB","seed-cfb",NID_seed_cfb128,8,&(lvalues[5148]),0},
{"HMAC-MD5","hmac-md5",NID_hmac_md5,8,&(lvalues[5156]),0},
{"HMAC-SHA1","hmac-sha1",NID_hmac_sha1,8,&(lvalues[5164]),0},
{"id-PasswordBasedMAC","password based MAC",NID_id_PasswordBasedMAC,9,
	&(lvalues[5172]),0},
{"id-DHBasedMac","Diffie-Hellman based MAC",NID_id_DHBasedMac,9,
	&(lvalues[5181]),0},
{"id-it-suppLangTags","id-it-suppLangTags",NID_id_it_suppLangTags,8,
	&(lvalues[5190]),0},
{"caRepository","CA Repository",NID_caRepository,8,&(lvalues[5198]),0},
{"id-smime-ct-compressedData","id-smime-ct-compressedData",
	NID_id_smime_ct_compressedData,11,&(lvalues[5206]),0},
{"id-ct-asciiTextWithCRLF","id-ct-asciiTextWithCRLF",
	NID_id_ct_asciiTextWithCRLF,11,&(lvalues[5217]),0},
{"id-aes128-wrap","id-aes128-wrap",NID_id_aes128_wrap,9,
	&(lvalues[5228]),0},
{"id-aes192-wrap","id-aes192-wrap",NID_id_aes192_wrap,9,
	&(lvalues[5237]),0},
{"id-aes256-wrap","id-aes256-wrap",NID_id_aes256_wrap,9,
	&(lvalues[5246]),0},
{"ecdsa-with-Recommended","ecdsa-with-Recommended",
	NID_ecdsa_with_Recommended,7,&(lvalues[5255]),0},
{"ecdsa-with-Specified","ecdsa-with-Specified",
	NID_ecdsa_with_Specified,7,&(lvalues[5262]),0},
{"ecdsa-with-SHA224","ecdsa-with-SHA224",NID_ecdsa_with_SHA224,8,
	&(lvalues[5269]),0},
{"ecdsa-with-SHA256","ecdsa-with-SHA256",NID_ecdsa_with_SHA256,8,
	&(lvalues[5277]),0},
{"ecdsa-with-SHA384","ecdsa-with-SHA384",NID_ecdsa_with_SHA384,8,
	&(lvalues[5285]),0},
{"ecdsa-with-SHA512","ecdsa-with-SHA512",NID_ecdsa_with_SHA512,8,
	&(lvalues[5293]),0},
{"hmacWithMD5","hmacWithMD5",NID_hmacWithMD5,8,&(lvalues[5301]),0},
{"hmacWithSHA224","hmacWithSHA224",NID_hmacWithSHA224,8,
	&(lvalues[5309]),0},
{"hmacWithSHA256","hmacWithSHA256",NID_hmacWithSHA256,8,
	&(lvalues[5317]),0},
{"hmacWithSHA384","hmacWithSHA384",NID_hmacWithSHA384,8,
	&(lvalues[5325]),0},
{"hmacWithSHA512","hmacWithSHA512",NID_hmacWithSHA512,8,
	&(lvalues[5333]),0},
{"dsa_with_SHA224","dsa_with_SHA224",NID_dsa_with_SHA224,9,
	&(lvalues[5341]),0},
{"dsa_with_SHA256","dsa_with_SHA256",NID_dsa_with_SHA256,9,
	&(lvalues[5350]),0},
{"whirlpool","whirlpool",NID_whirlpool,6,&(lvalues[5359]),0},
{"cryptopro","cryptopro",NID_cryptopro,5,&(lvalues[5365]),0},
{"cryptocom","cryptocom",NID_cryptocom,5,&(lvalues[5370]),0},
{"id-GostR3411-94-with-GostR3410-2001",
	"GOST R 34.11-94 with GOST R 34.10-2001",
	NID_id_GostR3411_94_with_GostR3410_2001,6,&(lvalues[5375]),0},
{"id-GostR3411-94-with-GostR3410-94",
	"GOST R 34.11-94 with GOST R 34.10-94",
	NID_id_GostR3411_94_with_GostR3410_94,6,&(lvalues[5381]),0},
{"md_gost94","GOST R 34.11-94",NID_id_GostR3411_94,6,&(lvalues[5387]),0},
{"id-HMACGostR3411-94","HMAC GOST 34.11-94",NID_id_HMACGostR3411_94,6,
	&(lvalues[5393]),0},
{"gost2001","GOST R 34.10-2001",NID_id_GostR3410_2001,6,
	&(lvalues[5399]),0},
{"gost94","GOST R 34.10-94",NID_id_GostR3410_94,6,&(lvalues[5405]),0},
{"gost89","GOST 28147-89",NID_id_Gost28147_89,6,&(lvalues[5411]),0},
{"gost89-cnt","gost89-cnt",NID_gost89_cnt,0,NULL,0},
{"gost-mac","GOST 28147-89 MAC",NID_id_Gost28147_89_MAC,6,
	&(lvalues[5417]),0},
{"prf-gostr3411-94","GOST R 34.11-94 PRF",NID_id_GostR3411_94_prf,6,
	&(lvalues[5423]),0},
{"id-GostR3410-2001DH","GOST R 34.10-2001 DH",NID_id_GostR3410_2001DH,
	6,&(lvalues[5429]),0},
{"id-GostR3410-94DH","GOST R 34.10-94 DH",NID_id_GostR3410_94DH,6,
	&(lvalues[5435]),0},
{"id-Gost28147-89-CryptoPro-KeyMeshing",
	"id-Gost28147-89-CryptoPro-KeyMeshing",
	NID_id_Gost28147_89_CryptoPro_KeyMeshing,7,&(lvalues[5441]),0},
{"id-Gost28147-89-None-KeyMeshing","id-Gost28147-89-None-KeyMeshing",
	NID_id_Gost28147_89_None_KeyMeshing,7,&(lvalues[5448]),0},
{"id-GostR3411-94-TestParamSet","id-GostR3411-94-TestParamSet",
	NID_id_GostR3411_94_TestParamSet,7,&(lvalues[5455]),0},
{"id-GostR3411-94-CryptoProParamSet",
	"id-GostR3411-94-CryptoProParamSet",
	NID_id_GostR3411_94_CryptoProParamSet,7,&(lvalues[5462]),0},
{"id-Gost28147-89-TestParamSet","id-Gost28147-89-TestParamSet",
	NID_id_Gost28147_89_TestParamSet,7,&(lvalues[5469]),0},
{"id-Gost28147-89-CryptoPro-A-ParamSet",
	"id-Gost28147-89-CryptoPro-A-ParamSet",
	NID_id_Gost28147_89_CryptoPro_A_ParamSet,7,&(lvalues[5476]),0},
{"id-Gost28147-89-CryptoPro-B-ParamSet",
	"id-Gost28147-89-CryptoPro-B-ParamSet",
	NID_id_Gost28147_89_CryptoPro_B_ParamSet,7,&(lvalues[5483]),0},
{"id-Gost28147-89-CryptoPro-C-ParamSet",
	"id-Gost28147-89-CryptoPro-C-ParamSet",
	NID_id_Gost28147_89_CryptoPro_C_ParamSet,7,&(lvalues[5490]),0},
{"id-Gost28147-89-CryptoPro-D-ParamSet",
	"id-Gost28147-89-CryptoPro-D-ParamSet",
	NID_id_Gost28147_89_CryptoPro_D_ParamSet,7,&(lvalues[5497]),0},
{"id-Gost28147-89-CryptoPro-Oscar-1-1-ParamSet",
	"id-Gost28147-89-CryptoPro-Oscar-1-1-ParamSet",
	NID_id_Gost28147_89_CryptoPro_Oscar_1_1_ParamSet,7,&(lvalues[5504]),
	0},
{"id-Gost28147-89-CryptoPro-Oscar-1-0-ParamSet",
	"id-Gost28147-89-CryptoPro-Oscar-1-0-ParamSet",
	NID_id_Gost28147_89_CryptoPro_Oscar_1_0_ParamSet,7,&(lvalues[5511]),
	0},
{"id-Gost28147-89-CryptoPro-RIC-1-ParamSet",
	"id-Gost28147-89-CryptoPro-RIC-1-ParamSet",
	NID_id_Gost28147_89_CryptoPro_RIC_1_ParamSet,7,&(lvalues[5518]),0},
{"id-GostR3410-94-TestParamSet","id-GostR3410-94-TestParamSet",
	NID_id_GostR3410_94_TestParamSet,7,&(lvalues[5525]),0},
{"id-GostR3410-94-CryptoPro-A-ParamSet",
	"id-GostR3410-94-CryptoPro-A-ParamSet",
	NID_id_GostR3410_94_CryptoPro_A_ParamSet,7,&(lvalues[5532]),0},
{"id-GostR3410-94-CryptoPro-B-ParamSet",
	"id-GostR3410-94-CryptoPro-B-ParamSet",
	NID_id_GostR3410_94_CryptoPro_B_ParamSet,7,&(lvalues[5539]),0},
{"id-GostR3410-94-CryptoPro-C-ParamSet",
	"id-GostR3410-94-CryptoPro-C-ParamSet",
	NID_id_GostR3410_94_CryptoPro_C_ParamSet,7,&(lvalues[5546]),0},
{"id-GostR3410-94-CryptoPro-D-ParamSet",
	"id-GostR3410-94-CryptoPro-D-ParamSet",
	NID_id_GostR3410_94_CryptoPro_D_ParamSet,7,&(lvalues[5553]),0},
{"id-GostR3410-94-CryptoPro-XchA-ParamSet",
	"id-GostR3410-94-CryptoPro-XchA-ParamSet",
	NID_id_GostR3410_94_CryptoPro_XchA_ParamSet,7,&(lvalues[5560]),0},
{"id-GostR3410-94-CryptoPro-XchB-ParamSet",
	"id-GostR3410-94-CryptoPro-XchB-ParamSet",
	NID_id_GostR3410_94_CryptoPro_XchB_ParamSet,7,&(lvalues[5567]),0},
{"id-GostR3410-94-CryptoPro-XchC-ParamSet",
	"id-GostR3410-94-CryptoPro-XchC-ParamSet",
	NID_id_GostR3410_94_CryptoPro_XchC_ParamSet,7,&(lvalues[5574]),0},
{"id-GostR3410-2001-TestParamSet","id-GostR3410-2001-TestParamSet",
	NID_id_GostR3410_2001_TestParamSet,7,&(lvalues[5581]),0},
{"id-GostR3410-2001-CryptoPro-A-ParamSet",
	"id-GostR3410-2001-CryptoPro-A-ParamSet",
	NID_id_GostR3410_2001_CryptoPro_A_ParamSet,7,&(lvalues[5588]),0},
{"id-GostR3410-2001-CryptoPro-B-ParamSet",
	"id-GostR3410-2001-CryptoPro-B-ParamSet",
	NID_id_GostR3410_2001_CryptoPro_B_ParamSet,7,&(lvalues[5595]),0},
{"id-GostR3410-2001-CryptoPro-C-ParamSet",
	"id-GostR3410-2001-CryptoPro-C-ParamSet",
	NID_id_GostR3410_2001_CryptoPro_C_ParamSet,7,&(lvalues[5602]),0},
{"id-GostR3410-2001-CryptoPro-XchA-ParamSet",
	"id-GostR3410-2001-CryptoPro-XchA-ParamSet",
	NID_id_GostR3410_2001_CryptoPro_XchA_ParamSet,7,&(lvalues[5609]),0},
	
{"id-GostR3410-2001-CryptoPro-XchB-ParamSet",
	"id-GostR3410-2001-CryptoPro-XchB-ParamSet",
	NID_id_GostR3410_2001_CryptoPro_XchB_ParamSet,7,&(lvalues[5616]),0},
	
{"id-GostR3410-94-a","id-GostR3410-94-a",NID_id_GostR3410_94_a,7,
	&(lvalues[5623]),0},
{"id-GostR3410-94-aBis","id-GostR3410-94-aBis",
	NID_id_GostR3410_94_aBis,7,&(lvalues[5630]),0},
{"id-GostR3410-94-b","id-GostR3410-94-b",NID_id_GostR3410_94_b,7,
	&(lvalues[5637]),0},
{"id-GostR3410-94-bBis","id-GostR3410-94-bBis",
	NID_id_GostR3410_94_bBis,7,&(lvalues[5644]),0},
{"id-Gost28147-89-cc","GOST 28147-89 Cryptocom ParamSet",
	NID_id_Gost28147_89_cc,8,&(lvalues[5651]),0},
{"gost94cc","GOST 34.10-94 Cryptocom",NID_id_GostR3410_94_cc,8,
	&(lvalues[5659]),0},
{"gost2001cc","GOST 34.10-2001 Cryptocom",NID_id_GostR3410_2001_cc,8,
	&(lvalues[5667]),0},
{"id-GostR3411-94-with-GostR3410-94-cc",
	"GOST R 34.11-94 with GOST R 34.10-94 Cryptocom",
	NID_id_GostR3411_94_with_GostR3410_94_cc,8,&(lvalues[5675]),0},
{"id-GostR3411-94-with-GostR3410-2001-cc",
	"GOST R 34.11-94 with GOST R 34.10-2001 Cryptocom",
	NID_id_GostR3411_94_with_GostR3410_2001_cc,8,&(lvalues[5683]),0},
{"id-GostR3410-2001-ParamSet-cc",
	"GOST R 3410-2001 Parameter Set Cryptocom",
	NID_id_GostR3410_2001_ParamSet_cc,8,&(lvalues[5691]),0},
{"HMAC","hmac",NID_hmac,0,NULL,0},
{"LocalKeySet","Microsoft Local Key set",NID_LocalKeySet,9,
	&(lvalues[5699]),0},
{"freshestCRL","X509v3 Freshest CRL",NID_freshest_crl,3,
	&(lvalues[5708]),0},
{"id-on-permanentIdentifier","Permanent Identifier",
	NID_id_on_permanentIdentifier,8,&(lvalues[5711]),0},
{"searchGuide","searchGuide",NID_searchGuide,3,&(lvalues[5719]),0},
{"businessCategory","businessCategory",NID_businessCategory,3,
	&(lvalues[5722]),0},
{"postalAddress","postalAddress",NID_postalAddress,3,&(lvalues[5725]),0},
{"postOfficeBox","postOfficeBox",NID_postOfficeBox,3,&(lvalues[5728]),0},
{"physicalDeliveryOfficeName","physicalDeliveryOfficeName",
	NID_physicalDeliveryOfficeName,3,&(lvalues[5731]),0},
{"telephoneNumber","telephoneNumber",NID_telephoneNumber,3,
	&(lvalues[5734]),0},
{"telexNumber","telexNumber",NID_telexNumber,3,&(lvalues[5737]),0},
{"teletexTerminalIdentifier","teletexTerminalIdentifier",
	NID_teletexTerminalIdentifier,3,&(lvalues[5740]),0},
{"facsimileTelephoneNumber","facsimileTelephoneNumber",
	NID_facsimileTelephoneNumber,3,&(lvalues[5743]),0},
{"x121Address","x121Address",NID_x121Address,3,&(lvalues[5746]),0},
{"internationaliSDNNumber","internationaliSDNNumber",
	NID_internationaliSDNNumber,3,&(lvalues[5749]),0},
{"registeredAddress","registeredAddress",NID_registeredAddress,3,
	&(lvalues[5752]),0},
{"destinationIndicator","destinationIndicator",
	NID_destinationIndicator,3,&(lvalues[5755]),0},
{"preferredDeliveryMethod","preferredDeliveryMethod",
	NID_preferredDeliveryMethod,3,&(lvalues[5758]),0},
{"presentationAddress","presentationAddress",NID_presentationAddress,
	3,&(lvalues[5761]),0},
{"supportedApplicationContext","supportedApplicationContext",
	NID_supportedApplicationContext,3,&(lvalues[5764]),0},
{"member","member",NID_member,3,&(lvalues[5767]),0},
{"owner","owner",NID_owner,3,&(lvalues[5770]),0},
{"roleOccupant","roleOccupant",NID_roleOccupant,3,&(lvalues[5773]),0},
{"seeAlso","seeAlso",NID_seeAlso,3,&(lvalues[5776]),0},
{"userPassword","userPassword",NID_userPassword,3,&(lvalues[5779]),0},
{"userCertificate","userCertificate",NID_userCertificate,3,
	&(lvalues[5782]),0},
{"cACertificate","cACertificate",NID_cACertificate,3,&(lvalues[5785]),0},
{"authorityRevocationList","authorityRevocationList",
	NID_authorityRevocationList,3,&(lvalues[5788]),0},
{"certificateRevocationList","certificateRevocationList",
	NID_certificateRevocationList,3,&(lvalues[5791]),0},
{"crossCertificatePair","crossCertificatePair",
	NID_crossCertificatePair,3,&(lvalues[5794]),0},
{"enhancedSearchGuide","enhancedSearchGuide",NID_enhancedSearchGuide,
	3,&(lvalues[5797]),0},
{"protocolInformation","protocolInformation",NID_protocolInformation,
	3,&(lvalues[5800]),0},
{"distinguishedName","distinguishedName",NID_distinguishedName,3,
	&(lvalues[5803]),0},
{"uniqueMember","uniqueMember",NID_uniqueMember,3,&(lvalues[5806]),0},
{"houseIdentifier","houseIdentifier",NID_houseIdentifier,3,
	&(lvalues[5809]),0},
{"supportedAlgorithms","supportedAlgorithms",NID_supportedAlgorithms,
	3,&(lvalues[5812]),0},
{"deltaRevocationList","deltaRevocationList",NID_deltaRevocationList,
	3,&(lvalues[5815]),0},
{"dmdName","dmdName",NID_dmdName,3,&(lvalues[5818]),0},
{"id-alg-PWRI-KEK","id-alg-PWRI-KEK",NID_id_alg_PWRI_KEK,11,
	&(lvalues[5821]),0},
{"CMAC","cmac",NID_cmac,0,NULL,0},
{"id-aes128-GCM","aes-128-gcm",NID_aes_128_gcm,9,&(lvalues[5832]),0},
{"id-aes128-CCM","aes-128-ccm",NID_aes_128_ccm,9,&(lvalues[5841]),0},
{"id-aes128-wrap-pad","id-aes128-wrap-pad",NID_id_aes128_wrap_pad,9,
	&(lvalues[5850]),0},
{"id-aes192-GCM","aes-192-gcm",NID_aes_192_gcm,9,&(lvalues[5859]),0},
{"id-aes192-CCM","aes-192-ccm",NID_aes_192_ccm,9,&(lvalues[5868]),0},
{"id-aes192-wrap-pad","id-aes192-wrap-pad",NID_id_aes192_wrap_pad,9,
	&(lvalues[5877]),0},
{"id-aes256-GCM","aes-256-gcm",NID_aes_256_gcm,9,&(lvalues[5886]),0},
{"id-aes256-CCM","aes-256-ccm",NID_aes_256_ccm,9,&(lvalues[5895]),0},
{"id-aes256-wrap-pad","id-aes256-wrap-pad",NID_id_aes256_wrap_pad,9,
	&(lvalues[5904]),0},
{"AES-128-CTR","aes-128-ctr",NID_aes_128_ctr,0,NULL,0},
{"AES-192-CTR","aes-192-ctr",NID_aes_192_ctr,0,NULL,0},
{"AES-256-CTR","aes-256-ctr",NID_aes_256_ctr,0,NULL,0},
{"id-camellia128-wrap","id-camellia128-wrap",NID_id_camellia128_wrap,
	11,&(lvalues[5913]),0},
{"id-camellia192-wrap","id-camellia192-wrap",NID_id_camellia192_wrap,
	11,&(lvalues[5924]),0},
{"id-camellia256-wrap","id-camellia256-wrap",NID_id_camellia256_wrap,
	11,&(lvalues[5935]),0},
{"anyExtendedKeyUsage","Any Extended Key Usage",
	NID_anyExtendedKeyUsage,4,&(lvalues[5946]),0},
{"MGF1","mgf1",NID_mgf1,9,&(lvalues[5950]),0},
{"RSASSA-PSS","rsassaPss",NID_rsassaPss,9,&(lvalues[5959]),0},
{"AES-128-XTS","aes-128-xts",NID_aes_128_xts,0,NULL,0},
{"AES-256-XTS","aes-256-xts",NID_aes_256_xts,0,NULL,0},
{"RC4-HMAC-MD5","rc4-hmac-md5",NID_rc4_hmac_md5,0,NULL,0},
{"AES-128-CBC-HMAC-SHA1","aes-128-cbc-hmac-sha1",
	NID_aes_128_cbc_hmac_sha1,0,NULL,0},
{"AES-192-CBC-HMAC-SHA1","aes-192-cbc-hmac-sha1",
	NID_aes_192_cbc_hmac_sha1,0,NULL,0},
{"AES-256-CBC-HMAC-SHA1","aes-256-cbc-hmac-sha1",
	NID_aes_256_cbc_hmac_sha1,0,NULL,0},
{"RSAES-OAEP","rsaesOaep",NID_rsaesOaep,9,&(lvalues[5968]),0},
{"dhpublicnumber","X9.42 DH",NID_dhpublicnumber,7,&(lvalues[5977]),0},
{"brainpoolP160r1","brainpoolP160r1",NID_brainpoolP160r1,9,
	&(lvalues[5984]),0},
{"brainpoolP160t1","brainpoolP160t1",NID_brainpoolP160t1,9,
	&(lvalues[5993]),0},
{"brainpoolP192r1","brainpoolP192r1",NID_brainpoolP192r1,9,
	&(lvalues[6002]),0},
{"brainpoolP192t1","brainpoolP192t1",NID_brainpoolP192t1,9,
	&(lvalues[6011]),0},
{"brainpoolP224r1","brainpoolP224r1",NID_brainpoolP224r1,9,
	&(lvalues[6020]),0},
{"brainpoolP224t1","brainpoolP224t1",NID_brainpoolP224t1,9,
	&(lvalues[6029]),0},
{"brainpoolP256r1","brainpoolP256r1",NID_brainpoolP256r1,9,
	&(lvalues[6038]),0},
{"brainpoolP256t1","brainpoolP256t1",NID_brainpoolP256t1,9,
	&(lvalues[6047]),0},
{"brainpoolP320r1","brainpoolP320r1",NID_brainpoolP320r1,9,
	&(lvalues[6056]),0},
{"brainpoolP320t1","brainpoolP320t1",NID_brainpoolP320t1,9,
	&(lvalues[6065]),0},
{"brainpoolP384r1","brainpoolP384r1",NID_brainpoolP384r1,9,
	&(lvalues[6074]),0},
{"brainpoolP384t1","brainpoolP384t1",NID_brainpoolP384t1,9,
	&(lvalues[6083]),0},
{"brainpoolP512r1","brainpoolP512r1",NID_brainpoolP512r1,9,
	&(lvalues[6092]),0},
{"brainpoolP512t1","brainpoolP512t1",NID_brainpoolP512t1,9,
	&(lvalues[6101]),0},
{"PSPECIFIED","pSpecified",NID_pSpecified,9,&(lvalues[6110]),0},
{"dhSinglePass-stdDH-sha1kdf-scheme",
	"dhSinglePass-stdDH-sha1kdf-scheme",
	NID_dhSinglePass_stdDH_sha1kdf_scheme,9,&(lvalues[6119]),0},
{"dhSinglePass-stdDH-sha224kdf-scheme",
	"dhSinglePass-stdDH-sha224kdf-scheme",
	NID_dhSinglePass_stdDH_sha224kdf_scheme,6,&(lvalues[6128]),0},
{"dhSinglePass-stdDH-sha256kdf-scheme",
	"dhSinglePass-stdDH-sha256kdf-scheme",
	NID_dhSinglePass_stdDH_sha256kdf_scheme,6,&(lvalues[6134]),0},
{"dhSinglePass-stdDH-sha384kdf-scheme",
	"dhSinglePass-stdDH-sha384kdf-scheme",
	NID_dhSinglePass_stdDH_sha384kdf_scheme,6,&(lvalues[6140]),0},
{"dhSinglePass-stdDH-sha512kdf-scheme",
	"dhSinglePass-stdDH-sha512kdf-scheme",
	NID_dhSinglePass_stdDH_sha512kdf_scheme,6,&(lvalues[6146]),0},
{"dhSinglePass-cofactorDH-sha1kdf-scheme",
	"dhSinglePass-cofactorDH-sha1kdf-scheme",
	NID_dhSinglePass_cofactorDH_sha1kdf_scheme,9,&(lvalues[6152]),0},
{"dhSinglePass-cofactorDH-sha224kdf-scheme",
	"dhSinglePass-cofactorDH-sha224kdf-scheme",
	NID_dhSinglePass_cofactorDH_sha224kdf_scheme,6,&(lvalues[6161]),0},
{"dhSinglePass-cofactorDH-sha256kdf-scheme",
	"dhSinglePass-cofactorDH-sha256kdf-scheme",
	NID_dhSinglePass_cofactorDH_sha256kdf_scheme,6,&(lvalues[6167]),0},
{"dhSinglePass-cofactorDH-sha384kdf-scheme",
	"dhSinglePass-cofactorDH-sha384kdf-scheme",
	NID_dhSinglePass_cofactorDH_sha384kdf_scheme,6,&(lvalues[6173]),0},
{"dhSinglePass-cofactorDH-sha512kdf-scheme",
	"dhSinglePass-cofactorDH-sha512kdf-scheme",
	NID_dhSinglePass_cofactorDH_sha512kdf_scheme,6,&(lvalues[6179]),0},
{"dh-std-kdf","dh-std-kdf",NID_dh_std_kdf,0,NULL,0},
{"dh-cofactor-kdf","dh-cofactor-kdf",NID_dh_cofactor_kdf,0,NULL,0},
{"AES-128-CBC-HMAC-SHA256","aes-128-cbc-hmac-sha256",
	NID_aes_128_cbc_hmac_sha256,0,NULL,0},
{"AES-192-CBC-HMAC-SHA256","aes-192-cbc-hmac-sha256",
	NID_aes_192_cbc_hmac_sha256,0,NULL,0},
{"AES-256-CBC-HMAC-SHA256","aes-256-cbc-hmac-sha256",
	NID_aes_256_cbc_hmac_sha256,0,NULL,0},
{"ct_precert_scts","CT Precertificate SCTs",NID_ct_precert_scts,10,
	&(lvalues[6185]),0},
{"ct_precert_poison","CT Precertificate Poison",NID_ct_precert_poison,
	10,&(lvalues[6195]),0},
{"ct_precert_signer","CT Precertificate Signer",NID_ct_precert_signer,
	10,&(lvalues[6205]),0},
{"ct_cert_scts","CT Certificate SCTs",NID_ct_cert_scts,10,
	&(lvalues[6215]),0},
{"jurisdictionL","jurisdictionLocalityName",
	NID_jurisdictionLocalityName,11,&(lvalues[6225]),0},
{"jurisdictionST","jurisdictionStateOrProvinceName",
	NID_jurisdictionStateOrProvinceName,11,&(lvalues[6236]),0},
{"jurisdictionC","jurisdictionCountryName",
	NID_jurisdictionCountryName,11,&(lvalues[6247]),0},
{"AES-128-OCB","aes-128-ocb",NID_aes_128_ocb,0,NULL,0},
{"AES-192-OCB","aes-192-ocb",NID_aes_192_ocb,0,NULL,0},
{"AES-256-OCB","aes-256-ocb",NID_aes_256_ocb,0,NULL,0},
{"CAMELLIA-128-GCM","camellia-128-gcm",NID_camellia_128_gcm,8,
	&(lvalues[6258]),0},
{"CAMELLIA-128-CCM","camellia-128-ccm",NID_camellia_128_ccm,8,
	&(lvalues[6266]),0},
{"CAMELLIA-128-CTR","camellia-128-ctr",NID_camellia_128_ctr,8,
	&(lvalues[6274]),0},
{"CAMELLIA-128-CMAC","camellia-128-cmac",NID_camellia_128_cmac,8,
	&(lvalues[6282]),0},
{"CAMELLIA-192-GCM","camellia-192-gcm",NID_camellia_192_gcm,8,
	&(lvalues[6290]),0},
{"CAMELLIA-192-CCM","camellia-192-ccm",NID_camellia_192_ccm,8,
	&(lvalues[6298]),0},
{"CAMELLIA-192-CTR","camellia-192-ctr",NID_camellia_192_ctr,8,
	&(lvalues[6306]),0},
{"CAMELLIA-192-CMAC","camellia-192-cmac",NID_camellia_192_cmac,8,
	&(lvalues[6314]),0},
{"CAMELLIA-256-GCM","camellia-256-gcm",NID_camellia_256_gcm,8,
	&(lvalues[6322]),0},
{"CAMELLIA-256-CCM","camellia-256-ccm",NID_camellia_256_ccm,8,
	&(lvalues[6330]),0},
{"CAMELLIA-256-CTR","camellia-256-ctr",NID_camellia_256_ctr,8,
	&(lvalues[6338]),0},
{"CAMELLIA-256-CMAC","camellia-256-cmac",NID_camellia_256_cmac,8,
	&(lvalues[6346]),0},
{"id-scrypt","id-scrypt",NID_id_scrypt,9,&(lvalues[6354]),0},
{"id-tc26","id-tc26",NID_id_tc26,5,&(lvalues[6363]),0},
{"gost89-cnt-12","gost89-cnt-12",NID_gost89_cnt_12,0,NULL,0},
{"gost-mac-12","gost-mac-12",NID_gost_mac_12,0,NULL,0},
{"id-tc26-algorithms","id-tc26-algorithms",NID_id_tc26_algorithms,6,
	&(lvalues[6368]),0},
{"id-tc26-sign","id-tc26-sign",NID_id_tc26_sign,7,&(lvalues[6374]),0},
{"gost2012_256","GOST R 34.10-2012 with 256 bit modulus",
	NID_id_GostR3410_2012_256,8,&(lvalues[6381]),0},
{"gost2012_512","GOST R 34.10-2012 with 512 bit modulus",
	NID_id_GostR3410_2012_512,8,&(lvalues[6389]),0},
{"id-tc26-digest","id-tc26-digest",NID_id_tc26_digest,7,
	&(lvalues[6397]),0},
{"md_gost12_256","GOST R 34.11-2012 with 256 bit hash",
	NID_id_GostR3411_2012_256,8,&(lvalues[6404]),0},
{"md_gost12_512","GOST R 34.11-2012 with 512 bit hash",
	NID_id_GostR3411_2012_512,8,&(lvalues[6412]),0},
{"id-tc26-signwithdigest","id-tc26-signwithdigest",
	NID_id_tc26_signwithdigest,7,&(lvalues[6420]),0},
{"id-tc26-signwithdigest-gost3410-2012-256",
	"GOST R 34.10-2012 with GOST R 34.11-2012 (256 bit)",
	NID_id_tc26_signwithdigest_gost3410_2012_256,8,&(lvalues[6427]),0},
{"id-tc26-signwithdigest-gost3410-2012-512",
	"GOST R 34.10-2012 with GOST R 34.11-2012 (512 bit)",
	NID_id_tc26_signwithdigest_gost3410_2012_512,8,&(lvalues[6435]),0},
{"id-tc26-mac","id-tc26-mac",NID_id_tc26_mac,7,&(lvalues[6443]),0},
{"id-tc26-hmac-gost-3411-2012-256","HMAC GOST 34.11-2012 256 bit",
	NID_id_tc26_hmac_gost_3411_2012_256,8,&(lvalues[6450]),0},
{"id-tc26-hmac-gost-3411-2012-512","HMAC GOST 34.11-2012 512 bit",
	NID_id_tc26_hmac_gost_3411_2012_512,8,&(lvalues[6458]),0},
{"id-tc26-cipher","id-tc26-cipher",NID_id_tc26_cipher,7,
	&(lvalues[6466]),0},
{"id-tc26-agreement","id-tc26-agreement",NID_id_tc26_agreement,7,
	&(lvalues[6473]),0},
{"id-tc26-agreement-gost-3410-2012-256",
	"id-tc26-agreement-gost-3410-2012-256",
	NID_id_tc26_agreement_gost_3410_2012_256,8,&(lvalues[6480]),0},
{"id-tc26-agreement-gost-3410-2012-512",
	"id-tc26-agreement-gost-3410-2012-512",
	NID_id_tc26_agreement_gost_3410_2012_512,8,&(lvalues[6488]),0},
{"id-tc26-constants","id-tc26-constants",NID_id_tc26_constants,6,
	&(lvalues[6496]),0},
{"id-tc26-sign-constants","id-tc26-sign-constants",
	NID_id_tc26_sign_constants,7,&(lvalues[6502]),0},
{"id-tc26-gost-3410-2012-512-constants",
	"id-tc26-gost-3410-2012-512-constants",
	NID_id_tc26_gost_3410_2012_512_constants,8,&(lvalues[6509]),0},
{"id-tc26-gost-3410-2012-512-paramSetTest",
	"GOST R 34.10-2012 (512 bit) testing parameter set",
	NID_id_tc26_gost_3410_2012_512_paramSetTest,9,&(lvalues[6517]),0},
{"id-tc26-gost-3410-2012-512-paramSetA",
	"GOST R 34.10-2012 (512 bit) ParamSet A",
	NID_id_tc26_gost_3410_2012_512_paramSetA,9,&(lvalues[6526]),0},
{"id-tc26-gost-3410-2012-512-paramSetB",
	"GOST R 34.10-2012 (512 bit) ParamSet B",
	NID_id_tc26_gost_3410_2012_512_paramSetB,9,&(lvalues[6535]),0},
{"id-tc26-digest-constants","id-tc26-digest-constants",
	NID_id_tc26_digest_constants,7,&(lvalues[6544]),0},
{"id-tc26-cipher-constants","id-tc26-cipher-constants",
	NID_id_tc26_cipher_constants,7,&(lvalues[6551]),0},
{"id-tc26-gost-28147-constants","id-tc26-gost-28147-constants",
	NID_id_tc26_gost_28147_constants,8,&(lvalues[6558]),0},
{"id-tc26-gost-28147-param-Z","GOST 28147-89 TC26 parameter set",
	NID_id_tc26_gost_28147_param_Z,9,&(lvalues[6566]),0},
{"INN","INN",NID_INN,8,&(lvalues[6575]),0},
{"OGRN","OGRN",NID_OGRN,5,&(lvalues[6583]),0},
{"SNILS","SNILS",NID_SNILS,5,&(lvalues[6588]),0},
{"subjectSignTool","Signing Tool of Subject",NID_subjectSignTool,5,
	&(lvalues[6593]),0},
{"issuerSignTool","Signing Tool of Issuer",NID_issuerSignTool,5,
	&(lvalues[6598]),0},
{"gost89-cbc","gost89-cbc",NID_gost89_cbc,0,NULL,0},
{"gost89-ecb","gost89-ecb",NID_gost89_ecb,0,NULL,0},
{"gost89-ctr","gost89-ctr",NID_gost89_ctr,0,NULL,0},
{"grasshopper-ecb","grasshopper-ecb",NID_grasshopper_ecb,0,NULL,0},
{"grasshopper-ctr","grasshopper-ctr",NID_grasshopper_ctr,0,NULL,0},
{"grasshopper-ofb","grasshopper-ofb",NID_grasshopper_ofb,0,NULL,0},
{"grasshopper-cbc","grasshopper-cbc",NID_grasshopper_cbc,0,NULL,0},
{"grasshopper-cfb","grasshopper-cfb",NID_grasshopper_cfb,0,NULL,0},
{"grasshopper-mac","grasshopper-mac",NID_grasshopper_mac,0,NULL,0},
{"ChaCha20-Poly1305","chacha20-poly1305",NID_chacha20_poly1305,0,NULL,0},
{"ChaCha20","chacha20",NID_chacha20,0,NULL,0},
{"tlsfeature","TLS Feature",NID_tlsfeature,8,&(lvalues[6603]),0},
{"TLS1-PRF","tls1-prf",NID_tls1_prf,0,NULL,0},
{"ipsecIKE","ipsec Internet Key Exchange",NID_ipsec_IKE,8,
	&(lvalues[6611]),0},
{"capwapAC","Ctrl/provision WAP Access",NID_capwapAC,8,
	&(lvalues[6619]),0},
{"capwapWTP","Ctrl/Provision WAP Termination",NID_capwapWTP,8,
	&(lvalues[6627]),0},
{"secureShellClient","SSH Client",NID_sshClient,8,&(lvalues[6635]),0},
{"secureShellServer","SSH Server",NID_sshServer,8,&(lvalues[6643]),0},
{"sendRouter","Send Router",NID_sendRouter,8,&(lvalues[6651]),0},
{"sendProxiedRouter","Send Proxied Router",NID_sendProxiedRouter,8,
	&(lvalues[6659]),0},
{"sendOwner","Send Owner",NID_sendOwner,8,&(lvalues[6667]),0},
{"sendProxiedOwner","Send Proxied Owner",NID_sendProxiedOwner,8,
	&(lvalues[6675]),0},
{"id-pkinit","id-pkinit",NID_id_pkinit,6,&(lvalues[6683]),0},
{"pkInitClientAuth","PKINIT Client Auth",NID_pkInitClientAuth,7,
	&(lvalues[6689]),0},
{"pkInitKDC","Signing KDC Response",NID_pkInitKDC,7,&(lvalues[6696]),0},
{"X25519","X25519",NID_X25519,9,&(lvalues[6703]),0},
{"X448","X448",NID_X448,9,&(lvalues[6712]),0},
<<<<<<< HEAD
{"BLAKE2b","blake2b",NID_blake2b,11,&(lvalues[6721]),0},
{"BLAKE2s","blake2s",NID_blake2s,11,&(lvalues[6732]),0},
=======
{"HKDF","hkdf",NID_hkdf,0,NULL,0},
>>>>>>> ebc4815f
};

static const unsigned int sn_objs[NUM_SN]={
364,	/* "AD_DVCS" */
419,	/* "AES-128-CBC" */
916,	/* "AES-128-CBC-HMAC-SHA1" */
948,	/* "AES-128-CBC-HMAC-SHA256" */
421,	/* "AES-128-CFB" */
650,	/* "AES-128-CFB1" */
653,	/* "AES-128-CFB8" */
904,	/* "AES-128-CTR" */
418,	/* "AES-128-ECB" */
958,	/* "AES-128-OCB" */
420,	/* "AES-128-OFB" */
913,	/* "AES-128-XTS" */
423,	/* "AES-192-CBC" */
917,	/* "AES-192-CBC-HMAC-SHA1" */
949,	/* "AES-192-CBC-HMAC-SHA256" */
425,	/* "AES-192-CFB" */
651,	/* "AES-192-CFB1" */
654,	/* "AES-192-CFB8" */
905,	/* "AES-192-CTR" */
422,	/* "AES-192-ECB" */
959,	/* "AES-192-OCB" */
424,	/* "AES-192-OFB" */
427,	/* "AES-256-CBC" */
918,	/* "AES-256-CBC-HMAC-SHA1" */
950,	/* "AES-256-CBC-HMAC-SHA256" */
429,	/* "AES-256-CFB" */
652,	/* "AES-256-CFB1" */
655,	/* "AES-256-CFB8" */
906,	/* "AES-256-CTR" */
426,	/* "AES-256-ECB" */
960,	/* "AES-256-OCB" */
428,	/* "AES-256-OFB" */
914,	/* "AES-256-XTS" */
91,	/* "BF-CBC" */
93,	/* "BF-CFB" */
92,	/* "BF-ECB" */
94,	/* "BF-OFB" */
1036,	/* "BLAKE2b" */
1037,	/* "BLAKE2s" */
14,	/* "C" */
751,	/* "CAMELLIA-128-CBC" */
962,	/* "CAMELLIA-128-CCM" */
757,	/* "CAMELLIA-128-CFB" */
760,	/* "CAMELLIA-128-CFB1" */
763,	/* "CAMELLIA-128-CFB8" */
964,	/* "CAMELLIA-128-CMAC" */
963,	/* "CAMELLIA-128-CTR" */
754,	/* "CAMELLIA-128-ECB" */
961,	/* "CAMELLIA-128-GCM" */
766,	/* "CAMELLIA-128-OFB" */
752,	/* "CAMELLIA-192-CBC" */
966,	/* "CAMELLIA-192-CCM" */
758,	/* "CAMELLIA-192-CFB" */
761,	/* "CAMELLIA-192-CFB1" */
764,	/* "CAMELLIA-192-CFB8" */
968,	/* "CAMELLIA-192-CMAC" */
967,	/* "CAMELLIA-192-CTR" */
755,	/* "CAMELLIA-192-ECB" */
965,	/* "CAMELLIA-192-GCM" */
767,	/* "CAMELLIA-192-OFB" */
753,	/* "CAMELLIA-256-CBC" */
970,	/* "CAMELLIA-256-CCM" */
759,	/* "CAMELLIA-256-CFB" */
762,	/* "CAMELLIA-256-CFB1" */
765,	/* "CAMELLIA-256-CFB8" */
972,	/* "CAMELLIA-256-CMAC" */
971,	/* "CAMELLIA-256-CTR" */
756,	/* "CAMELLIA-256-ECB" */
969,	/* "CAMELLIA-256-GCM" */
768,	/* "CAMELLIA-256-OFB" */
108,	/* "CAST5-CBC" */
110,	/* "CAST5-CFB" */
109,	/* "CAST5-ECB" */
111,	/* "CAST5-OFB" */
894,	/* "CMAC" */
13,	/* "CN" */
141,	/* "CRLReason" */
417,	/* "CSPName" */
1019,	/* "ChaCha20" */
1018,	/* "ChaCha20-Poly1305" */
367,	/* "CrlID" */
391,	/* "DC" */
31,	/* "DES-CBC" */
643,	/* "DES-CDMF" */
30,	/* "DES-CFB" */
656,	/* "DES-CFB1" */
657,	/* "DES-CFB8" */
29,	/* "DES-ECB" */
32,	/* "DES-EDE" */
43,	/* "DES-EDE-CBC" */
60,	/* "DES-EDE-CFB" */
62,	/* "DES-EDE-OFB" */
33,	/* "DES-EDE3" */
44,	/* "DES-EDE3-CBC" */
61,	/* "DES-EDE3-CFB" */
658,	/* "DES-EDE3-CFB1" */
659,	/* "DES-EDE3-CFB8" */
63,	/* "DES-EDE3-OFB" */
45,	/* "DES-OFB" */
80,	/* "DESX-CBC" */
380,	/* "DOD" */
116,	/* "DSA" */
66,	/* "DSA-SHA" */
113,	/* "DSA-SHA1" */
70,	/* "DSA-SHA1-old" */
67,	/* "DSA-old" */
297,	/* "DVCS" */
99,	/* "GN" */
1036,	/* "HKDF" */
855,	/* "HMAC" */
780,	/* "HMAC-MD5" */
781,	/* "HMAC-SHA1" */
381,	/* "IANA" */
34,	/* "IDEA-CBC" */
35,	/* "IDEA-CFB" */
36,	/* "IDEA-ECB" */
46,	/* "IDEA-OFB" */
1004,	/* "INN" */
181,	/* "ISO" */
183,	/* "ISO-US" */
645,	/* "ITU-T" */
646,	/* "JOINT-ISO-ITU-T" */
773,	/* "KISA" */
15,	/* "L" */
856,	/* "LocalKeySet" */
 3,	/* "MD2" */
257,	/* "MD4" */
 4,	/* "MD5" */
114,	/* "MD5-SHA1" */
95,	/* "MDC2" */
911,	/* "MGF1" */
388,	/* "Mail" */
393,	/* "NULL" */
404,	/* "NULL" */
57,	/* "Netscape" */
366,	/* "Nonce" */
17,	/* "O" */
178,	/* "OCSP" */
180,	/* "OCSPSigning" */
1005,	/* "OGRN" */
379,	/* "ORG" */
18,	/* "OU" */
749,	/* "Oakley-EC2N-3" */
750,	/* "Oakley-EC2N-4" */
 9,	/* "PBE-MD2-DES" */
168,	/* "PBE-MD2-RC2-64" */
10,	/* "PBE-MD5-DES" */
169,	/* "PBE-MD5-RC2-64" */
147,	/* "PBE-SHA1-2DES" */
146,	/* "PBE-SHA1-3DES" */
170,	/* "PBE-SHA1-DES" */
148,	/* "PBE-SHA1-RC2-128" */
149,	/* "PBE-SHA1-RC2-40" */
68,	/* "PBE-SHA1-RC2-64" */
144,	/* "PBE-SHA1-RC4-128" */
145,	/* "PBE-SHA1-RC4-40" */
161,	/* "PBES2" */
69,	/* "PBKDF2" */
162,	/* "PBMAC1" */
127,	/* "PKIX" */
935,	/* "PSPECIFIED" */
98,	/* "RC2-40-CBC" */
166,	/* "RC2-64-CBC" */
37,	/* "RC2-CBC" */
39,	/* "RC2-CFB" */
38,	/* "RC2-ECB" */
40,	/* "RC2-OFB" */
 5,	/* "RC4" */
97,	/* "RC4-40" */
915,	/* "RC4-HMAC-MD5" */
120,	/* "RC5-CBC" */
122,	/* "RC5-CFB" */
121,	/* "RC5-ECB" */
123,	/* "RC5-OFB" */
117,	/* "RIPEMD160" */
19,	/* "RSA" */
 7,	/* "RSA-MD2" */
396,	/* "RSA-MD4" */
 8,	/* "RSA-MD5" */
96,	/* "RSA-MDC2" */
104,	/* "RSA-NP-MD5" */
119,	/* "RSA-RIPEMD160" */
42,	/* "RSA-SHA" */
65,	/* "RSA-SHA1" */
115,	/* "RSA-SHA1-2" */
671,	/* "RSA-SHA224" */
668,	/* "RSA-SHA256" */
669,	/* "RSA-SHA384" */
670,	/* "RSA-SHA512" */
919,	/* "RSAES-OAEP" */
912,	/* "RSASSA-PSS" */
777,	/* "SEED-CBC" */
779,	/* "SEED-CFB" */
776,	/* "SEED-ECB" */
778,	/* "SEED-OFB" */
41,	/* "SHA" */
64,	/* "SHA1" */
675,	/* "SHA224" */
672,	/* "SHA256" */
673,	/* "SHA384" */
674,	/* "SHA512" */
188,	/* "SMIME" */
167,	/* "SMIME-CAPS" */
100,	/* "SN" */
1006,	/* "SNILS" */
16,	/* "ST" */
143,	/* "SXNetID" */
1021,	/* "TLS1-PRF" */
458,	/* "UID" */
 0,	/* "UNDEF" */
1034,	/* "X25519" */
1035,	/* "X448" */
11,	/* "X500" */
378,	/* "X500algorithms" */
12,	/* "X509" */
184,	/* "X9-57" */
185,	/* "X9cm" */
125,	/* "ZLIB" */
478,	/* "aRecord" */
289,	/* "aaControls" */
287,	/* "ac-auditEntity" */
397,	/* "ac-proxying" */
288,	/* "ac-targeting" */
368,	/* "acceptableResponses" */
446,	/* "account" */
363,	/* "ad_timestamping" */
376,	/* "algorithm" */
405,	/* "ansi-X9-62" */
910,	/* "anyExtendedKeyUsage" */
746,	/* "anyPolicy" */
370,	/* "archiveCutoff" */
484,	/* "associatedDomain" */
485,	/* "associatedName" */
501,	/* "audio" */
177,	/* "authorityInfoAccess" */
90,	/* "authorityKeyIdentifier" */
882,	/* "authorityRevocationList" */
87,	/* "basicConstraints" */
365,	/* "basicOCSPResponse" */
285,	/* "biometricInfo" */
921,	/* "brainpoolP160r1" */
922,	/* "brainpoolP160t1" */
923,	/* "brainpoolP192r1" */
924,	/* "brainpoolP192t1" */
925,	/* "brainpoolP224r1" */
926,	/* "brainpoolP224t1" */
927,	/* "brainpoolP256r1" */
928,	/* "brainpoolP256t1" */
929,	/* "brainpoolP320r1" */
930,	/* "brainpoolP320t1" */
931,	/* "brainpoolP384r1" */
932,	/* "brainpoolP384t1" */
933,	/* "brainpoolP512r1" */
934,	/* "brainpoolP512t1" */
494,	/* "buildingName" */
860,	/* "businessCategory" */
691,	/* "c2onb191v4" */
692,	/* "c2onb191v5" */
697,	/* "c2onb239v4" */
698,	/* "c2onb239v5" */
684,	/* "c2pnb163v1" */
685,	/* "c2pnb163v2" */
686,	/* "c2pnb163v3" */
687,	/* "c2pnb176v1" */
693,	/* "c2pnb208w1" */
699,	/* "c2pnb272w1" */
700,	/* "c2pnb304w1" */
702,	/* "c2pnb368w1" */
688,	/* "c2tnb191v1" */
689,	/* "c2tnb191v2" */
690,	/* "c2tnb191v3" */
694,	/* "c2tnb239v1" */
695,	/* "c2tnb239v2" */
696,	/* "c2tnb239v3" */
701,	/* "c2tnb359v1" */
703,	/* "c2tnb431r1" */
881,	/* "cACertificate" */
483,	/* "cNAMERecord" */
179,	/* "caIssuers" */
785,	/* "caRepository" */
1023,	/* "capwapAC" */
1024,	/* "capwapWTP" */
443,	/* "caseIgnoreIA5StringSyntax" */
152,	/* "certBag" */
677,	/* "certicom-arc" */
771,	/* "certificateIssuer" */
89,	/* "certificatePolicies" */
883,	/* "certificateRevocationList" */
54,	/* "challengePassword" */
407,	/* "characteristic-two-field" */
395,	/* "clearance" */
130,	/* "clientAuth" */
131,	/* "codeSigning" */
50,	/* "contentType" */
53,	/* "countersignature" */
153,	/* "crlBag" */
103,	/* "crlDistributionPoints" */
88,	/* "crlNumber" */
884,	/* "crossCertificatePair" */
806,	/* "cryptocom" */
805,	/* "cryptopro" */
954,	/* "ct_cert_scts" */
952,	/* "ct_precert_poison" */
951,	/* "ct_precert_scts" */
953,	/* "ct_precert_signer" */
500,	/* "dITRedirect" */
451,	/* "dNSDomain" */
495,	/* "dSAQuality" */
434,	/* "data" */
390,	/* "dcobject" */
140,	/* "deltaCRL" */
891,	/* "deltaRevocationList" */
107,	/* "description" */
871,	/* "destinationIndicator" */
947,	/* "dh-cofactor-kdf" */
946,	/* "dh-std-kdf" */
28,	/* "dhKeyAgreement" */
941,	/* "dhSinglePass-cofactorDH-sha1kdf-scheme" */
942,	/* "dhSinglePass-cofactorDH-sha224kdf-scheme" */
943,	/* "dhSinglePass-cofactorDH-sha256kdf-scheme" */
944,	/* "dhSinglePass-cofactorDH-sha384kdf-scheme" */
945,	/* "dhSinglePass-cofactorDH-sha512kdf-scheme" */
936,	/* "dhSinglePass-stdDH-sha1kdf-scheme" */
937,	/* "dhSinglePass-stdDH-sha224kdf-scheme" */
938,	/* "dhSinglePass-stdDH-sha256kdf-scheme" */
939,	/* "dhSinglePass-stdDH-sha384kdf-scheme" */
940,	/* "dhSinglePass-stdDH-sha512kdf-scheme" */
920,	/* "dhpublicnumber" */
382,	/* "directory" */
887,	/* "distinguishedName" */
892,	/* "dmdName" */
174,	/* "dnQualifier" */
447,	/* "document" */
471,	/* "documentAuthor" */
468,	/* "documentIdentifier" */
472,	/* "documentLocation" */
502,	/* "documentPublisher" */
449,	/* "documentSeries" */
469,	/* "documentTitle" */
470,	/* "documentVersion" */
392,	/* "domain" */
452,	/* "domainRelatedObject" */
802,	/* "dsa_with_SHA224" */
803,	/* "dsa_with_SHA256" */
791,	/* "ecdsa-with-Recommended" */
416,	/* "ecdsa-with-SHA1" */
793,	/* "ecdsa-with-SHA224" */
794,	/* "ecdsa-with-SHA256" */
795,	/* "ecdsa-with-SHA384" */
796,	/* "ecdsa-with-SHA512" */
792,	/* "ecdsa-with-Specified" */
48,	/* "emailAddress" */
132,	/* "emailProtection" */
885,	/* "enhancedSearchGuide" */
389,	/* "enterprises" */
384,	/* "experimental" */
172,	/* "extReq" */
56,	/* "extendedCertificateAttributes" */
126,	/* "extendedKeyUsage" */
372,	/* "extendedStatus" */
867,	/* "facsimileTelephoneNumber" */
462,	/* "favouriteDrink" */
857,	/* "freshestCRL" */
453,	/* "friendlyCountry" */
490,	/* "friendlyCountryName" */
156,	/* "friendlyName" */
509,	/* "generationQualifier" */
815,	/* "gost-mac" */
976,	/* "gost-mac-12" */
811,	/* "gost2001" */
851,	/* "gost2001cc" */
979,	/* "gost2012_256" */
980,	/* "gost2012_512" */
813,	/* "gost89" */
1009,	/* "gost89-cbc" */
814,	/* "gost89-cnt" */
975,	/* "gost89-cnt-12" */
1011,	/* "gost89-ctr" */
1010,	/* "gost89-ecb" */
812,	/* "gost94" */
850,	/* "gost94cc" */
1015,	/* "grasshopper-cbc" */
1016,	/* "grasshopper-cfb" */
1013,	/* "grasshopper-ctr" */
1012,	/* "grasshopper-ecb" */
1017,	/* "grasshopper-mac" */
1014,	/* "grasshopper-ofb" */
797,	/* "hmacWithMD5" */
163,	/* "hmacWithSHA1" */
798,	/* "hmacWithSHA224" */
799,	/* "hmacWithSHA256" */
800,	/* "hmacWithSHA384" */
801,	/* "hmacWithSHA512" */
432,	/* "holdInstructionCallIssuer" */
430,	/* "holdInstructionCode" */
431,	/* "holdInstructionNone" */
433,	/* "holdInstructionReject" */
486,	/* "homePostalAddress" */
473,	/* "homeTelephoneNumber" */
466,	/* "host" */
889,	/* "houseIdentifier" */
442,	/* "iA5StringSyntax" */
783,	/* "id-DHBasedMac" */
824,	/* "id-Gost28147-89-CryptoPro-A-ParamSet" */
825,	/* "id-Gost28147-89-CryptoPro-B-ParamSet" */
826,	/* "id-Gost28147-89-CryptoPro-C-ParamSet" */
827,	/* "id-Gost28147-89-CryptoPro-D-ParamSet" */
819,	/* "id-Gost28147-89-CryptoPro-KeyMeshing" */
829,	/* "id-Gost28147-89-CryptoPro-Oscar-1-0-ParamSet" */
828,	/* "id-Gost28147-89-CryptoPro-Oscar-1-1-ParamSet" */
830,	/* "id-Gost28147-89-CryptoPro-RIC-1-ParamSet" */
820,	/* "id-Gost28147-89-None-KeyMeshing" */
823,	/* "id-Gost28147-89-TestParamSet" */
849,	/* "id-Gost28147-89-cc" */
840,	/* "id-GostR3410-2001-CryptoPro-A-ParamSet" */
841,	/* "id-GostR3410-2001-CryptoPro-B-ParamSet" */
842,	/* "id-GostR3410-2001-CryptoPro-C-ParamSet" */
843,	/* "id-GostR3410-2001-CryptoPro-XchA-ParamSet" */
844,	/* "id-GostR3410-2001-CryptoPro-XchB-ParamSet" */
854,	/* "id-GostR3410-2001-ParamSet-cc" */
839,	/* "id-GostR3410-2001-TestParamSet" */
817,	/* "id-GostR3410-2001DH" */
832,	/* "id-GostR3410-94-CryptoPro-A-ParamSet" */
833,	/* "id-GostR3410-94-CryptoPro-B-ParamSet" */
834,	/* "id-GostR3410-94-CryptoPro-C-ParamSet" */
835,	/* "id-GostR3410-94-CryptoPro-D-ParamSet" */
836,	/* "id-GostR3410-94-CryptoPro-XchA-ParamSet" */
837,	/* "id-GostR3410-94-CryptoPro-XchB-ParamSet" */
838,	/* "id-GostR3410-94-CryptoPro-XchC-ParamSet" */
831,	/* "id-GostR3410-94-TestParamSet" */
845,	/* "id-GostR3410-94-a" */
846,	/* "id-GostR3410-94-aBis" */
847,	/* "id-GostR3410-94-b" */
848,	/* "id-GostR3410-94-bBis" */
818,	/* "id-GostR3410-94DH" */
822,	/* "id-GostR3411-94-CryptoProParamSet" */
821,	/* "id-GostR3411-94-TestParamSet" */
807,	/* "id-GostR3411-94-with-GostR3410-2001" */
853,	/* "id-GostR3411-94-with-GostR3410-2001-cc" */
808,	/* "id-GostR3411-94-with-GostR3410-94" */
852,	/* "id-GostR3411-94-with-GostR3410-94-cc" */
810,	/* "id-HMACGostR3411-94" */
782,	/* "id-PasswordBasedMAC" */
266,	/* "id-aca" */
355,	/* "id-aca-accessIdentity" */
354,	/* "id-aca-authenticationInfo" */
356,	/* "id-aca-chargingIdentity" */
399,	/* "id-aca-encAttrs" */
357,	/* "id-aca-group" */
358,	/* "id-aca-role" */
176,	/* "id-ad" */
896,	/* "id-aes128-CCM" */
895,	/* "id-aes128-GCM" */
788,	/* "id-aes128-wrap" */
897,	/* "id-aes128-wrap-pad" */
899,	/* "id-aes192-CCM" */
898,	/* "id-aes192-GCM" */
789,	/* "id-aes192-wrap" */
900,	/* "id-aes192-wrap-pad" */
902,	/* "id-aes256-CCM" */
901,	/* "id-aes256-GCM" */
790,	/* "id-aes256-wrap" */
903,	/* "id-aes256-wrap-pad" */
262,	/* "id-alg" */
893,	/* "id-alg-PWRI-KEK" */
323,	/* "id-alg-des40" */
326,	/* "id-alg-dh-pop" */
325,	/* "id-alg-dh-sig-hmac-sha1" */
324,	/* "id-alg-noSignature" */
907,	/* "id-camellia128-wrap" */
908,	/* "id-camellia192-wrap" */
909,	/* "id-camellia256-wrap" */
268,	/* "id-cct" */
361,	/* "id-cct-PKIData" */
362,	/* "id-cct-PKIResponse" */
360,	/* "id-cct-crs" */
81,	/* "id-ce" */
680,	/* "id-characteristic-two-basis" */
263,	/* "id-cmc" */
334,	/* "id-cmc-addExtensions" */
346,	/* "id-cmc-confirmCertAcceptance" */
330,	/* "id-cmc-dataReturn" */
336,	/* "id-cmc-decryptedPOP" */
335,	/* "id-cmc-encryptedPOP" */
339,	/* "id-cmc-getCRL" */
338,	/* "id-cmc-getCert" */
328,	/* "id-cmc-identification" */
329,	/* "id-cmc-identityProof" */
337,	/* "id-cmc-lraPOPWitness" */
344,	/* "id-cmc-popLinkRandom" */
345,	/* "id-cmc-popLinkWitness" */
343,	/* "id-cmc-queryPending" */
333,	/* "id-cmc-recipientNonce" */
341,	/* "id-cmc-regInfo" */
342,	/* "id-cmc-responseInfo" */
340,	/* "id-cmc-revokeRequest" */
332,	/* "id-cmc-senderNonce" */
327,	/* "id-cmc-statusInfo" */
331,	/* "id-cmc-transactionId" */
787,	/* "id-ct-asciiTextWithCRLF" */
408,	/* "id-ecPublicKey" */
508,	/* "id-hex-multipart-message" */
507,	/* "id-hex-partial-message" */
260,	/* "id-it" */
302,	/* "id-it-caKeyUpdateInfo" */
298,	/* "id-it-caProtEncCert" */
311,	/* "id-it-confirmWaitTime" */
303,	/* "id-it-currentCRL" */
300,	/* "id-it-encKeyPairTypes" */
310,	/* "id-it-implicitConfirm" */
308,	/* "id-it-keyPairParamRep" */
307,	/* "id-it-keyPairParamReq" */
312,	/* "id-it-origPKIMessage" */
301,	/* "id-it-preferredSymmAlg" */
309,	/* "id-it-revPassphrase" */
299,	/* "id-it-signKeyPairTypes" */
305,	/* "id-it-subscriptionRequest" */
306,	/* "id-it-subscriptionResponse" */
784,	/* "id-it-suppLangTags" */
304,	/* "id-it-unsupportedOIDs" */
128,	/* "id-kp" */
280,	/* "id-mod-attribute-cert" */
274,	/* "id-mod-cmc" */
277,	/* "id-mod-cmp" */
284,	/* "id-mod-cmp2000" */
273,	/* "id-mod-crmf" */
283,	/* "id-mod-dvcs" */
275,	/* "id-mod-kea-profile-88" */
276,	/* "id-mod-kea-profile-93" */
282,	/* "id-mod-ocsp" */
278,	/* "id-mod-qualified-cert-88" */
279,	/* "id-mod-qualified-cert-93" */
281,	/* "id-mod-timestamp-protocol" */
264,	/* "id-on" */
858,	/* "id-on-permanentIdentifier" */
347,	/* "id-on-personalData" */
265,	/* "id-pda" */
352,	/* "id-pda-countryOfCitizenship" */
353,	/* "id-pda-countryOfResidence" */
348,	/* "id-pda-dateOfBirth" */
351,	/* "id-pda-gender" */
349,	/* "id-pda-placeOfBirth" */
175,	/* "id-pe" */
1031,	/* "id-pkinit" */
261,	/* "id-pkip" */
258,	/* "id-pkix-mod" */
269,	/* "id-pkix1-explicit-88" */
271,	/* "id-pkix1-explicit-93" */
270,	/* "id-pkix1-implicit-88" */
272,	/* "id-pkix1-implicit-93" */
662,	/* "id-ppl" */
664,	/* "id-ppl-anyLanguage" */
667,	/* "id-ppl-independent" */
665,	/* "id-ppl-inheritAll" */
267,	/* "id-qcs" */
359,	/* "id-qcs-pkixQCSyntax-v1" */
259,	/* "id-qt" */
164,	/* "id-qt-cps" */
165,	/* "id-qt-unotice" */
313,	/* "id-regCtrl" */
316,	/* "id-regCtrl-authenticator" */
319,	/* "id-regCtrl-oldCertID" */
318,	/* "id-regCtrl-pkiArchiveOptions" */
317,	/* "id-regCtrl-pkiPublicationInfo" */
320,	/* "id-regCtrl-protocolEncrKey" */
315,	/* "id-regCtrl-regToken" */
314,	/* "id-regInfo" */
322,	/* "id-regInfo-certReq" */
321,	/* "id-regInfo-utf8Pairs" */
973,	/* "id-scrypt" */
512,	/* "id-set" */
191,	/* "id-smime-aa" */
215,	/* "id-smime-aa-contentHint" */
218,	/* "id-smime-aa-contentIdentifier" */
221,	/* "id-smime-aa-contentReference" */
240,	/* "id-smime-aa-dvcs-dvc" */
217,	/* "id-smime-aa-encapContentType" */
222,	/* "id-smime-aa-encrypKeyPref" */
220,	/* "id-smime-aa-equivalentLabels" */
232,	/* "id-smime-aa-ets-CertificateRefs" */
233,	/* "id-smime-aa-ets-RevocationRefs" */
238,	/* "id-smime-aa-ets-archiveTimeStamp" */
237,	/* "id-smime-aa-ets-certCRLTimestamp" */
234,	/* "id-smime-aa-ets-certValues" */
227,	/* "id-smime-aa-ets-commitmentType" */
231,	/* "id-smime-aa-ets-contentTimestamp" */
236,	/* "id-smime-aa-ets-escTimeStamp" */
230,	/* "id-smime-aa-ets-otherSigCert" */
235,	/* "id-smime-aa-ets-revocationValues" */
226,	/* "id-smime-aa-ets-sigPolicyId" */
229,	/* "id-smime-aa-ets-signerAttr" */
228,	/* "id-smime-aa-ets-signerLocation" */
219,	/* "id-smime-aa-macValue" */
214,	/* "id-smime-aa-mlExpandHistory" */
216,	/* "id-smime-aa-msgSigDigest" */
212,	/* "id-smime-aa-receiptRequest" */
213,	/* "id-smime-aa-securityLabel" */
239,	/* "id-smime-aa-signatureType" */
223,	/* "id-smime-aa-signingCertificate" */
224,	/* "id-smime-aa-smimeEncryptCerts" */
225,	/* "id-smime-aa-timeStampToken" */
192,	/* "id-smime-alg" */
243,	/* "id-smime-alg-3DESwrap" */
246,	/* "id-smime-alg-CMS3DESwrap" */
247,	/* "id-smime-alg-CMSRC2wrap" */
245,	/* "id-smime-alg-ESDH" */
241,	/* "id-smime-alg-ESDHwith3DES" */
242,	/* "id-smime-alg-ESDHwithRC2" */
244,	/* "id-smime-alg-RC2wrap" */
193,	/* "id-smime-cd" */
248,	/* "id-smime-cd-ldap" */
190,	/* "id-smime-ct" */
210,	/* "id-smime-ct-DVCSRequestData" */
211,	/* "id-smime-ct-DVCSResponseData" */
208,	/* "id-smime-ct-TDTInfo" */
207,	/* "id-smime-ct-TSTInfo" */
205,	/* "id-smime-ct-authData" */
786,	/* "id-smime-ct-compressedData" */
209,	/* "id-smime-ct-contentInfo" */
206,	/* "id-smime-ct-publishCert" */
204,	/* "id-smime-ct-receipt" */
195,	/* "id-smime-cti" */
255,	/* "id-smime-cti-ets-proofOfApproval" */
256,	/* "id-smime-cti-ets-proofOfCreation" */
253,	/* "id-smime-cti-ets-proofOfDelivery" */
251,	/* "id-smime-cti-ets-proofOfOrigin" */
252,	/* "id-smime-cti-ets-proofOfReceipt" */
254,	/* "id-smime-cti-ets-proofOfSender" */
189,	/* "id-smime-mod" */
196,	/* "id-smime-mod-cms" */
197,	/* "id-smime-mod-ess" */
202,	/* "id-smime-mod-ets-eSigPolicy-88" */
203,	/* "id-smime-mod-ets-eSigPolicy-97" */
200,	/* "id-smime-mod-ets-eSignature-88" */
201,	/* "id-smime-mod-ets-eSignature-97" */
199,	/* "id-smime-mod-msg-v3" */
198,	/* "id-smime-mod-oid" */
194,	/* "id-smime-spq" */
250,	/* "id-smime-spq-ets-sqt-unotice" */
249,	/* "id-smime-spq-ets-sqt-uri" */
974,	/* "id-tc26" */
991,	/* "id-tc26-agreement" */
992,	/* "id-tc26-agreement-gost-3410-2012-256" */
993,	/* "id-tc26-agreement-gost-3410-2012-512" */
977,	/* "id-tc26-algorithms" */
990,	/* "id-tc26-cipher" */
1001,	/* "id-tc26-cipher-constants" */
994,	/* "id-tc26-constants" */
981,	/* "id-tc26-digest" */
1000,	/* "id-tc26-digest-constants" */
1002,	/* "id-tc26-gost-28147-constants" */
1003,	/* "id-tc26-gost-28147-param-Z" */
996,	/* "id-tc26-gost-3410-2012-512-constants" */
998,	/* "id-tc26-gost-3410-2012-512-paramSetA" */
999,	/* "id-tc26-gost-3410-2012-512-paramSetB" */
997,	/* "id-tc26-gost-3410-2012-512-paramSetTest" */
988,	/* "id-tc26-hmac-gost-3411-2012-256" */
989,	/* "id-tc26-hmac-gost-3411-2012-512" */
987,	/* "id-tc26-mac" */
978,	/* "id-tc26-sign" */
995,	/* "id-tc26-sign-constants" */
984,	/* "id-tc26-signwithdigest" */
985,	/* "id-tc26-signwithdigest-gost3410-2012-256" */
986,	/* "id-tc26-signwithdigest-gost3410-2012-512" */
676,	/* "identified-organization" */
461,	/* "info" */
748,	/* "inhibitAnyPolicy" */
101,	/* "initials" */
647,	/* "international-organizations" */
869,	/* "internationaliSDNNumber" */
142,	/* "invalidityDate" */
294,	/* "ipsecEndSystem" */
1022,	/* "ipsecIKE" */
295,	/* "ipsecTunnel" */
296,	/* "ipsecUser" */
86,	/* "issuerAltName" */
1008,	/* "issuerSignTool" */
770,	/* "issuingDistributionPoint" */
492,	/* "janetMailbox" */
957,	/* "jurisdictionC" */
955,	/* "jurisdictionL" */
956,	/* "jurisdictionST" */
150,	/* "keyBag" */
83,	/* "keyUsage" */
477,	/* "lastModifiedBy" */
476,	/* "lastModifiedTime" */
157,	/* "localKeyID" */
480,	/* "mXRecord" */
460,	/* "mail" */
493,	/* "mailPreferenceOption" */
467,	/* "manager" */
982,	/* "md_gost12_256" */
983,	/* "md_gost12_512" */
809,	/* "md_gost94" */
875,	/* "member" */
182,	/* "member-body" */
51,	/* "messageDigest" */
383,	/* "mgmt" */
504,	/* "mime-mhs" */
506,	/* "mime-mhs-bodies" */
505,	/* "mime-mhs-headings" */
488,	/* "mobileTelephoneNumber" */
136,	/* "msCTLSign" */
135,	/* "msCodeCom" */
134,	/* "msCodeInd" */
138,	/* "msEFS" */
171,	/* "msExtReq" */
137,	/* "msSGC" */
648,	/* "msSmartcardLogin" */
649,	/* "msUPN" */
481,	/* "nSRecord" */
173,	/* "name" */
666,	/* "nameConstraints" */
369,	/* "noCheck" */
403,	/* "noRevAvail" */
72,	/* "nsBaseUrl" */
76,	/* "nsCaPolicyUrl" */
74,	/* "nsCaRevocationUrl" */
58,	/* "nsCertExt" */
79,	/* "nsCertSequence" */
71,	/* "nsCertType" */
78,	/* "nsComment" */
59,	/* "nsDataType" */
75,	/* "nsRenewalUrl" */
73,	/* "nsRevocationUrl" */
139,	/* "nsSGC" */
77,	/* "nsSslServerName" */
681,	/* "onBasis" */
491,	/* "organizationalStatus" */
475,	/* "otherMailbox" */
876,	/* "owner" */
489,	/* "pagerTelephoneNumber" */
374,	/* "path" */
112,	/* "pbeWithMD5AndCast5CBC" */
499,	/* "personalSignature" */
487,	/* "personalTitle" */
464,	/* "photo" */
863,	/* "physicalDeliveryOfficeName" */
437,	/* "pilot" */
439,	/* "pilotAttributeSyntax" */
438,	/* "pilotAttributeType" */
479,	/* "pilotAttributeType27" */
456,	/* "pilotDSA" */
441,	/* "pilotGroups" */
444,	/* "pilotObject" */
440,	/* "pilotObjectClass" */
455,	/* "pilotOrganization" */
445,	/* "pilotPerson" */
1032,	/* "pkInitClientAuth" */
1033,	/* "pkInitKDC" */
 2,	/* "pkcs" */
186,	/* "pkcs1" */
27,	/* "pkcs3" */
187,	/* "pkcs5" */
20,	/* "pkcs7" */
21,	/* "pkcs7-data" */
25,	/* "pkcs7-digestData" */
26,	/* "pkcs7-encryptedData" */
23,	/* "pkcs7-envelopedData" */
24,	/* "pkcs7-signedAndEnvelopedData" */
22,	/* "pkcs7-signedData" */
151,	/* "pkcs8ShroudedKeyBag" */
47,	/* "pkcs9" */
401,	/* "policyConstraints" */
747,	/* "policyMappings" */
862,	/* "postOfficeBox" */
861,	/* "postalAddress" */
661,	/* "postalCode" */
683,	/* "ppBasis" */
872,	/* "preferredDeliveryMethod" */
873,	/* "presentationAddress" */
816,	/* "prf-gostr3411-94" */
406,	/* "prime-field" */
409,	/* "prime192v1" */
410,	/* "prime192v2" */
411,	/* "prime192v3" */
412,	/* "prime239v1" */
413,	/* "prime239v2" */
414,	/* "prime239v3" */
415,	/* "prime256v1" */
385,	/* "private" */
84,	/* "privateKeyUsagePeriod" */
886,	/* "protocolInformation" */
663,	/* "proxyCertInfo" */
510,	/* "pseudonym" */
435,	/* "pss" */
286,	/* "qcStatements" */
457,	/* "qualityLabelledData" */
450,	/* "rFC822localPart" */
870,	/* "registeredAddress" */
400,	/* "role" */
877,	/* "roleOccupant" */
448,	/* "room" */
463,	/* "roomNumber" */
 6,	/* "rsaEncryption" */
644,	/* "rsaOAEPEncryptionSET" */
377,	/* "rsaSignature" */
 1,	/* "rsadsi" */
482,	/* "sOARecord" */
155,	/* "safeContentsBag" */
291,	/* "sbgp-autonomousSysNum" */
290,	/* "sbgp-ipAddrBlock" */
292,	/* "sbgp-routerIdentifier" */
159,	/* "sdsiCertificate" */
859,	/* "searchGuide" */
704,	/* "secp112r1" */
705,	/* "secp112r2" */
706,	/* "secp128r1" */
707,	/* "secp128r2" */
708,	/* "secp160k1" */
709,	/* "secp160r1" */
710,	/* "secp160r2" */
711,	/* "secp192k1" */
712,	/* "secp224k1" */
713,	/* "secp224r1" */
714,	/* "secp256k1" */
715,	/* "secp384r1" */
716,	/* "secp521r1" */
154,	/* "secretBag" */
474,	/* "secretary" */
717,	/* "sect113r1" */
718,	/* "sect113r2" */
719,	/* "sect131r1" */
720,	/* "sect131r2" */
721,	/* "sect163k1" */
722,	/* "sect163r1" */
723,	/* "sect163r2" */
724,	/* "sect193r1" */
725,	/* "sect193r2" */
726,	/* "sect233k1" */
727,	/* "sect233r1" */
728,	/* "sect239k1" */
729,	/* "sect283k1" */
730,	/* "sect283r1" */
731,	/* "sect409k1" */
732,	/* "sect409r1" */
733,	/* "sect571k1" */
734,	/* "sect571r1" */
1025,	/* "secureShellClient" */
1026,	/* "secureShellServer" */
386,	/* "security" */
878,	/* "seeAlso" */
394,	/* "selected-attribute-types" */
1029,	/* "sendOwner" */
1030,	/* "sendProxiedOwner" */
1028,	/* "sendProxiedRouter" */
1027,	/* "sendRouter" */
105,	/* "serialNumber" */
129,	/* "serverAuth" */
371,	/* "serviceLocator" */
625,	/* "set-addPolicy" */
515,	/* "set-attr" */
518,	/* "set-brand" */
638,	/* "set-brand-AmericanExpress" */
637,	/* "set-brand-Diners" */
636,	/* "set-brand-IATA-ATA" */
639,	/* "set-brand-JCB" */
641,	/* "set-brand-MasterCard" */
642,	/* "set-brand-Novus" */
640,	/* "set-brand-Visa" */
517,	/* "set-certExt" */
513,	/* "set-ctype" */
514,	/* "set-msgExt" */
516,	/* "set-policy" */
607,	/* "set-policy-root" */
624,	/* "set-rootKeyThumb" */
620,	/* "setAttr-Cert" */
631,	/* "setAttr-GenCryptgrm" */
623,	/* "setAttr-IssCap" */
628,	/* "setAttr-IssCap-CVM" */
630,	/* "setAttr-IssCap-Sig" */
629,	/* "setAttr-IssCap-T2" */
621,	/* "setAttr-PGWYcap" */
635,	/* "setAttr-SecDevSig" */
632,	/* "setAttr-T2Enc" */
633,	/* "setAttr-T2cleartxt" */
634,	/* "setAttr-TokICCsig" */
627,	/* "setAttr-Token-B0Prime" */
626,	/* "setAttr-Token-EMV" */
622,	/* "setAttr-TokenType" */
619,	/* "setCext-IssuerCapabilities" */
615,	/* "setCext-PGWYcapabilities" */
616,	/* "setCext-TokenIdentifier" */
618,	/* "setCext-TokenType" */
617,	/* "setCext-Track2Data" */
611,	/* "setCext-cCertRequired" */
609,	/* "setCext-certType" */
608,	/* "setCext-hashedRoot" */
610,	/* "setCext-merchData" */
613,	/* "setCext-setExt" */
614,	/* "setCext-setQualf" */
612,	/* "setCext-tunneling" */
540,	/* "setct-AcqCardCodeMsg" */
576,	/* "setct-AcqCardCodeMsgTBE" */
570,	/* "setct-AuthReqTBE" */
534,	/* "setct-AuthReqTBS" */
527,	/* "setct-AuthResBaggage" */
571,	/* "setct-AuthResTBE" */
572,	/* "setct-AuthResTBEX" */
535,	/* "setct-AuthResTBS" */
536,	/* "setct-AuthResTBSX" */
528,	/* "setct-AuthRevReqBaggage" */
577,	/* "setct-AuthRevReqTBE" */
541,	/* "setct-AuthRevReqTBS" */
529,	/* "setct-AuthRevResBaggage" */
542,	/* "setct-AuthRevResData" */
578,	/* "setct-AuthRevResTBE" */
579,	/* "setct-AuthRevResTBEB" */
543,	/* "setct-AuthRevResTBS" */
573,	/* "setct-AuthTokenTBE" */
537,	/* "setct-AuthTokenTBS" */
600,	/* "setct-BCIDistributionTBS" */
558,	/* "setct-BatchAdminReqData" */
592,	/* "setct-BatchAdminReqTBE" */
559,	/* "setct-BatchAdminResData" */
593,	/* "setct-BatchAdminResTBE" */
599,	/* "setct-CRLNotificationResTBS" */
598,	/* "setct-CRLNotificationTBS" */
580,	/* "setct-CapReqTBE" */
581,	/* "setct-CapReqTBEX" */
544,	/* "setct-CapReqTBS" */
545,	/* "setct-CapReqTBSX" */
546,	/* "setct-CapResData" */
582,	/* "setct-CapResTBE" */
583,	/* "setct-CapRevReqTBE" */
584,	/* "setct-CapRevReqTBEX" */
547,	/* "setct-CapRevReqTBS" */
548,	/* "setct-CapRevReqTBSX" */
549,	/* "setct-CapRevResData" */
585,	/* "setct-CapRevResTBE" */
538,	/* "setct-CapTokenData" */
530,	/* "setct-CapTokenSeq" */
574,	/* "setct-CapTokenTBE" */
575,	/* "setct-CapTokenTBEX" */
539,	/* "setct-CapTokenTBS" */
560,	/* "setct-CardCInitResTBS" */
566,	/* "setct-CertInqReqTBS" */
563,	/* "setct-CertReqData" */
595,	/* "setct-CertReqTBE" */
596,	/* "setct-CertReqTBEX" */
564,	/* "setct-CertReqTBS" */
565,	/* "setct-CertResData" */
597,	/* "setct-CertResTBE" */
586,	/* "setct-CredReqTBE" */
587,	/* "setct-CredReqTBEX" */
550,	/* "setct-CredReqTBS" */
551,	/* "setct-CredReqTBSX" */
552,	/* "setct-CredResData" */
588,	/* "setct-CredResTBE" */
589,	/* "setct-CredRevReqTBE" */
590,	/* "setct-CredRevReqTBEX" */
553,	/* "setct-CredRevReqTBS" */
554,	/* "setct-CredRevReqTBSX" */
555,	/* "setct-CredRevResData" */
591,	/* "setct-CredRevResTBE" */
567,	/* "setct-ErrorTBS" */
526,	/* "setct-HODInput" */
561,	/* "setct-MeAqCInitResTBS" */
522,	/* "setct-OIData" */
519,	/* "setct-PANData" */
521,	/* "setct-PANOnly" */
520,	/* "setct-PANToken" */
556,	/* "setct-PCertReqData" */
557,	/* "setct-PCertResTBS" */
523,	/* "setct-PI" */
532,	/* "setct-PI-TBS" */
524,	/* "setct-PIData" */
525,	/* "setct-PIDataUnsigned" */
568,	/* "setct-PIDualSignedTBE" */
569,	/* "setct-PIUnsignedTBE" */
531,	/* "setct-PInitResData" */
533,	/* "setct-PResData" */
594,	/* "setct-RegFormReqTBE" */
562,	/* "setct-RegFormResTBS" */
606,	/* "setext-cv" */
601,	/* "setext-genCrypt" */
602,	/* "setext-miAuth" */
604,	/* "setext-pinAny" */
603,	/* "setext-pinSecure" */
605,	/* "setext-track2" */
52,	/* "signingTime" */
454,	/* "simpleSecurityObject" */
496,	/* "singleLevelQuality" */
387,	/* "snmpv2" */
660,	/* "street" */
85,	/* "subjectAltName" */
769,	/* "subjectDirectoryAttributes" */
398,	/* "subjectInfoAccess" */
82,	/* "subjectKeyIdentifier" */
1007,	/* "subjectSignTool" */
498,	/* "subtreeMaximumQuality" */
497,	/* "subtreeMinimumQuality" */
890,	/* "supportedAlgorithms" */
874,	/* "supportedApplicationContext" */
402,	/* "targetInformation" */
864,	/* "telephoneNumber" */
866,	/* "teletexTerminalIdentifier" */
865,	/* "telexNumber" */
459,	/* "textEncodedORAddress" */
293,	/* "textNotice" */
133,	/* "timeStamping" */
106,	/* "title" */
1020,	/* "tlsfeature" */
682,	/* "tpBasis" */
375,	/* "trustRoot" */
436,	/* "ucl" */
102,	/* "uid" */
888,	/* "uniqueMember" */
55,	/* "unstructuredAddress" */
49,	/* "unstructuredName" */
880,	/* "userCertificate" */
465,	/* "userClass" */
879,	/* "userPassword" */
373,	/* "valid" */
678,	/* "wap" */
679,	/* "wap-wsg" */
735,	/* "wap-wsg-idm-ecid-wtls1" */
743,	/* "wap-wsg-idm-ecid-wtls10" */
744,	/* "wap-wsg-idm-ecid-wtls11" */
745,	/* "wap-wsg-idm-ecid-wtls12" */
736,	/* "wap-wsg-idm-ecid-wtls3" */
737,	/* "wap-wsg-idm-ecid-wtls4" */
738,	/* "wap-wsg-idm-ecid-wtls5" */
739,	/* "wap-wsg-idm-ecid-wtls6" */
740,	/* "wap-wsg-idm-ecid-wtls7" */
741,	/* "wap-wsg-idm-ecid-wtls8" */
742,	/* "wap-wsg-idm-ecid-wtls9" */
804,	/* "whirlpool" */
868,	/* "x121Address" */
503,	/* "x500UniqueIdentifier" */
158,	/* "x509Certificate" */
160,	/* "x509Crl" */
};

static const unsigned int ln_objs[NUM_LN]={
363,	/* "AD Time Stamping" */
405,	/* "ANSI X9.62" */
368,	/* "Acceptable OCSP Responses" */
910,	/* "Any Extended Key Usage" */
664,	/* "Any language" */
177,	/* "Authority Information Access" */
365,	/* "Basic OCSP Response" */
285,	/* "Biometric Info" */
179,	/* "CA Issuers" */
785,	/* "CA Repository" */
954,	/* "CT Certificate SCTs" */
952,	/* "CT Precertificate Poison" */
951,	/* "CT Precertificate SCTs" */
953,	/* "CT Precertificate Signer" */
131,	/* "Code Signing" */
1024,	/* "Ctrl/Provision WAP Termination" */
1023,	/* "Ctrl/provision WAP Access" */
783,	/* "Diffie-Hellman based MAC" */
382,	/* "Directory" */
392,	/* "Domain" */
132,	/* "E-mail Protection" */
389,	/* "Enterprises" */
384,	/* "Experimental" */
372,	/* "Extended OCSP Status" */
172,	/* "Extension Request" */
813,	/* "GOST 28147-89" */
849,	/* "GOST 28147-89 Cryptocom ParamSet" */
815,	/* "GOST 28147-89 MAC" */
1003,	/* "GOST 28147-89 TC26 parameter set" */
851,	/* "GOST 34.10-2001 Cryptocom" */
850,	/* "GOST 34.10-94 Cryptocom" */
811,	/* "GOST R 34.10-2001" */
817,	/* "GOST R 34.10-2001 DH" */
998,	/* "GOST R 34.10-2012 (512 bit) ParamSet A" */
999,	/* "GOST R 34.10-2012 (512 bit) ParamSet B" */
997,	/* "GOST R 34.10-2012 (512 bit) testing parameter set" */
979,	/* "GOST R 34.10-2012 with 256 bit modulus" */
980,	/* "GOST R 34.10-2012 with 512 bit modulus" */
985,	/* "GOST R 34.10-2012 with GOST R 34.11-2012 (256 bit)" */
986,	/* "GOST R 34.10-2012 with GOST R 34.11-2012 (512 bit)" */
812,	/* "GOST R 34.10-94" */
818,	/* "GOST R 34.10-94 DH" */
982,	/* "GOST R 34.11-2012 with 256 bit hash" */
983,	/* "GOST R 34.11-2012 with 512 bit hash" */
809,	/* "GOST R 34.11-94" */
816,	/* "GOST R 34.11-94 PRF" */
807,	/* "GOST R 34.11-94 with GOST R 34.10-2001" */
853,	/* "GOST R 34.11-94 with GOST R 34.10-2001 Cryptocom" */
808,	/* "GOST R 34.11-94 with GOST R 34.10-94" */
852,	/* "GOST R 34.11-94 with GOST R 34.10-94 Cryptocom" */
854,	/* "GOST R 3410-2001 Parameter Set Cryptocom" */
988,	/* "HMAC GOST 34.11-2012 256 bit" */
989,	/* "HMAC GOST 34.11-2012 512 bit" */
810,	/* "HMAC GOST 34.11-94" */
432,	/* "Hold Instruction Call Issuer" */
430,	/* "Hold Instruction Code" */
431,	/* "Hold Instruction None" */
433,	/* "Hold Instruction Reject" */
634,	/* "ICC or token signature" */
1004,	/* "INN" */
294,	/* "IPSec End System" */
295,	/* "IPSec Tunnel" */
296,	/* "IPSec User" */
182,	/* "ISO Member Body" */
183,	/* "ISO US Member Body" */
667,	/* "Independent" */
665,	/* "Inherit all" */
647,	/* "International Organizations" */
142,	/* "Invalidity Date" */
504,	/* "MIME MHS" */
388,	/* "Mail" */
383,	/* "Management" */
417,	/* "Microsoft CSP Name" */
135,	/* "Microsoft Commercial Code Signing" */
138,	/* "Microsoft Encrypted File System" */
171,	/* "Microsoft Extension Request" */
134,	/* "Microsoft Individual Code Signing" */
856,	/* "Microsoft Local Key set" */
137,	/* "Microsoft Server Gated Crypto" */
648,	/* "Microsoft Smartcardlogin" */
136,	/* "Microsoft Trust List Signing" */
649,	/* "Microsoft Universal Principal Name" */
393,	/* "NULL" */
404,	/* "NULL" */
72,	/* "Netscape Base Url" */
76,	/* "Netscape CA Policy Url" */
74,	/* "Netscape CA Revocation Url" */
71,	/* "Netscape Cert Type" */
58,	/* "Netscape Certificate Extension" */
79,	/* "Netscape Certificate Sequence" */
78,	/* "Netscape Comment" */
57,	/* "Netscape Communications Corp." */
59,	/* "Netscape Data Type" */
75,	/* "Netscape Renewal Url" */
73,	/* "Netscape Revocation Url" */
77,	/* "Netscape SSL Server Name" */
139,	/* "Netscape Server Gated Crypto" */
178,	/* "OCSP" */
370,	/* "OCSP Archive Cutoff" */
367,	/* "OCSP CRL ID" */
369,	/* "OCSP No Check" */
366,	/* "OCSP Nonce" */
371,	/* "OCSP Service Locator" */
180,	/* "OCSP Signing" */
1005,	/* "OGRN" */
161,	/* "PBES2" */
69,	/* "PBKDF2" */
162,	/* "PBMAC1" */
1032,	/* "PKINIT Client Auth" */
127,	/* "PKIX" */
858,	/* "Permanent Identifier" */
164,	/* "Policy Qualifier CPS" */
165,	/* "Policy Qualifier User Notice" */
385,	/* "Private" */
663,	/* "Proxy Certificate Information" */
 1,	/* "RSA Data Security, Inc." */
 2,	/* "RSA Data Security, Inc. PKCS" */
188,	/* "S/MIME" */
167,	/* "S/MIME Capabilities" */
1006,	/* "SNILS" */
387,	/* "SNMPv2" */
1025,	/* "SSH Client" */
1026,	/* "SSH Server" */
512,	/* "Secure Electronic Transactions" */
386,	/* "Security" */
394,	/* "Selected Attribute Types" */
1029,	/* "Send Owner" */
1030,	/* "Send Proxied Owner" */
1028,	/* "Send Proxied Router" */
1027,	/* "Send Router" */
1033,	/* "Signing KDC Response" */
1008,	/* "Signing Tool of Issuer" */
1007,	/* "Signing Tool of Subject" */
143,	/* "Strong Extranet ID" */
398,	/* "Subject Information Access" */
1020,	/* "TLS Feature" */
130,	/* "TLS Web Client Authentication" */
129,	/* "TLS Web Server Authentication" */
133,	/* "Time Stamping" */
375,	/* "Trust Root" */
1034,	/* "X25519" */
1035,	/* "X448" */
12,	/* "X509" */
402,	/* "X509v3 AC Targeting" */
746,	/* "X509v3 Any Policy" */
90,	/* "X509v3 Authority Key Identifier" */
87,	/* "X509v3 Basic Constraints" */
103,	/* "X509v3 CRL Distribution Points" */
88,	/* "X509v3 CRL Number" */
141,	/* "X509v3 CRL Reason Code" */
771,	/* "X509v3 Certificate Issuer" */
89,	/* "X509v3 Certificate Policies" */
140,	/* "X509v3 Delta CRL Indicator" */
126,	/* "X509v3 Extended Key Usage" */
857,	/* "X509v3 Freshest CRL" */
748,	/* "X509v3 Inhibit Any Policy" */
86,	/* "X509v3 Issuer Alternative Name" */
770,	/* "X509v3 Issuing Distribution Point" */
83,	/* "X509v3 Key Usage" */
666,	/* "X509v3 Name Constraints" */
403,	/* "X509v3 No Revocation Available" */
401,	/* "X509v3 Policy Constraints" */
747,	/* "X509v3 Policy Mappings" */
84,	/* "X509v3 Private Key Usage Period" */
85,	/* "X509v3 Subject Alternative Name" */
769,	/* "X509v3 Subject Directory Attributes" */
82,	/* "X509v3 Subject Key Identifier" */
920,	/* "X9.42 DH" */
184,	/* "X9.57" */
185,	/* "X9.57 CM ?" */
478,	/* "aRecord" */
289,	/* "aaControls" */
287,	/* "ac-auditEntity" */
397,	/* "ac-proxying" */
288,	/* "ac-targeting" */
446,	/* "account" */
364,	/* "ad dvcs" */
606,	/* "additional verification" */
419,	/* "aes-128-cbc" */
916,	/* "aes-128-cbc-hmac-sha1" */
948,	/* "aes-128-cbc-hmac-sha256" */
896,	/* "aes-128-ccm" */
421,	/* "aes-128-cfb" */
650,	/* "aes-128-cfb1" */
653,	/* "aes-128-cfb8" */
904,	/* "aes-128-ctr" */
418,	/* "aes-128-ecb" */
895,	/* "aes-128-gcm" */
958,	/* "aes-128-ocb" */
420,	/* "aes-128-ofb" */
913,	/* "aes-128-xts" */
423,	/* "aes-192-cbc" */
917,	/* "aes-192-cbc-hmac-sha1" */
949,	/* "aes-192-cbc-hmac-sha256" */
899,	/* "aes-192-ccm" */
425,	/* "aes-192-cfb" */
651,	/* "aes-192-cfb1" */
654,	/* "aes-192-cfb8" */
905,	/* "aes-192-ctr" */
422,	/* "aes-192-ecb" */
898,	/* "aes-192-gcm" */
959,	/* "aes-192-ocb" */
424,	/* "aes-192-ofb" */
427,	/* "aes-256-cbc" */
918,	/* "aes-256-cbc-hmac-sha1" */
950,	/* "aes-256-cbc-hmac-sha256" */
902,	/* "aes-256-ccm" */
429,	/* "aes-256-cfb" */
652,	/* "aes-256-cfb1" */
655,	/* "aes-256-cfb8" */
906,	/* "aes-256-ctr" */
426,	/* "aes-256-ecb" */
901,	/* "aes-256-gcm" */
960,	/* "aes-256-ocb" */
428,	/* "aes-256-ofb" */
914,	/* "aes-256-xts" */
376,	/* "algorithm" */
484,	/* "associatedDomain" */
485,	/* "associatedName" */
501,	/* "audio" */
882,	/* "authorityRevocationList" */
91,	/* "bf-cbc" */
93,	/* "bf-cfb" */
92,	/* "bf-ecb" */
94,	/* "bf-ofb" */
1036,	/* "blake2b" */
1037,	/* "blake2s" */
921,	/* "brainpoolP160r1" */
922,	/* "brainpoolP160t1" */
923,	/* "brainpoolP192r1" */
924,	/* "brainpoolP192t1" */
925,	/* "brainpoolP224r1" */
926,	/* "brainpoolP224t1" */
927,	/* "brainpoolP256r1" */
928,	/* "brainpoolP256t1" */
929,	/* "brainpoolP320r1" */
930,	/* "brainpoolP320t1" */
931,	/* "brainpoolP384r1" */
932,	/* "brainpoolP384t1" */
933,	/* "brainpoolP512r1" */
934,	/* "brainpoolP512t1" */
494,	/* "buildingName" */
860,	/* "businessCategory" */
691,	/* "c2onb191v4" */
692,	/* "c2onb191v5" */
697,	/* "c2onb239v4" */
698,	/* "c2onb239v5" */
684,	/* "c2pnb163v1" */
685,	/* "c2pnb163v2" */
686,	/* "c2pnb163v3" */
687,	/* "c2pnb176v1" */
693,	/* "c2pnb208w1" */
699,	/* "c2pnb272w1" */
700,	/* "c2pnb304w1" */
702,	/* "c2pnb368w1" */
688,	/* "c2tnb191v1" */
689,	/* "c2tnb191v2" */
690,	/* "c2tnb191v3" */
694,	/* "c2tnb239v1" */
695,	/* "c2tnb239v2" */
696,	/* "c2tnb239v3" */
701,	/* "c2tnb359v1" */
703,	/* "c2tnb431r1" */
881,	/* "cACertificate" */
483,	/* "cNAMERecord" */
751,	/* "camellia-128-cbc" */
962,	/* "camellia-128-ccm" */
757,	/* "camellia-128-cfb" */
760,	/* "camellia-128-cfb1" */
763,	/* "camellia-128-cfb8" */
964,	/* "camellia-128-cmac" */
963,	/* "camellia-128-ctr" */
754,	/* "camellia-128-ecb" */
961,	/* "camellia-128-gcm" */
766,	/* "camellia-128-ofb" */
752,	/* "camellia-192-cbc" */
966,	/* "camellia-192-ccm" */
758,	/* "camellia-192-cfb" */
761,	/* "camellia-192-cfb1" */
764,	/* "camellia-192-cfb8" */
968,	/* "camellia-192-cmac" */
967,	/* "camellia-192-ctr" */
755,	/* "camellia-192-ecb" */
965,	/* "camellia-192-gcm" */
767,	/* "camellia-192-ofb" */
753,	/* "camellia-256-cbc" */
970,	/* "camellia-256-ccm" */
759,	/* "camellia-256-cfb" */
762,	/* "camellia-256-cfb1" */
765,	/* "camellia-256-cfb8" */
972,	/* "camellia-256-cmac" */
971,	/* "camellia-256-ctr" */
756,	/* "camellia-256-ecb" */
969,	/* "camellia-256-gcm" */
768,	/* "camellia-256-ofb" */
443,	/* "caseIgnoreIA5StringSyntax" */
108,	/* "cast5-cbc" */
110,	/* "cast5-cfb" */
109,	/* "cast5-ecb" */
111,	/* "cast5-ofb" */
152,	/* "certBag" */
677,	/* "certicom-arc" */
517,	/* "certificate extensions" */
883,	/* "certificateRevocationList" */
1019,	/* "chacha20" */
1018,	/* "chacha20-poly1305" */
54,	/* "challengePassword" */
407,	/* "characteristic-two-field" */
395,	/* "clearance" */
633,	/* "cleartext track 2" */
894,	/* "cmac" */
13,	/* "commonName" */
513,	/* "content types" */
50,	/* "contentType" */
53,	/* "countersignature" */
14,	/* "countryName" */
153,	/* "crlBag" */
884,	/* "crossCertificatePair" */
806,	/* "cryptocom" */
805,	/* "cryptopro" */
500,	/* "dITRedirect" */
451,	/* "dNSDomain" */
495,	/* "dSAQuality" */
434,	/* "data" */
390,	/* "dcObject" */
891,	/* "deltaRevocationList" */
31,	/* "des-cbc" */
643,	/* "des-cdmf" */
30,	/* "des-cfb" */
656,	/* "des-cfb1" */
657,	/* "des-cfb8" */
29,	/* "des-ecb" */
32,	/* "des-ede" */
43,	/* "des-ede-cbc" */
60,	/* "des-ede-cfb" */
62,	/* "des-ede-ofb" */
33,	/* "des-ede3" */
44,	/* "des-ede3-cbc" */
61,	/* "des-ede3-cfb" */
658,	/* "des-ede3-cfb1" */
659,	/* "des-ede3-cfb8" */
63,	/* "des-ede3-ofb" */
45,	/* "des-ofb" */
107,	/* "description" */
871,	/* "destinationIndicator" */
80,	/* "desx-cbc" */
947,	/* "dh-cofactor-kdf" */
946,	/* "dh-std-kdf" */
28,	/* "dhKeyAgreement" */
941,	/* "dhSinglePass-cofactorDH-sha1kdf-scheme" */
942,	/* "dhSinglePass-cofactorDH-sha224kdf-scheme" */
943,	/* "dhSinglePass-cofactorDH-sha256kdf-scheme" */
944,	/* "dhSinglePass-cofactorDH-sha384kdf-scheme" */
945,	/* "dhSinglePass-cofactorDH-sha512kdf-scheme" */
936,	/* "dhSinglePass-stdDH-sha1kdf-scheme" */
937,	/* "dhSinglePass-stdDH-sha224kdf-scheme" */
938,	/* "dhSinglePass-stdDH-sha256kdf-scheme" */
939,	/* "dhSinglePass-stdDH-sha384kdf-scheme" */
940,	/* "dhSinglePass-stdDH-sha512kdf-scheme" */
11,	/* "directory services (X.500)" */
378,	/* "directory services - algorithms" */
887,	/* "distinguishedName" */
892,	/* "dmdName" */
174,	/* "dnQualifier" */
447,	/* "document" */
471,	/* "documentAuthor" */
468,	/* "documentIdentifier" */
472,	/* "documentLocation" */
502,	/* "documentPublisher" */
449,	/* "documentSeries" */
469,	/* "documentTitle" */
470,	/* "documentVersion" */
380,	/* "dod" */
391,	/* "domainComponent" */
452,	/* "domainRelatedObject" */
116,	/* "dsaEncryption" */
67,	/* "dsaEncryption-old" */
66,	/* "dsaWithSHA" */
113,	/* "dsaWithSHA1" */
70,	/* "dsaWithSHA1-old" */
802,	/* "dsa_with_SHA224" */
803,	/* "dsa_with_SHA256" */
297,	/* "dvcs" */
791,	/* "ecdsa-with-Recommended" */
416,	/* "ecdsa-with-SHA1" */
793,	/* "ecdsa-with-SHA224" */
794,	/* "ecdsa-with-SHA256" */
795,	/* "ecdsa-with-SHA384" */
796,	/* "ecdsa-with-SHA512" */
792,	/* "ecdsa-with-Specified" */
48,	/* "emailAddress" */
632,	/* "encrypted track 2" */
885,	/* "enhancedSearchGuide" */
56,	/* "extendedCertificateAttributes" */
867,	/* "facsimileTelephoneNumber" */
462,	/* "favouriteDrink" */
453,	/* "friendlyCountry" */
490,	/* "friendlyCountryName" */
156,	/* "friendlyName" */
631,	/* "generate cryptogram" */
509,	/* "generationQualifier" */
601,	/* "generic cryptogram" */
99,	/* "givenName" */
976,	/* "gost-mac-12" */
1009,	/* "gost89-cbc" */
814,	/* "gost89-cnt" */
975,	/* "gost89-cnt-12" */
1011,	/* "gost89-ctr" */
1010,	/* "gost89-ecb" */
1015,	/* "grasshopper-cbc" */
1016,	/* "grasshopper-cfb" */
1013,	/* "grasshopper-ctr" */
1012,	/* "grasshopper-ecb" */
1017,	/* "grasshopper-mac" */
1014,	/* "grasshopper-ofb" */
1036,	/* "hkdf" */
855,	/* "hmac" */
780,	/* "hmac-md5" */
781,	/* "hmac-sha1" */
797,	/* "hmacWithMD5" */
163,	/* "hmacWithSHA1" */
798,	/* "hmacWithSHA224" */
799,	/* "hmacWithSHA256" */
800,	/* "hmacWithSHA384" */
801,	/* "hmacWithSHA512" */
486,	/* "homePostalAddress" */
473,	/* "homeTelephoneNumber" */
466,	/* "host" */
889,	/* "houseIdentifier" */
442,	/* "iA5StringSyntax" */
381,	/* "iana" */
824,	/* "id-Gost28147-89-CryptoPro-A-ParamSet" */
825,	/* "id-Gost28147-89-CryptoPro-B-ParamSet" */
826,	/* "id-Gost28147-89-CryptoPro-C-ParamSet" */
827,	/* "id-Gost28147-89-CryptoPro-D-ParamSet" */
819,	/* "id-Gost28147-89-CryptoPro-KeyMeshing" */
829,	/* "id-Gost28147-89-CryptoPro-Oscar-1-0-ParamSet" */
828,	/* "id-Gost28147-89-CryptoPro-Oscar-1-1-ParamSet" */
830,	/* "id-Gost28147-89-CryptoPro-RIC-1-ParamSet" */
820,	/* "id-Gost28147-89-None-KeyMeshing" */
823,	/* "id-Gost28147-89-TestParamSet" */
840,	/* "id-GostR3410-2001-CryptoPro-A-ParamSet" */
841,	/* "id-GostR3410-2001-CryptoPro-B-ParamSet" */
842,	/* "id-GostR3410-2001-CryptoPro-C-ParamSet" */
843,	/* "id-GostR3410-2001-CryptoPro-XchA-ParamSet" */
844,	/* "id-GostR3410-2001-CryptoPro-XchB-ParamSet" */
839,	/* "id-GostR3410-2001-TestParamSet" */
832,	/* "id-GostR3410-94-CryptoPro-A-ParamSet" */
833,	/* "id-GostR3410-94-CryptoPro-B-ParamSet" */
834,	/* "id-GostR3410-94-CryptoPro-C-ParamSet" */
835,	/* "id-GostR3410-94-CryptoPro-D-ParamSet" */
836,	/* "id-GostR3410-94-CryptoPro-XchA-ParamSet" */
837,	/* "id-GostR3410-94-CryptoPro-XchB-ParamSet" */
838,	/* "id-GostR3410-94-CryptoPro-XchC-ParamSet" */
831,	/* "id-GostR3410-94-TestParamSet" */
845,	/* "id-GostR3410-94-a" */
846,	/* "id-GostR3410-94-aBis" */
847,	/* "id-GostR3410-94-b" */
848,	/* "id-GostR3410-94-bBis" */
822,	/* "id-GostR3411-94-CryptoProParamSet" */
821,	/* "id-GostR3411-94-TestParamSet" */
266,	/* "id-aca" */
355,	/* "id-aca-accessIdentity" */
354,	/* "id-aca-authenticationInfo" */
356,	/* "id-aca-chargingIdentity" */
399,	/* "id-aca-encAttrs" */
357,	/* "id-aca-group" */
358,	/* "id-aca-role" */
176,	/* "id-ad" */
788,	/* "id-aes128-wrap" */
897,	/* "id-aes128-wrap-pad" */
789,	/* "id-aes192-wrap" */
900,	/* "id-aes192-wrap-pad" */
790,	/* "id-aes256-wrap" */
903,	/* "id-aes256-wrap-pad" */
262,	/* "id-alg" */
893,	/* "id-alg-PWRI-KEK" */
323,	/* "id-alg-des40" */
326,	/* "id-alg-dh-pop" */
325,	/* "id-alg-dh-sig-hmac-sha1" */
324,	/* "id-alg-noSignature" */
907,	/* "id-camellia128-wrap" */
908,	/* "id-camellia192-wrap" */
909,	/* "id-camellia256-wrap" */
268,	/* "id-cct" */
361,	/* "id-cct-PKIData" */
362,	/* "id-cct-PKIResponse" */
360,	/* "id-cct-crs" */
81,	/* "id-ce" */
680,	/* "id-characteristic-two-basis" */
263,	/* "id-cmc" */
334,	/* "id-cmc-addExtensions" */
346,	/* "id-cmc-confirmCertAcceptance" */
330,	/* "id-cmc-dataReturn" */
336,	/* "id-cmc-decryptedPOP" */
335,	/* "id-cmc-encryptedPOP" */
339,	/* "id-cmc-getCRL" */
338,	/* "id-cmc-getCert" */
328,	/* "id-cmc-identification" */
329,	/* "id-cmc-identityProof" */
337,	/* "id-cmc-lraPOPWitness" */
344,	/* "id-cmc-popLinkRandom" */
345,	/* "id-cmc-popLinkWitness" */
343,	/* "id-cmc-queryPending" */
333,	/* "id-cmc-recipientNonce" */
341,	/* "id-cmc-regInfo" */
342,	/* "id-cmc-responseInfo" */
340,	/* "id-cmc-revokeRequest" */
332,	/* "id-cmc-senderNonce" */
327,	/* "id-cmc-statusInfo" */
331,	/* "id-cmc-transactionId" */
787,	/* "id-ct-asciiTextWithCRLF" */
408,	/* "id-ecPublicKey" */
508,	/* "id-hex-multipart-message" */
507,	/* "id-hex-partial-message" */
260,	/* "id-it" */
302,	/* "id-it-caKeyUpdateInfo" */
298,	/* "id-it-caProtEncCert" */
311,	/* "id-it-confirmWaitTime" */
303,	/* "id-it-currentCRL" */
300,	/* "id-it-encKeyPairTypes" */
310,	/* "id-it-implicitConfirm" */
308,	/* "id-it-keyPairParamRep" */
307,	/* "id-it-keyPairParamReq" */
312,	/* "id-it-origPKIMessage" */
301,	/* "id-it-preferredSymmAlg" */
309,	/* "id-it-revPassphrase" */
299,	/* "id-it-signKeyPairTypes" */
305,	/* "id-it-subscriptionRequest" */
306,	/* "id-it-subscriptionResponse" */
784,	/* "id-it-suppLangTags" */
304,	/* "id-it-unsupportedOIDs" */
128,	/* "id-kp" */
280,	/* "id-mod-attribute-cert" */
274,	/* "id-mod-cmc" */
277,	/* "id-mod-cmp" */
284,	/* "id-mod-cmp2000" */
273,	/* "id-mod-crmf" */
283,	/* "id-mod-dvcs" */
275,	/* "id-mod-kea-profile-88" */
276,	/* "id-mod-kea-profile-93" */
282,	/* "id-mod-ocsp" */
278,	/* "id-mod-qualified-cert-88" */
279,	/* "id-mod-qualified-cert-93" */
281,	/* "id-mod-timestamp-protocol" */
264,	/* "id-on" */
347,	/* "id-on-personalData" */
265,	/* "id-pda" */
352,	/* "id-pda-countryOfCitizenship" */
353,	/* "id-pda-countryOfResidence" */
348,	/* "id-pda-dateOfBirth" */
351,	/* "id-pda-gender" */
349,	/* "id-pda-placeOfBirth" */
175,	/* "id-pe" */
1031,	/* "id-pkinit" */
261,	/* "id-pkip" */
258,	/* "id-pkix-mod" */
269,	/* "id-pkix1-explicit-88" */
271,	/* "id-pkix1-explicit-93" */
270,	/* "id-pkix1-implicit-88" */
272,	/* "id-pkix1-implicit-93" */
662,	/* "id-ppl" */
267,	/* "id-qcs" */
359,	/* "id-qcs-pkixQCSyntax-v1" */
259,	/* "id-qt" */
313,	/* "id-regCtrl" */
316,	/* "id-regCtrl-authenticator" */
319,	/* "id-regCtrl-oldCertID" */
318,	/* "id-regCtrl-pkiArchiveOptions" */
317,	/* "id-regCtrl-pkiPublicationInfo" */
320,	/* "id-regCtrl-protocolEncrKey" */
315,	/* "id-regCtrl-regToken" */
314,	/* "id-regInfo" */
322,	/* "id-regInfo-certReq" */
321,	/* "id-regInfo-utf8Pairs" */
973,	/* "id-scrypt" */
191,	/* "id-smime-aa" */
215,	/* "id-smime-aa-contentHint" */
218,	/* "id-smime-aa-contentIdentifier" */
221,	/* "id-smime-aa-contentReference" */
240,	/* "id-smime-aa-dvcs-dvc" */
217,	/* "id-smime-aa-encapContentType" */
222,	/* "id-smime-aa-encrypKeyPref" */
220,	/* "id-smime-aa-equivalentLabels" */
232,	/* "id-smime-aa-ets-CertificateRefs" */
233,	/* "id-smime-aa-ets-RevocationRefs" */
238,	/* "id-smime-aa-ets-archiveTimeStamp" */
237,	/* "id-smime-aa-ets-certCRLTimestamp" */
234,	/* "id-smime-aa-ets-certValues" */
227,	/* "id-smime-aa-ets-commitmentType" */
231,	/* "id-smime-aa-ets-contentTimestamp" */
236,	/* "id-smime-aa-ets-escTimeStamp" */
230,	/* "id-smime-aa-ets-otherSigCert" */
235,	/* "id-smime-aa-ets-revocationValues" */
226,	/* "id-smime-aa-ets-sigPolicyId" */
229,	/* "id-smime-aa-ets-signerAttr" */
228,	/* "id-smime-aa-ets-signerLocation" */
219,	/* "id-smime-aa-macValue" */
214,	/* "id-smime-aa-mlExpandHistory" */
216,	/* "id-smime-aa-msgSigDigest" */
212,	/* "id-smime-aa-receiptRequest" */
213,	/* "id-smime-aa-securityLabel" */
239,	/* "id-smime-aa-signatureType" */
223,	/* "id-smime-aa-signingCertificate" */
224,	/* "id-smime-aa-smimeEncryptCerts" */
225,	/* "id-smime-aa-timeStampToken" */
192,	/* "id-smime-alg" */
243,	/* "id-smime-alg-3DESwrap" */
246,	/* "id-smime-alg-CMS3DESwrap" */
247,	/* "id-smime-alg-CMSRC2wrap" */
245,	/* "id-smime-alg-ESDH" */
241,	/* "id-smime-alg-ESDHwith3DES" */
242,	/* "id-smime-alg-ESDHwithRC2" */
244,	/* "id-smime-alg-RC2wrap" */
193,	/* "id-smime-cd" */
248,	/* "id-smime-cd-ldap" */
190,	/* "id-smime-ct" */
210,	/* "id-smime-ct-DVCSRequestData" */
211,	/* "id-smime-ct-DVCSResponseData" */
208,	/* "id-smime-ct-TDTInfo" */
207,	/* "id-smime-ct-TSTInfo" */
205,	/* "id-smime-ct-authData" */
786,	/* "id-smime-ct-compressedData" */
209,	/* "id-smime-ct-contentInfo" */
206,	/* "id-smime-ct-publishCert" */
204,	/* "id-smime-ct-receipt" */
195,	/* "id-smime-cti" */
255,	/* "id-smime-cti-ets-proofOfApproval" */
256,	/* "id-smime-cti-ets-proofOfCreation" */
253,	/* "id-smime-cti-ets-proofOfDelivery" */
251,	/* "id-smime-cti-ets-proofOfOrigin" */
252,	/* "id-smime-cti-ets-proofOfReceipt" */
254,	/* "id-smime-cti-ets-proofOfSender" */
189,	/* "id-smime-mod" */
196,	/* "id-smime-mod-cms" */
197,	/* "id-smime-mod-ess" */
202,	/* "id-smime-mod-ets-eSigPolicy-88" */
203,	/* "id-smime-mod-ets-eSigPolicy-97" */
200,	/* "id-smime-mod-ets-eSignature-88" */
201,	/* "id-smime-mod-ets-eSignature-97" */
199,	/* "id-smime-mod-msg-v3" */
198,	/* "id-smime-mod-oid" */
194,	/* "id-smime-spq" */
250,	/* "id-smime-spq-ets-sqt-unotice" */
249,	/* "id-smime-spq-ets-sqt-uri" */
974,	/* "id-tc26" */
991,	/* "id-tc26-agreement" */
992,	/* "id-tc26-agreement-gost-3410-2012-256" */
993,	/* "id-tc26-agreement-gost-3410-2012-512" */
977,	/* "id-tc26-algorithms" */
990,	/* "id-tc26-cipher" */
1001,	/* "id-tc26-cipher-constants" */
994,	/* "id-tc26-constants" */
981,	/* "id-tc26-digest" */
1000,	/* "id-tc26-digest-constants" */
1002,	/* "id-tc26-gost-28147-constants" */
996,	/* "id-tc26-gost-3410-2012-512-constants" */
987,	/* "id-tc26-mac" */
978,	/* "id-tc26-sign" */
995,	/* "id-tc26-sign-constants" */
984,	/* "id-tc26-signwithdigest" */
34,	/* "idea-cbc" */
35,	/* "idea-cfb" */
36,	/* "idea-ecb" */
46,	/* "idea-ofb" */
676,	/* "identified-organization" */
461,	/* "info" */
101,	/* "initials" */
869,	/* "internationaliSDNNumber" */
1022,	/* "ipsec Internet Key Exchange" */
749,	/* "ipsec3" */
750,	/* "ipsec4" */
181,	/* "iso" */
623,	/* "issuer capabilities" */
645,	/* "itu-t" */
492,	/* "janetMailbox" */
646,	/* "joint-iso-itu-t" */
957,	/* "jurisdictionCountryName" */
955,	/* "jurisdictionLocalityName" */
956,	/* "jurisdictionStateOrProvinceName" */
150,	/* "keyBag" */
773,	/* "kisa" */
477,	/* "lastModifiedBy" */
476,	/* "lastModifiedTime" */
157,	/* "localKeyID" */
15,	/* "localityName" */
480,	/* "mXRecord" */
493,	/* "mailPreferenceOption" */
467,	/* "manager" */
 3,	/* "md2" */
 7,	/* "md2WithRSAEncryption" */
257,	/* "md4" */
396,	/* "md4WithRSAEncryption" */
 4,	/* "md5" */
114,	/* "md5-sha1" */
104,	/* "md5WithRSA" */
 8,	/* "md5WithRSAEncryption" */
95,	/* "mdc2" */
96,	/* "mdc2WithRSA" */
875,	/* "member" */
602,	/* "merchant initiated auth" */
514,	/* "message extensions" */
51,	/* "messageDigest" */
911,	/* "mgf1" */
506,	/* "mime-mhs-bodies" */
505,	/* "mime-mhs-headings" */
488,	/* "mobileTelephoneNumber" */
481,	/* "nSRecord" */
173,	/* "name" */
681,	/* "onBasis" */
379,	/* "org" */
17,	/* "organizationName" */
491,	/* "organizationalStatus" */
18,	/* "organizationalUnitName" */
475,	/* "otherMailbox" */
876,	/* "owner" */
935,	/* "pSpecified" */
489,	/* "pagerTelephoneNumber" */
782,	/* "password based MAC" */
374,	/* "path" */
621,	/* "payment gateway capabilities" */
 9,	/* "pbeWithMD2AndDES-CBC" */
168,	/* "pbeWithMD2AndRC2-CBC" */
112,	/* "pbeWithMD5AndCast5CBC" */
10,	/* "pbeWithMD5AndDES-CBC" */
169,	/* "pbeWithMD5AndRC2-CBC" */
148,	/* "pbeWithSHA1And128BitRC2-CBC" */
144,	/* "pbeWithSHA1And128BitRC4" */
147,	/* "pbeWithSHA1And2-KeyTripleDES-CBC" */
146,	/* "pbeWithSHA1And3-KeyTripleDES-CBC" */
149,	/* "pbeWithSHA1And40BitRC2-CBC" */
145,	/* "pbeWithSHA1And40BitRC4" */
170,	/* "pbeWithSHA1AndDES-CBC" */
68,	/* "pbeWithSHA1AndRC2-CBC" */
499,	/* "personalSignature" */
487,	/* "personalTitle" */
464,	/* "photo" */
863,	/* "physicalDeliveryOfficeName" */
437,	/* "pilot" */
439,	/* "pilotAttributeSyntax" */
438,	/* "pilotAttributeType" */
479,	/* "pilotAttributeType27" */
456,	/* "pilotDSA" */
441,	/* "pilotGroups" */
444,	/* "pilotObject" */
440,	/* "pilotObjectClass" */
455,	/* "pilotOrganization" */
445,	/* "pilotPerson" */
186,	/* "pkcs1" */
27,	/* "pkcs3" */
187,	/* "pkcs5" */
20,	/* "pkcs7" */
21,	/* "pkcs7-data" */
25,	/* "pkcs7-digestData" */
26,	/* "pkcs7-encryptedData" */
23,	/* "pkcs7-envelopedData" */
24,	/* "pkcs7-signedAndEnvelopedData" */
22,	/* "pkcs7-signedData" */
151,	/* "pkcs8ShroudedKeyBag" */
47,	/* "pkcs9" */
862,	/* "postOfficeBox" */
861,	/* "postalAddress" */
661,	/* "postalCode" */
683,	/* "ppBasis" */
872,	/* "preferredDeliveryMethod" */
873,	/* "presentationAddress" */
406,	/* "prime-field" */
409,	/* "prime192v1" */
410,	/* "prime192v2" */
411,	/* "prime192v3" */
412,	/* "prime239v1" */
413,	/* "prime239v2" */
414,	/* "prime239v3" */
415,	/* "prime256v1" */
886,	/* "protocolInformation" */
510,	/* "pseudonym" */
435,	/* "pss" */
286,	/* "qcStatements" */
457,	/* "qualityLabelledData" */
450,	/* "rFC822localPart" */
98,	/* "rc2-40-cbc" */
166,	/* "rc2-64-cbc" */
37,	/* "rc2-cbc" */
39,	/* "rc2-cfb" */
38,	/* "rc2-ecb" */
40,	/* "rc2-ofb" */
 5,	/* "rc4" */
97,	/* "rc4-40" */
915,	/* "rc4-hmac-md5" */
120,	/* "rc5-cbc" */
122,	/* "rc5-cfb" */
121,	/* "rc5-ecb" */
123,	/* "rc5-ofb" */
870,	/* "registeredAddress" */
460,	/* "rfc822Mailbox" */
117,	/* "ripemd160" */
119,	/* "ripemd160WithRSA" */
400,	/* "role" */
877,	/* "roleOccupant" */
448,	/* "room" */
463,	/* "roomNumber" */
19,	/* "rsa" */
 6,	/* "rsaEncryption" */
644,	/* "rsaOAEPEncryptionSET" */
377,	/* "rsaSignature" */
919,	/* "rsaesOaep" */
912,	/* "rsassaPss" */
482,	/* "sOARecord" */
155,	/* "safeContentsBag" */
291,	/* "sbgp-autonomousSysNum" */
290,	/* "sbgp-ipAddrBlock" */
292,	/* "sbgp-routerIdentifier" */
159,	/* "sdsiCertificate" */
859,	/* "searchGuide" */
704,	/* "secp112r1" */
705,	/* "secp112r2" */
706,	/* "secp128r1" */
707,	/* "secp128r2" */
708,	/* "secp160k1" */
709,	/* "secp160r1" */
710,	/* "secp160r2" */
711,	/* "secp192k1" */
712,	/* "secp224k1" */
713,	/* "secp224r1" */
714,	/* "secp256k1" */
715,	/* "secp384r1" */
716,	/* "secp521r1" */
154,	/* "secretBag" */
474,	/* "secretary" */
717,	/* "sect113r1" */
718,	/* "sect113r2" */
719,	/* "sect131r1" */
720,	/* "sect131r2" */
721,	/* "sect163k1" */
722,	/* "sect163r1" */
723,	/* "sect163r2" */
724,	/* "sect193r1" */
725,	/* "sect193r2" */
726,	/* "sect233k1" */
727,	/* "sect233r1" */
728,	/* "sect239k1" */
729,	/* "sect283k1" */
730,	/* "sect283r1" */
731,	/* "sect409k1" */
732,	/* "sect409r1" */
733,	/* "sect571k1" */
734,	/* "sect571r1" */
635,	/* "secure device signature" */
878,	/* "seeAlso" */
777,	/* "seed-cbc" */
779,	/* "seed-cfb" */
776,	/* "seed-ecb" */
778,	/* "seed-ofb" */
105,	/* "serialNumber" */
625,	/* "set-addPolicy" */
515,	/* "set-attr" */
518,	/* "set-brand" */
638,	/* "set-brand-AmericanExpress" */
637,	/* "set-brand-Diners" */
636,	/* "set-brand-IATA-ATA" */
639,	/* "set-brand-JCB" */
641,	/* "set-brand-MasterCard" */
642,	/* "set-brand-Novus" */
640,	/* "set-brand-Visa" */
516,	/* "set-policy" */
607,	/* "set-policy-root" */
624,	/* "set-rootKeyThumb" */
620,	/* "setAttr-Cert" */
628,	/* "setAttr-IssCap-CVM" */
630,	/* "setAttr-IssCap-Sig" */
629,	/* "setAttr-IssCap-T2" */
627,	/* "setAttr-Token-B0Prime" */
626,	/* "setAttr-Token-EMV" */
622,	/* "setAttr-TokenType" */
619,	/* "setCext-IssuerCapabilities" */
615,	/* "setCext-PGWYcapabilities" */
616,	/* "setCext-TokenIdentifier" */
618,	/* "setCext-TokenType" */
617,	/* "setCext-Track2Data" */
611,	/* "setCext-cCertRequired" */
609,	/* "setCext-certType" */
608,	/* "setCext-hashedRoot" */
610,	/* "setCext-merchData" */
613,	/* "setCext-setExt" */
614,	/* "setCext-setQualf" */
612,	/* "setCext-tunneling" */
540,	/* "setct-AcqCardCodeMsg" */
576,	/* "setct-AcqCardCodeMsgTBE" */
570,	/* "setct-AuthReqTBE" */
534,	/* "setct-AuthReqTBS" */
527,	/* "setct-AuthResBaggage" */
571,	/* "setct-AuthResTBE" */
572,	/* "setct-AuthResTBEX" */
535,	/* "setct-AuthResTBS" */
536,	/* "setct-AuthResTBSX" */
528,	/* "setct-AuthRevReqBaggage" */
577,	/* "setct-AuthRevReqTBE" */
541,	/* "setct-AuthRevReqTBS" */
529,	/* "setct-AuthRevResBaggage" */
542,	/* "setct-AuthRevResData" */
578,	/* "setct-AuthRevResTBE" */
579,	/* "setct-AuthRevResTBEB" */
543,	/* "setct-AuthRevResTBS" */
573,	/* "setct-AuthTokenTBE" */
537,	/* "setct-AuthTokenTBS" */
600,	/* "setct-BCIDistributionTBS" */
558,	/* "setct-BatchAdminReqData" */
592,	/* "setct-BatchAdminReqTBE" */
559,	/* "setct-BatchAdminResData" */
593,	/* "setct-BatchAdminResTBE" */
599,	/* "setct-CRLNotificationResTBS" */
598,	/* "setct-CRLNotificationTBS" */
580,	/* "setct-CapReqTBE" */
581,	/* "setct-CapReqTBEX" */
544,	/* "setct-CapReqTBS" */
545,	/* "setct-CapReqTBSX" */
546,	/* "setct-CapResData" */
582,	/* "setct-CapResTBE" */
583,	/* "setct-CapRevReqTBE" */
584,	/* "setct-CapRevReqTBEX" */
547,	/* "setct-CapRevReqTBS" */
548,	/* "setct-CapRevReqTBSX" */
549,	/* "setct-CapRevResData" */
585,	/* "setct-CapRevResTBE" */
538,	/* "setct-CapTokenData" */
530,	/* "setct-CapTokenSeq" */
574,	/* "setct-CapTokenTBE" */
575,	/* "setct-CapTokenTBEX" */
539,	/* "setct-CapTokenTBS" */
560,	/* "setct-CardCInitResTBS" */
566,	/* "setct-CertInqReqTBS" */
563,	/* "setct-CertReqData" */
595,	/* "setct-CertReqTBE" */
596,	/* "setct-CertReqTBEX" */
564,	/* "setct-CertReqTBS" */
565,	/* "setct-CertResData" */
597,	/* "setct-CertResTBE" */
586,	/* "setct-CredReqTBE" */
587,	/* "setct-CredReqTBEX" */
550,	/* "setct-CredReqTBS" */
551,	/* "setct-CredReqTBSX" */
552,	/* "setct-CredResData" */
588,	/* "setct-CredResTBE" */
589,	/* "setct-CredRevReqTBE" */
590,	/* "setct-CredRevReqTBEX" */
553,	/* "setct-CredRevReqTBS" */
554,	/* "setct-CredRevReqTBSX" */
555,	/* "setct-CredRevResData" */
591,	/* "setct-CredRevResTBE" */
567,	/* "setct-ErrorTBS" */
526,	/* "setct-HODInput" */
561,	/* "setct-MeAqCInitResTBS" */
522,	/* "setct-OIData" */
519,	/* "setct-PANData" */
521,	/* "setct-PANOnly" */
520,	/* "setct-PANToken" */
556,	/* "setct-PCertReqData" */
557,	/* "setct-PCertResTBS" */
523,	/* "setct-PI" */
532,	/* "setct-PI-TBS" */
524,	/* "setct-PIData" */
525,	/* "setct-PIDataUnsigned" */
568,	/* "setct-PIDualSignedTBE" */
569,	/* "setct-PIUnsignedTBE" */
531,	/* "setct-PInitResData" */
533,	/* "setct-PResData" */
594,	/* "setct-RegFormReqTBE" */
562,	/* "setct-RegFormResTBS" */
604,	/* "setext-pinAny" */
603,	/* "setext-pinSecure" */
605,	/* "setext-track2" */
41,	/* "sha" */
64,	/* "sha1" */
115,	/* "sha1WithRSA" */
65,	/* "sha1WithRSAEncryption" */
675,	/* "sha224" */
671,	/* "sha224WithRSAEncryption" */
672,	/* "sha256" */
668,	/* "sha256WithRSAEncryption" */
673,	/* "sha384" */
669,	/* "sha384WithRSAEncryption" */
674,	/* "sha512" */
670,	/* "sha512WithRSAEncryption" */
42,	/* "shaWithRSAEncryption" */
52,	/* "signingTime" */
454,	/* "simpleSecurityObject" */
496,	/* "singleLevelQuality" */
16,	/* "stateOrProvinceName" */
660,	/* "streetAddress" */
498,	/* "subtreeMaximumQuality" */
497,	/* "subtreeMinimumQuality" */
890,	/* "supportedAlgorithms" */
874,	/* "supportedApplicationContext" */
100,	/* "surname" */
864,	/* "telephoneNumber" */
866,	/* "teletexTerminalIdentifier" */
865,	/* "telexNumber" */
459,	/* "textEncodedORAddress" */
293,	/* "textNotice" */
106,	/* "title" */
1021,	/* "tls1-prf" */
682,	/* "tpBasis" */
436,	/* "ucl" */
 0,	/* "undefined" */
102,	/* "uniqueIdentifier" */
888,	/* "uniqueMember" */
55,	/* "unstructuredAddress" */
49,	/* "unstructuredName" */
880,	/* "userCertificate" */
465,	/* "userClass" */
458,	/* "userId" */
879,	/* "userPassword" */
373,	/* "valid" */
678,	/* "wap" */
679,	/* "wap-wsg" */
735,	/* "wap-wsg-idm-ecid-wtls1" */
743,	/* "wap-wsg-idm-ecid-wtls10" */
744,	/* "wap-wsg-idm-ecid-wtls11" */
745,	/* "wap-wsg-idm-ecid-wtls12" */
736,	/* "wap-wsg-idm-ecid-wtls3" */
737,	/* "wap-wsg-idm-ecid-wtls4" */
738,	/* "wap-wsg-idm-ecid-wtls5" */
739,	/* "wap-wsg-idm-ecid-wtls6" */
740,	/* "wap-wsg-idm-ecid-wtls7" */
741,	/* "wap-wsg-idm-ecid-wtls8" */
742,	/* "wap-wsg-idm-ecid-wtls9" */
804,	/* "whirlpool" */
868,	/* "x121Address" */
503,	/* "x500UniqueIdentifier" */
158,	/* "x509Certificate" */
160,	/* "x509Crl" */
125,	/* "zlib compression" */
};

static const unsigned int obj_objs[NUM_OBJ]={
 0,	/* OBJ_undef                        0 */
181,	/* OBJ_iso                          1 */
393,	/* OBJ_joint_iso_ccitt              OBJ_joint_iso_itu_t */
404,	/* OBJ_ccitt                        OBJ_itu_t */
645,	/* OBJ_itu_t                        0 */
646,	/* OBJ_joint_iso_itu_t              2 */
434,	/* OBJ_data                         0 9 */
182,	/* OBJ_member_body                  1 2 */
379,	/* OBJ_org                          1 3 */
676,	/* OBJ_identified_organization      1 3 */
11,	/* OBJ_X500                         2 5 */
647,	/* OBJ_international_organizations  2 23 */
380,	/* OBJ_dod                          1 3 6 */
12,	/* OBJ_X509                         2 5 4 */
378,	/* OBJ_X500algorithms               2 5 8 */
81,	/* OBJ_id_ce                        2 5 29 */
512,	/* OBJ_id_set                       2 23 42 */
678,	/* OBJ_wap                          2 23 43 */
435,	/* OBJ_pss                          0 9 2342 */
183,	/* OBJ_ISO_US                       1 2 840 */
381,	/* OBJ_iana                         1 3 6 1 */
677,	/* OBJ_certicom_arc                 1 3 132 */
394,	/* OBJ_selected_attribute_types     2 5 1 5 */
13,	/* OBJ_commonName                   2 5 4 3 */
100,	/* OBJ_surname                      2 5 4 4 */
105,	/* OBJ_serialNumber                 2 5 4 5 */
14,	/* OBJ_countryName                  2 5 4 6 */
15,	/* OBJ_localityName                 2 5 4 7 */
16,	/* OBJ_stateOrProvinceName          2 5 4 8 */
660,	/* OBJ_streetAddress                2 5 4 9 */
17,	/* OBJ_organizationName             2 5 4 10 */
18,	/* OBJ_organizationalUnitName       2 5 4 11 */
106,	/* OBJ_title                        2 5 4 12 */
107,	/* OBJ_description                  2 5 4 13 */
859,	/* OBJ_searchGuide                  2 5 4 14 */
860,	/* OBJ_businessCategory             2 5 4 15 */
861,	/* OBJ_postalAddress                2 5 4 16 */
661,	/* OBJ_postalCode                   2 5 4 17 */
862,	/* OBJ_postOfficeBox                2 5 4 18 */
863,	/* OBJ_physicalDeliveryOfficeName   2 5 4 19 */
864,	/* OBJ_telephoneNumber              2 5 4 20 */
865,	/* OBJ_telexNumber                  2 5 4 21 */
866,	/* OBJ_teletexTerminalIdentifier    2 5 4 22 */
867,	/* OBJ_facsimileTelephoneNumber     2 5 4 23 */
868,	/* OBJ_x121Address                  2 5 4 24 */
869,	/* OBJ_internationaliSDNNumber      2 5 4 25 */
870,	/* OBJ_registeredAddress            2 5 4 26 */
871,	/* OBJ_destinationIndicator         2 5 4 27 */
872,	/* OBJ_preferredDeliveryMethod      2 5 4 28 */
873,	/* OBJ_presentationAddress          2 5 4 29 */
874,	/* OBJ_supportedApplicationContext  2 5 4 30 */
875,	/* OBJ_member                       2 5 4 31 */
876,	/* OBJ_owner                        2 5 4 32 */
877,	/* OBJ_roleOccupant                 2 5 4 33 */
878,	/* OBJ_seeAlso                      2 5 4 34 */
879,	/* OBJ_userPassword                 2 5 4 35 */
880,	/* OBJ_userCertificate              2 5 4 36 */
881,	/* OBJ_cACertificate                2 5 4 37 */
882,	/* OBJ_authorityRevocationList      2 5 4 38 */
883,	/* OBJ_certificateRevocationList    2 5 4 39 */
884,	/* OBJ_crossCertificatePair         2 5 4 40 */
173,	/* OBJ_name                         2 5 4 41 */
99,	/* OBJ_givenName                    2 5 4 42 */
101,	/* OBJ_initials                     2 5 4 43 */
509,	/* OBJ_generationQualifier          2 5 4 44 */
503,	/* OBJ_x500UniqueIdentifier         2 5 4 45 */
174,	/* OBJ_dnQualifier                  2 5 4 46 */
885,	/* OBJ_enhancedSearchGuide          2 5 4 47 */
886,	/* OBJ_protocolInformation          2 5 4 48 */
887,	/* OBJ_distinguishedName            2 5 4 49 */
888,	/* OBJ_uniqueMember                 2 5 4 50 */
889,	/* OBJ_houseIdentifier              2 5 4 51 */
890,	/* OBJ_supportedAlgorithms          2 5 4 52 */
891,	/* OBJ_deltaRevocationList          2 5 4 53 */
892,	/* OBJ_dmdName                      2 5 4 54 */
510,	/* OBJ_pseudonym                    2 5 4 65 */
400,	/* OBJ_role                         2 5 4 72 */
769,	/* OBJ_subject_directory_attributes 2 5 29 9 */
82,	/* OBJ_subject_key_identifier       2 5 29 14 */
83,	/* OBJ_key_usage                    2 5 29 15 */
84,	/* OBJ_private_key_usage_period     2 5 29 16 */
85,	/* OBJ_subject_alt_name             2 5 29 17 */
86,	/* OBJ_issuer_alt_name              2 5 29 18 */
87,	/* OBJ_basic_constraints            2 5 29 19 */
88,	/* OBJ_crl_number                   2 5 29 20 */
141,	/* OBJ_crl_reason                   2 5 29 21 */
430,	/* OBJ_hold_instruction_code        2 5 29 23 */
142,	/* OBJ_invalidity_date              2 5 29 24 */
140,	/* OBJ_delta_crl                    2 5 29 27 */
770,	/* OBJ_issuing_distribution_point   2 5 29 28 */
771,	/* OBJ_certificate_issuer           2 5 29 29 */
666,	/* OBJ_name_constraints             2 5 29 30 */
103,	/* OBJ_crl_distribution_points      2 5 29 31 */
89,	/* OBJ_certificate_policies         2 5 29 32 */
747,	/* OBJ_policy_mappings              2 5 29 33 */
90,	/* OBJ_authority_key_identifier     2 5 29 35 */
401,	/* OBJ_policy_constraints           2 5 29 36 */
126,	/* OBJ_ext_key_usage                2 5 29 37 */
857,	/* OBJ_freshest_crl                 2 5 29 46 */
748,	/* OBJ_inhibit_any_policy           2 5 29 54 */
402,	/* OBJ_target_information           2 5 29 55 */
403,	/* OBJ_no_rev_avail                 2 5 29 56 */
513,	/* OBJ_set_ctype                    2 23 42 0 */
514,	/* OBJ_set_msgExt                   2 23 42 1 */
515,	/* OBJ_set_attr                     2 23 42 3 */
516,	/* OBJ_set_policy                   2 23 42 5 */
517,	/* OBJ_set_certExt                  2 23 42 7 */
518,	/* OBJ_set_brand                    2 23 42 8 */
679,	/* OBJ_wap_wsg                      2 23 43 1 */
382,	/* OBJ_Directory                    1 3 6 1 1 */
383,	/* OBJ_Management                   1 3 6 1 2 */
384,	/* OBJ_Experimental                 1 3 6 1 3 */
385,	/* OBJ_Private                      1 3 6 1 4 */
386,	/* OBJ_Security                     1 3 6 1 5 */
387,	/* OBJ_SNMPv2                       1 3 6 1 6 */
388,	/* OBJ_Mail                         1 3 6 1 7 */
376,	/* OBJ_algorithm                    1 3 14 3 2 */
395,	/* OBJ_clearance                    2 5 1 5 55 */
19,	/* OBJ_rsa                          2 5 8 1 1 */
96,	/* OBJ_mdc2WithRSA                  2 5 8 3 100 */
95,	/* OBJ_mdc2                         2 5 8 3 101 */
746,	/* OBJ_any_policy                   2 5 29 32 0 */
910,	/* OBJ_anyExtendedKeyUsage          2 5 29 37 0 */
519,	/* OBJ_setct_PANData                2 23 42 0 0 */
520,	/* OBJ_setct_PANToken               2 23 42 0 1 */
521,	/* OBJ_setct_PANOnly                2 23 42 0 2 */
522,	/* OBJ_setct_OIData                 2 23 42 0 3 */
523,	/* OBJ_setct_PI                     2 23 42 0 4 */
524,	/* OBJ_setct_PIData                 2 23 42 0 5 */
525,	/* OBJ_setct_PIDataUnsigned         2 23 42 0 6 */
526,	/* OBJ_setct_HODInput               2 23 42 0 7 */
527,	/* OBJ_setct_AuthResBaggage         2 23 42 0 8 */
528,	/* OBJ_setct_AuthRevReqBaggage      2 23 42 0 9 */
529,	/* OBJ_setct_AuthRevResBaggage      2 23 42 0 10 */
530,	/* OBJ_setct_CapTokenSeq            2 23 42 0 11 */
531,	/* OBJ_setct_PInitResData           2 23 42 0 12 */
532,	/* OBJ_setct_PI_TBS                 2 23 42 0 13 */
533,	/* OBJ_setct_PResData               2 23 42 0 14 */
534,	/* OBJ_setct_AuthReqTBS             2 23 42 0 16 */
535,	/* OBJ_setct_AuthResTBS             2 23 42 0 17 */
536,	/* OBJ_setct_AuthResTBSX            2 23 42 0 18 */
537,	/* OBJ_setct_AuthTokenTBS           2 23 42 0 19 */
538,	/* OBJ_setct_CapTokenData           2 23 42 0 20 */
539,	/* OBJ_setct_CapTokenTBS            2 23 42 0 21 */
540,	/* OBJ_setct_AcqCardCodeMsg         2 23 42 0 22 */
541,	/* OBJ_setct_AuthRevReqTBS          2 23 42 0 23 */
542,	/* OBJ_setct_AuthRevResData         2 23 42 0 24 */
543,	/* OBJ_setct_AuthRevResTBS          2 23 42 0 25 */
544,	/* OBJ_setct_CapReqTBS              2 23 42 0 26 */
545,	/* OBJ_setct_CapReqTBSX             2 23 42 0 27 */
546,	/* OBJ_setct_CapResData             2 23 42 0 28 */
547,	/* OBJ_setct_CapRevReqTBS           2 23 42 0 29 */
548,	/* OBJ_setct_CapRevReqTBSX          2 23 42 0 30 */
549,	/* OBJ_setct_CapRevResData          2 23 42 0 31 */
550,	/* OBJ_setct_CredReqTBS             2 23 42 0 32 */
551,	/* OBJ_setct_CredReqTBSX            2 23 42 0 33 */
552,	/* OBJ_setct_CredResData            2 23 42 0 34 */
553,	/* OBJ_setct_CredRevReqTBS          2 23 42 0 35 */
554,	/* OBJ_setct_CredRevReqTBSX         2 23 42 0 36 */
555,	/* OBJ_setct_CredRevResData         2 23 42 0 37 */
556,	/* OBJ_setct_PCertReqData           2 23 42 0 38 */
557,	/* OBJ_setct_PCertResTBS            2 23 42 0 39 */
558,	/* OBJ_setct_BatchAdminReqData      2 23 42 0 40 */
559,	/* OBJ_setct_BatchAdminResData      2 23 42 0 41 */
560,	/* OBJ_setct_CardCInitResTBS        2 23 42 0 42 */
561,	/* OBJ_setct_MeAqCInitResTBS        2 23 42 0 43 */
562,	/* OBJ_setct_RegFormResTBS          2 23 42 0 44 */
563,	/* OBJ_setct_CertReqData            2 23 42 0 45 */
564,	/* OBJ_setct_CertReqTBS             2 23 42 0 46 */
565,	/* OBJ_setct_CertResData            2 23 42 0 47 */
566,	/* OBJ_setct_CertInqReqTBS          2 23 42 0 48 */
567,	/* OBJ_setct_ErrorTBS               2 23 42 0 49 */
568,	/* OBJ_setct_PIDualSignedTBE        2 23 42 0 50 */
569,	/* OBJ_setct_PIUnsignedTBE          2 23 42 0 51 */
570,	/* OBJ_setct_AuthReqTBE             2 23 42 0 52 */
571,	/* OBJ_setct_AuthResTBE             2 23 42 0 53 */
572,	/* OBJ_setct_AuthResTBEX            2 23 42 0 54 */
573,	/* OBJ_setct_AuthTokenTBE           2 23 42 0 55 */
574,	/* OBJ_setct_CapTokenTBE            2 23 42 0 56 */
575,	/* OBJ_setct_CapTokenTBEX           2 23 42 0 57 */
576,	/* OBJ_setct_AcqCardCodeMsgTBE      2 23 42 0 58 */
577,	/* OBJ_setct_AuthRevReqTBE          2 23 42 0 59 */
578,	/* OBJ_setct_AuthRevResTBE          2 23 42 0 60 */
579,	/* OBJ_setct_AuthRevResTBEB         2 23 42 0 61 */
580,	/* OBJ_setct_CapReqTBE              2 23 42 0 62 */
581,	/* OBJ_setct_CapReqTBEX             2 23 42 0 63 */
582,	/* OBJ_setct_CapResTBE              2 23 42 0 64 */
583,	/* OBJ_setct_CapRevReqTBE           2 23 42 0 65 */
584,	/* OBJ_setct_CapRevReqTBEX          2 23 42 0 66 */
585,	/* OBJ_setct_CapRevResTBE           2 23 42 0 67 */
586,	/* OBJ_setct_CredReqTBE             2 23 42 0 68 */
587,	/* OBJ_setct_CredReqTBEX            2 23 42 0 69 */
588,	/* OBJ_setct_CredResTBE             2 23 42 0 70 */
589,	/* OBJ_setct_CredRevReqTBE          2 23 42 0 71 */
590,	/* OBJ_setct_CredRevReqTBEX         2 23 42 0 72 */
591,	/* OBJ_setct_CredRevResTBE          2 23 42 0 73 */
592,	/* OBJ_setct_BatchAdminReqTBE       2 23 42 0 74 */
593,	/* OBJ_setct_BatchAdminResTBE       2 23 42 0 75 */
594,	/* OBJ_setct_RegFormReqTBE          2 23 42 0 76 */
595,	/* OBJ_setct_CertReqTBE             2 23 42 0 77 */
596,	/* OBJ_setct_CertReqTBEX            2 23 42 0 78 */
597,	/* OBJ_setct_CertResTBE             2 23 42 0 79 */
598,	/* OBJ_setct_CRLNotificationTBS     2 23 42 0 80 */
599,	/* OBJ_setct_CRLNotificationResTBS  2 23 42 0 81 */
600,	/* OBJ_setct_BCIDistributionTBS     2 23 42 0 82 */
601,	/* OBJ_setext_genCrypt              2 23 42 1 1 */
602,	/* OBJ_setext_miAuth                2 23 42 1 3 */
603,	/* OBJ_setext_pinSecure             2 23 42 1 4 */
604,	/* OBJ_setext_pinAny                2 23 42 1 5 */
605,	/* OBJ_setext_track2                2 23 42 1 7 */
606,	/* OBJ_setext_cv                    2 23 42 1 8 */
620,	/* OBJ_setAttr_Cert                 2 23 42 3 0 */
621,	/* OBJ_setAttr_PGWYcap              2 23 42 3 1 */
622,	/* OBJ_setAttr_TokenType            2 23 42 3 2 */
623,	/* OBJ_setAttr_IssCap               2 23 42 3 3 */
607,	/* OBJ_set_policy_root              2 23 42 5 0 */
608,	/* OBJ_setCext_hashedRoot           2 23 42 7 0 */
609,	/* OBJ_setCext_certType             2 23 42 7 1 */
610,	/* OBJ_setCext_merchData            2 23 42 7 2 */
611,	/* OBJ_setCext_cCertRequired        2 23 42 7 3 */
612,	/* OBJ_setCext_tunneling            2 23 42 7 4 */
613,	/* OBJ_setCext_setExt               2 23 42 7 5 */
614,	/* OBJ_setCext_setQualf             2 23 42 7 6 */
615,	/* OBJ_setCext_PGWYcapabilities     2 23 42 7 7 */
616,	/* OBJ_setCext_TokenIdentifier      2 23 42 7 8 */
617,	/* OBJ_setCext_Track2Data           2 23 42 7 9 */
618,	/* OBJ_setCext_TokenType            2 23 42 7 10 */
619,	/* OBJ_setCext_IssuerCapabilities   2 23 42 7 11 */
636,	/* OBJ_set_brand_IATA_ATA           2 23 42 8 1 */
640,	/* OBJ_set_brand_Visa               2 23 42 8 4 */
641,	/* OBJ_set_brand_MasterCard         2 23 42 8 5 */
637,	/* OBJ_set_brand_Diners             2 23 42 8 30 */
638,	/* OBJ_set_brand_AmericanExpress    2 23 42 8 34 */
639,	/* OBJ_set_brand_JCB                2 23 42 8 35 */
805,	/* OBJ_cryptopro                    1 2 643 2 2 */
806,	/* OBJ_cryptocom                    1 2 643 2 9 */
974,	/* OBJ_id_tc26                      1 2 643 7 1 */
1005,	/* OBJ_OGRN                         1 2 643 100 1 */
1006,	/* OBJ_SNILS                        1 2 643 100 3 */
1007,	/* OBJ_subjectSignTool              1 2 643 100 111 */
1008,	/* OBJ_issuerSignTool               1 2 643 100 112 */
184,	/* OBJ_X9_57                        1 2 840 10040 */
405,	/* OBJ_ansi_X9_62                   1 2 840 10045 */
389,	/* OBJ_Enterprises                  1 3 6 1 4 1 */
504,	/* OBJ_mime_mhs                     1 3 6 1 7 1 */
104,	/* OBJ_md5WithRSA                   1 3 14 3 2 3 */
29,	/* OBJ_des_ecb                      1 3 14 3 2 6 */
31,	/* OBJ_des_cbc                      1 3 14 3 2 7 */
45,	/* OBJ_des_ofb64                    1 3 14 3 2 8 */
30,	/* OBJ_des_cfb64                    1 3 14 3 2 9 */
377,	/* OBJ_rsaSignature                 1 3 14 3 2 11 */
67,	/* OBJ_dsa_2                        1 3 14 3 2 12 */
66,	/* OBJ_dsaWithSHA                   1 3 14 3 2 13 */
42,	/* OBJ_shaWithRSAEncryption         1 3 14 3 2 15 */
32,	/* OBJ_des_ede_ecb                  1 3 14 3 2 17 */
41,	/* OBJ_sha                          1 3 14 3 2 18 */
64,	/* OBJ_sha1                         1 3 14 3 2 26 */
70,	/* OBJ_dsaWithSHA1_2                1 3 14 3 2 27 */
115,	/* OBJ_sha1WithRSA                  1 3 14 3 2 29 */
117,	/* OBJ_ripemd160                    1 3 36 3 2 1 */
143,	/* OBJ_sxnet                        1 3 101 1 4 1 */
721,	/* OBJ_sect163k1                    1 3 132 0 1 */
722,	/* OBJ_sect163r1                    1 3 132 0 2 */
728,	/* OBJ_sect239k1                    1 3 132 0 3 */
717,	/* OBJ_sect113r1                    1 3 132 0 4 */
718,	/* OBJ_sect113r2                    1 3 132 0 5 */
704,	/* OBJ_secp112r1                    1 3 132 0 6 */
705,	/* OBJ_secp112r2                    1 3 132 0 7 */
709,	/* OBJ_secp160r1                    1 3 132 0 8 */
708,	/* OBJ_secp160k1                    1 3 132 0 9 */
714,	/* OBJ_secp256k1                    1 3 132 0 10 */
723,	/* OBJ_sect163r2                    1 3 132 0 15 */
729,	/* OBJ_sect283k1                    1 3 132 0 16 */
730,	/* OBJ_sect283r1                    1 3 132 0 17 */
719,	/* OBJ_sect131r1                    1 3 132 0 22 */
720,	/* OBJ_sect131r2                    1 3 132 0 23 */
724,	/* OBJ_sect193r1                    1 3 132 0 24 */
725,	/* OBJ_sect193r2                    1 3 132 0 25 */
726,	/* OBJ_sect233k1                    1 3 132 0 26 */
727,	/* OBJ_sect233r1                    1 3 132 0 27 */
706,	/* OBJ_secp128r1                    1 3 132 0 28 */
707,	/* OBJ_secp128r2                    1 3 132 0 29 */
710,	/* OBJ_secp160r2                    1 3 132 0 30 */
711,	/* OBJ_secp192k1                    1 3 132 0 31 */
712,	/* OBJ_secp224k1                    1 3 132 0 32 */
713,	/* OBJ_secp224r1                    1 3 132 0 33 */
715,	/* OBJ_secp384r1                    1 3 132 0 34 */
716,	/* OBJ_secp521r1                    1 3 132 0 35 */
731,	/* OBJ_sect409k1                    1 3 132 0 36 */
732,	/* OBJ_sect409r1                    1 3 132 0 37 */
733,	/* OBJ_sect571k1                    1 3 132 0 38 */
734,	/* OBJ_sect571r1                    1 3 132 0 39 */
624,	/* OBJ_set_rootKeyThumb             2 23 42 3 0 0 */
625,	/* OBJ_set_addPolicy                2 23 42 3 0 1 */
626,	/* OBJ_setAttr_Token_EMV            2 23 42 3 2 1 */
627,	/* OBJ_setAttr_Token_B0Prime        2 23 42 3 2 2 */
628,	/* OBJ_setAttr_IssCap_CVM           2 23 42 3 3 3 */
629,	/* OBJ_setAttr_IssCap_T2            2 23 42 3 3 4 */
630,	/* OBJ_setAttr_IssCap_Sig           2 23 42 3 3 5 */
642,	/* OBJ_set_brand_Novus              2 23 42 8 6011 */
735,	/* OBJ_wap_wsg_idm_ecid_wtls1       2 23 43 1 4 1 */
736,	/* OBJ_wap_wsg_idm_ecid_wtls3       2 23 43 1 4 3 */
737,	/* OBJ_wap_wsg_idm_ecid_wtls4       2 23 43 1 4 4 */
738,	/* OBJ_wap_wsg_idm_ecid_wtls5       2 23 43 1 4 5 */
739,	/* OBJ_wap_wsg_idm_ecid_wtls6       2 23 43 1 4 6 */
740,	/* OBJ_wap_wsg_idm_ecid_wtls7       2 23 43 1 4 7 */
741,	/* OBJ_wap_wsg_idm_ecid_wtls8       2 23 43 1 4 8 */
742,	/* OBJ_wap_wsg_idm_ecid_wtls9       2 23 43 1 4 9 */
743,	/* OBJ_wap_wsg_idm_ecid_wtls10      2 23 43 1 4 10 */
744,	/* OBJ_wap_wsg_idm_ecid_wtls11      2 23 43 1 4 11 */
745,	/* OBJ_wap_wsg_idm_ecid_wtls12      2 23 43 1 4 12 */
804,	/* OBJ_whirlpool                    1 0 10118 3 0 55 */
773,	/* OBJ_kisa                         1 2 410 200004 */
807,	/* OBJ_id_GostR3411_94_with_GostR3410_2001 1 2 643 2 2 3 */
808,	/* OBJ_id_GostR3411_94_with_GostR3410_94 1 2 643 2 2 4 */
809,	/* OBJ_id_GostR3411_94              1 2 643 2 2 9 */
810,	/* OBJ_id_HMACGostR3411_94          1 2 643 2 2 10 */
811,	/* OBJ_id_GostR3410_2001            1 2 643 2 2 19 */
812,	/* OBJ_id_GostR3410_94              1 2 643 2 2 20 */
813,	/* OBJ_id_Gost28147_89              1 2 643 2 2 21 */
815,	/* OBJ_id_Gost28147_89_MAC          1 2 643 2 2 22 */
816,	/* OBJ_id_GostR3411_94_prf          1 2 643 2 2 23 */
817,	/* OBJ_id_GostR3410_2001DH          1 2 643 2 2 98 */
818,	/* OBJ_id_GostR3410_94DH            1 2 643 2 2 99 */
977,	/* OBJ_id_tc26_algorithms           1 2 643 7 1 1 */
994,	/* OBJ_id_tc26_constants            1 2 643 7 1 2 */
 1,	/* OBJ_rsadsi                       1 2 840 113549 */
185,	/* OBJ_X9cm                         1 2 840 10040 4 */
1031,	/* OBJ_id_pkinit                    1 3 6 1 5 2 3 */
127,	/* OBJ_id_pkix                      1 3 6 1 5 5 7 */
505,	/* OBJ_mime_mhs_headings            1 3 6 1 7 1 1 */
506,	/* OBJ_mime_mhs_bodies              1 3 6 1 7 1 2 */
119,	/* OBJ_ripemd160WithRSA             1 3 36 3 3 1 2 */
937,	/* OBJ_dhSinglePass_stdDH_sha224kdf_scheme 1 3 132 1 11 0 */
938,	/* OBJ_dhSinglePass_stdDH_sha256kdf_scheme 1 3 132 1 11 1 */
939,	/* OBJ_dhSinglePass_stdDH_sha384kdf_scheme 1 3 132 1 11 2 */
940,	/* OBJ_dhSinglePass_stdDH_sha512kdf_scheme 1 3 132 1 11 3 */
942,	/* OBJ_dhSinglePass_cofactorDH_sha224kdf_scheme 1 3 132 1 14 0 */
943,	/* OBJ_dhSinglePass_cofactorDH_sha256kdf_scheme 1 3 132 1 14 1 */
944,	/* OBJ_dhSinglePass_cofactorDH_sha384kdf_scheme 1 3 132 1 14 2 */
945,	/* OBJ_dhSinglePass_cofactorDH_sha512kdf_scheme 1 3 132 1 14 3 */
631,	/* OBJ_setAttr_GenCryptgrm          2 23 42 3 3 3 1 */
632,	/* OBJ_setAttr_T2Enc                2 23 42 3 3 4 1 */
633,	/* OBJ_setAttr_T2cleartxt           2 23 42 3 3 4 2 */
634,	/* OBJ_setAttr_TokICCsig            2 23 42 3 3 5 1 */
635,	/* OBJ_setAttr_SecDevSig            2 23 42 3 3 5 2 */
436,	/* OBJ_ucl                          0 9 2342 19200300 */
820,	/* OBJ_id_Gost28147_89_None_KeyMeshing 1 2 643 2 2 14 0 */
819,	/* OBJ_id_Gost28147_89_CryptoPro_KeyMeshing 1 2 643 2 2 14 1 */
845,	/* OBJ_id_GostR3410_94_a            1 2 643 2 2 20 1 */
846,	/* OBJ_id_GostR3410_94_aBis         1 2 643 2 2 20 2 */
847,	/* OBJ_id_GostR3410_94_b            1 2 643 2 2 20 3 */
848,	/* OBJ_id_GostR3410_94_bBis         1 2 643 2 2 20 4 */
821,	/* OBJ_id_GostR3411_94_TestParamSet 1 2 643 2 2 30 0 */
822,	/* OBJ_id_GostR3411_94_CryptoProParamSet 1 2 643 2 2 30 1 */
823,	/* OBJ_id_Gost28147_89_TestParamSet 1 2 643 2 2 31 0 */
824,	/* OBJ_id_Gost28147_89_CryptoPro_A_ParamSet 1 2 643 2 2 31 1 */
825,	/* OBJ_id_Gost28147_89_CryptoPro_B_ParamSet 1 2 643 2 2 31 2 */
826,	/* OBJ_id_Gost28147_89_CryptoPro_C_ParamSet 1 2 643 2 2 31 3 */
827,	/* OBJ_id_Gost28147_89_CryptoPro_D_ParamSet 1 2 643 2 2 31 4 */
828,	/* OBJ_id_Gost28147_89_CryptoPro_Oscar_1_1_ParamSet 1 2 643 2 2 31 5 */
829,	/* OBJ_id_Gost28147_89_CryptoPro_Oscar_1_0_ParamSet 1 2 643 2 2 31 6 */
830,	/* OBJ_id_Gost28147_89_CryptoPro_RIC_1_ParamSet 1 2 643 2 2 31 7 */
831,	/* OBJ_id_GostR3410_94_TestParamSet 1 2 643 2 2 32 0 */
832,	/* OBJ_id_GostR3410_94_CryptoPro_A_ParamSet 1 2 643 2 2 32 2 */
833,	/* OBJ_id_GostR3410_94_CryptoPro_B_ParamSet 1 2 643 2 2 32 3 */
834,	/* OBJ_id_GostR3410_94_CryptoPro_C_ParamSet 1 2 643 2 2 32 4 */
835,	/* OBJ_id_GostR3410_94_CryptoPro_D_ParamSet 1 2 643 2 2 32 5 */
836,	/* OBJ_id_GostR3410_94_CryptoPro_XchA_ParamSet 1 2 643 2 2 33 1 */
837,	/* OBJ_id_GostR3410_94_CryptoPro_XchB_ParamSet 1 2 643 2 2 33 2 */
838,	/* OBJ_id_GostR3410_94_CryptoPro_XchC_ParamSet 1 2 643 2 2 33 3 */
839,	/* OBJ_id_GostR3410_2001_TestParamSet 1 2 643 2 2 35 0 */
840,	/* OBJ_id_GostR3410_2001_CryptoPro_A_ParamSet 1 2 643 2 2 35 1 */
841,	/* OBJ_id_GostR3410_2001_CryptoPro_B_ParamSet 1 2 643 2 2 35 2 */
842,	/* OBJ_id_GostR3410_2001_CryptoPro_C_ParamSet 1 2 643 2 2 35 3 */
843,	/* OBJ_id_GostR3410_2001_CryptoPro_XchA_ParamSet 1 2 643 2 2 36 0 */
844,	/* OBJ_id_GostR3410_2001_CryptoPro_XchB_ParamSet 1 2 643 2 2 36 1 */
978,	/* OBJ_id_tc26_sign                 1 2 643 7 1 1 1 */
981,	/* OBJ_id_tc26_digest               1 2 643 7 1 1 2 */
984,	/* OBJ_id_tc26_signwithdigest       1 2 643 7 1 1 3 */
987,	/* OBJ_id_tc26_mac                  1 2 643 7 1 1 4 */
990,	/* OBJ_id_tc26_cipher               1 2 643 7 1 1 5 */
991,	/* OBJ_id_tc26_agreement            1 2 643 7 1 1 6 */
995,	/* OBJ_id_tc26_sign_constants       1 2 643 7 1 2 1 */
1000,	/* OBJ_id_tc26_digest_constants     1 2 643 7 1 2 2 */
1001,	/* OBJ_id_tc26_cipher_constants     1 2 643 7 1 2 5 */
 2,	/* OBJ_pkcs                         1 2 840 113549 1 */
431,	/* OBJ_hold_instruction_none        1 2 840 10040 2 1 */
432,	/* OBJ_hold_instruction_call_issuer 1 2 840 10040 2 2 */
433,	/* OBJ_hold_instruction_reject      1 2 840 10040 2 3 */
116,	/* OBJ_dsa                          1 2 840 10040 4 1 */
113,	/* OBJ_dsaWithSHA1                  1 2 840 10040 4 3 */
406,	/* OBJ_X9_62_prime_field            1 2 840 10045 1 1 */
407,	/* OBJ_X9_62_characteristic_two_field 1 2 840 10045 1 2 */
408,	/* OBJ_X9_62_id_ecPublicKey         1 2 840 10045 2 1 */
416,	/* OBJ_ecdsa_with_SHA1              1 2 840 10045 4 1 */
791,	/* OBJ_ecdsa_with_Recommended       1 2 840 10045 4 2 */
792,	/* OBJ_ecdsa_with_Specified         1 2 840 10045 4 3 */
920,	/* OBJ_dhpublicnumber               1 2 840 10046 2 1 */
1032,	/* OBJ_pkInitClientAuth             1 3 6 1 5 2 3 4 */
1033,	/* OBJ_pkInitKDC                    1 3 6 1 5 2 3 5 */
258,	/* OBJ_id_pkix_mod                  1 3 6 1 5 5 7 0 */
175,	/* OBJ_id_pe                        1 3 6 1 5 5 7 1 */
259,	/* OBJ_id_qt                        1 3 6 1 5 5 7 2 */
128,	/* OBJ_id_kp                        1 3 6 1 5 5 7 3 */
260,	/* OBJ_id_it                        1 3 6 1 5 5 7 4 */
261,	/* OBJ_id_pkip                      1 3 6 1 5 5 7 5 */
262,	/* OBJ_id_alg                       1 3 6 1 5 5 7 6 */
263,	/* OBJ_id_cmc                       1 3 6 1 5 5 7 7 */
264,	/* OBJ_id_on                        1 3 6 1 5 5 7 8 */
265,	/* OBJ_id_pda                       1 3 6 1 5 5 7 9 */
266,	/* OBJ_id_aca                       1 3 6 1 5 5 7 10 */
267,	/* OBJ_id_qcs                       1 3 6 1 5 5 7 11 */
268,	/* OBJ_id_cct                       1 3 6 1 5 5 7 12 */
662,	/* OBJ_id_ppl                       1 3 6 1 5 5 7 21 */
176,	/* OBJ_id_ad                        1 3 6 1 5 5 7 48 */
507,	/* OBJ_id_hex_partial_message       1 3 6 1 7 1 1 1 */
508,	/* OBJ_id_hex_multipart_message     1 3 6 1 7 1 1 2 */
57,	/* OBJ_netscape                     2 16 840 1 113730 */
754,	/* OBJ_camellia_128_ecb             0 3 4401 5 3 1 9 1 */
766,	/* OBJ_camellia_128_ofb128          0 3 4401 5 3 1 9 3 */
757,	/* OBJ_camellia_128_cfb128          0 3 4401 5 3 1 9 4 */
961,	/* OBJ_camellia_128_gcm             0 3 4401 5 3 1 9 6 */
962,	/* OBJ_camellia_128_ccm             0 3 4401 5 3 1 9 7 */
963,	/* OBJ_camellia_128_ctr             0 3 4401 5 3 1 9 9 */
964,	/* OBJ_camellia_128_cmac            0 3 4401 5 3 1 9 10 */
755,	/* OBJ_camellia_192_ecb             0 3 4401 5 3 1 9 21 */
767,	/* OBJ_camellia_192_ofb128          0 3 4401 5 3 1 9 23 */
758,	/* OBJ_camellia_192_cfb128          0 3 4401 5 3 1 9 24 */
965,	/* OBJ_camellia_192_gcm             0 3 4401 5 3 1 9 26 */
966,	/* OBJ_camellia_192_ccm             0 3 4401 5 3 1 9 27 */
967,	/* OBJ_camellia_192_ctr             0 3 4401 5 3 1 9 29 */
968,	/* OBJ_camellia_192_cmac            0 3 4401 5 3 1 9 30 */
756,	/* OBJ_camellia_256_ecb             0 3 4401 5 3 1 9 41 */
768,	/* OBJ_camellia_256_ofb128          0 3 4401 5 3 1 9 43 */
759,	/* OBJ_camellia_256_cfb128          0 3 4401 5 3 1 9 44 */
969,	/* OBJ_camellia_256_gcm             0 3 4401 5 3 1 9 46 */
970,	/* OBJ_camellia_256_ccm             0 3 4401 5 3 1 9 47 */
971,	/* OBJ_camellia_256_ctr             0 3 4401 5 3 1 9 49 */
972,	/* OBJ_camellia_256_cmac            0 3 4401 5 3 1 9 50 */
437,	/* OBJ_pilot                        0 9 2342 19200300 100 */
776,	/* OBJ_seed_ecb                     1 2 410 200004 1 3 */
777,	/* OBJ_seed_cbc                     1 2 410 200004 1 4 */
779,	/* OBJ_seed_cfb128                  1 2 410 200004 1 5 */
778,	/* OBJ_seed_ofb128                  1 2 410 200004 1 6 */
852,	/* OBJ_id_GostR3411_94_with_GostR3410_94_cc 1 2 643 2 9 1 3 3 */
853,	/* OBJ_id_GostR3411_94_with_GostR3410_2001_cc 1 2 643 2 9 1 3 4 */
850,	/* OBJ_id_GostR3410_94_cc           1 2 643 2 9 1 5 3 */
851,	/* OBJ_id_GostR3410_2001_cc         1 2 643 2 9 1 5 4 */
849,	/* OBJ_id_Gost28147_89_cc           1 2 643 2 9 1 6 1 */
854,	/* OBJ_id_GostR3410_2001_ParamSet_cc 1 2 643 2 9 1 8 1 */
1004,	/* OBJ_INN                          1 2 643 3 131 1 1 */
979,	/* OBJ_id_GostR3410_2012_256        1 2 643 7 1 1 1 1 */
980,	/* OBJ_id_GostR3410_2012_512        1 2 643 7 1 1 1 2 */
982,	/* OBJ_id_GostR3411_2012_256        1 2 643 7 1 1 2 2 */
983,	/* OBJ_id_GostR3411_2012_512        1 2 643 7 1 1 2 3 */
985,	/* OBJ_id_tc26_signwithdigest_gost3410_2012_256 1 2 643 7 1 1 3 2 */
986,	/* OBJ_id_tc26_signwithdigest_gost3410_2012_512 1 2 643 7 1 1 3 3 */
988,	/* OBJ_id_tc26_hmac_gost_3411_2012_256 1 2 643 7 1 1 4 1 */
989,	/* OBJ_id_tc26_hmac_gost_3411_2012_512 1 2 643 7 1 1 4 2 */
992,	/* OBJ_id_tc26_agreement_gost_3410_2012_256 1 2 643 7 1 1 6 1 */
993,	/* OBJ_id_tc26_agreement_gost_3410_2012_512 1 2 643 7 1 1 6 2 */
996,	/* OBJ_id_tc26_gost_3410_2012_512_constants 1 2 643 7 1 2 1 2 */
1002,	/* OBJ_id_tc26_gost_28147_constants 1 2 643 7 1 2 5 1 */
186,	/* OBJ_pkcs1                        1 2 840 113549 1 1 */
27,	/* OBJ_pkcs3                        1 2 840 113549 1 3 */
187,	/* OBJ_pkcs5                        1 2 840 113549 1 5 */
20,	/* OBJ_pkcs7                        1 2 840 113549 1 7 */
47,	/* OBJ_pkcs9                        1 2 840 113549 1 9 */
 3,	/* OBJ_md2                          1 2 840 113549 2 2 */
257,	/* OBJ_md4                          1 2 840 113549 2 4 */
 4,	/* OBJ_md5                          1 2 840 113549 2 5 */
797,	/* OBJ_hmacWithMD5                  1 2 840 113549 2 6 */
163,	/* OBJ_hmacWithSHA1                 1 2 840 113549 2 7 */
798,	/* OBJ_hmacWithSHA224               1 2 840 113549 2 8 */
799,	/* OBJ_hmacWithSHA256               1 2 840 113549 2 9 */
800,	/* OBJ_hmacWithSHA384               1 2 840 113549 2 10 */
801,	/* OBJ_hmacWithSHA512               1 2 840 113549 2 11 */
37,	/* OBJ_rc2_cbc                      1 2 840 113549 3 2 */
 5,	/* OBJ_rc4                          1 2 840 113549 3 4 */
44,	/* OBJ_des_ede3_cbc                 1 2 840 113549 3 7 */
120,	/* OBJ_rc5_cbc                      1 2 840 113549 3 8 */
643,	/* OBJ_des_cdmf                     1 2 840 113549 3 10 */
680,	/* OBJ_X9_62_id_characteristic_two_basis 1 2 840 10045 1 2 3 */
684,	/* OBJ_X9_62_c2pnb163v1             1 2 840 10045 3 0 1 */
685,	/* OBJ_X9_62_c2pnb163v2             1 2 840 10045 3 0 2 */
686,	/* OBJ_X9_62_c2pnb163v3             1 2 840 10045 3 0 3 */
687,	/* OBJ_X9_62_c2pnb176v1             1 2 840 10045 3 0 4 */
688,	/* OBJ_X9_62_c2tnb191v1             1 2 840 10045 3 0 5 */
689,	/* OBJ_X9_62_c2tnb191v2             1 2 840 10045 3 0 6 */
690,	/* OBJ_X9_62_c2tnb191v3             1 2 840 10045 3 0 7 */
691,	/* OBJ_X9_62_c2onb191v4             1 2 840 10045 3 0 8 */
692,	/* OBJ_X9_62_c2onb191v5             1 2 840 10045 3 0 9 */
693,	/* OBJ_X9_62_c2pnb208w1             1 2 840 10045 3 0 10 */
694,	/* OBJ_X9_62_c2tnb239v1             1 2 840 10045 3 0 11 */
695,	/* OBJ_X9_62_c2tnb239v2             1 2 840 10045 3 0 12 */
696,	/* OBJ_X9_62_c2tnb239v3             1 2 840 10045 3 0 13 */
697,	/* OBJ_X9_62_c2onb239v4             1 2 840 10045 3 0 14 */
698,	/* OBJ_X9_62_c2onb239v5             1 2 840 10045 3 0 15 */
699,	/* OBJ_X9_62_c2pnb272w1             1 2 840 10045 3 0 16 */
700,	/* OBJ_X9_62_c2pnb304w1             1 2 840 10045 3 0 17 */
701,	/* OBJ_X9_62_c2tnb359v1             1 2 840 10045 3 0 18 */
702,	/* OBJ_X9_62_c2pnb368w1             1 2 840 10045 3 0 19 */
703,	/* OBJ_X9_62_c2tnb431r1             1 2 840 10045 3 0 20 */
409,	/* OBJ_X9_62_prime192v1             1 2 840 10045 3 1 1 */
410,	/* OBJ_X9_62_prime192v2             1 2 840 10045 3 1 2 */
411,	/* OBJ_X9_62_prime192v3             1 2 840 10045 3 1 3 */
412,	/* OBJ_X9_62_prime239v1             1 2 840 10045 3 1 4 */
413,	/* OBJ_X9_62_prime239v2             1 2 840 10045 3 1 5 */
414,	/* OBJ_X9_62_prime239v3             1 2 840 10045 3 1 6 */
415,	/* OBJ_X9_62_prime256v1             1 2 840 10045 3 1 7 */
793,	/* OBJ_ecdsa_with_SHA224            1 2 840 10045 4 3 1 */
794,	/* OBJ_ecdsa_with_SHA256            1 2 840 10045 4 3 2 */
795,	/* OBJ_ecdsa_with_SHA384            1 2 840 10045 4 3 3 */
796,	/* OBJ_ecdsa_with_SHA512            1 2 840 10045 4 3 4 */
269,	/* OBJ_id_pkix1_explicit_88         1 3 6 1 5 5 7 0 1 */
270,	/* OBJ_id_pkix1_implicit_88         1 3 6 1 5 5 7 0 2 */
271,	/* OBJ_id_pkix1_explicit_93         1 3 6 1 5 5 7 0 3 */
272,	/* OBJ_id_pkix1_implicit_93         1 3 6 1 5 5 7 0 4 */
273,	/* OBJ_id_mod_crmf                  1 3 6 1 5 5 7 0 5 */
274,	/* OBJ_id_mod_cmc                   1 3 6 1 5 5 7 0 6 */
275,	/* OBJ_id_mod_kea_profile_88        1 3 6 1 5 5 7 0 7 */
276,	/* OBJ_id_mod_kea_profile_93        1 3 6 1 5 5 7 0 8 */
277,	/* OBJ_id_mod_cmp                   1 3 6 1 5 5 7 0 9 */
278,	/* OBJ_id_mod_qualified_cert_88     1 3 6 1 5 5 7 0 10 */
279,	/* OBJ_id_mod_qualified_cert_93     1 3 6 1 5 5 7 0 11 */
280,	/* OBJ_id_mod_attribute_cert        1 3 6 1 5 5 7 0 12 */
281,	/* OBJ_id_mod_timestamp_protocol    1 3 6 1 5 5 7 0 13 */
282,	/* OBJ_id_mod_ocsp                  1 3 6 1 5 5 7 0 14 */
283,	/* OBJ_id_mod_dvcs                  1 3 6 1 5 5 7 0 15 */
284,	/* OBJ_id_mod_cmp2000               1 3 6 1 5 5 7 0 16 */
177,	/* OBJ_info_access                  1 3 6 1 5 5 7 1 1 */
285,	/* OBJ_biometricInfo                1 3 6 1 5 5 7 1 2 */
286,	/* OBJ_qcStatements                 1 3 6 1 5 5 7 1 3 */
287,	/* OBJ_ac_auditEntity               1 3 6 1 5 5 7 1 4 */
288,	/* OBJ_ac_targeting                 1 3 6 1 5 5 7 1 5 */
289,	/* OBJ_aaControls                   1 3 6 1 5 5 7 1 6 */
290,	/* OBJ_sbgp_ipAddrBlock             1 3 6 1 5 5 7 1 7 */
291,	/* OBJ_sbgp_autonomousSysNum        1 3 6 1 5 5 7 1 8 */
292,	/* OBJ_sbgp_routerIdentifier        1 3 6 1 5 5 7 1 9 */
397,	/* OBJ_ac_proxying                  1 3 6 1 5 5 7 1 10 */
398,	/* OBJ_sinfo_access                 1 3 6 1 5 5 7 1 11 */
663,	/* OBJ_proxyCertInfo                1 3 6 1 5 5 7 1 14 */
1020,	/* OBJ_tlsfeature                   1 3 6 1 5 5 7 1 24 */
164,	/* OBJ_id_qt_cps                    1 3 6 1 5 5 7 2 1 */
165,	/* OBJ_id_qt_unotice                1 3 6 1 5 5 7 2 2 */
293,	/* OBJ_textNotice                   1 3 6 1 5 5 7 2 3 */
129,	/* OBJ_server_auth                  1 3 6 1 5 5 7 3 1 */
130,	/* OBJ_client_auth                  1 3 6 1 5 5 7 3 2 */
131,	/* OBJ_code_sign                    1 3 6 1 5 5 7 3 3 */
132,	/* OBJ_email_protect                1 3 6 1 5 5 7 3 4 */
294,	/* OBJ_ipsecEndSystem               1 3 6 1 5 5 7 3 5 */
295,	/* OBJ_ipsecTunnel                  1 3 6 1 5 5 7 3 6 */
296,	/* OBJ_ipsecUser                    1 3 6 1 5 5 7 3 7 */
133,	/* OBJ_time_stamp                   1 3 6 1 5 5 7 3 8 */
180,	/* OBJ_OCSP_sign                    1 3 6 1 5 5 7 3 9 */
297,	/* OBJ_dvcs                         1 3 6 1 5 5 7 3 10 */
1022,	/* OBJ_ipsec_IKE                    1 3 6 1 5 5 7 3 17 */
1023,	/* OBJ_capwapAC                     1 3 6 1 5 5 7 3 18 */
1024,	/* OBJ_capwapWTP                    1 3 6 1 5 5 7 3 19 */
1025,	/* OBJ_sshClient                    1 3 6 1 5 5 7 3 21 */
1026,	/* OBJ_sshServer                    1 3 6 1 5 5 7 3 22 */
1027,	/* OBJ_sendRouter                   1 3 6 1 5 5 7 3 23 */
1028,	/* OBJ_sendProxiedRouter            1 3 6 1 5 5 7 3 24 */
1029,	/* OBJ_sendOwner                    1 3 6 1 5 5 7 3 25 */
1030,	/* OBJ_sendProxiedOwner             1 3 6 1 5 5 7 3 26 */
298,	/* OBJ_id_it_caProtEncCert          1 3 6 1 5 5 7 4 1 */
299,	/* OBJ_id_it_signKeyPairTypes       1 3 6 1 5 5 7 4 2 */
300,	/* OBJ_id_it_encKeyPairTypes        1 3 6 1 5 5 7 4 3 */
301,	/* OBJ_id_it_preferredSymmAlg       1 3 6 1 5 5 7 4 4 */
302,	/* OBJ_id_it_caKeyUpdateInfo        1 3 6 1 5 5 7 4 5 */
303,	/* OBJ_id_it_currentCRL             1 3 6 1 5 5 7 4 6 */
304,	/* OBJ_id_it_unsupportedOIDs        1 3 6 1 5 5 7 4 7 */
305,	/* OBJ_id_it_subscriptionRequest    1 3 6 1 5 5 7 4 8 */
306,	/* OBJ_id_it_subscriptionResponse   1 3 6 1 5 5 7 4 9 */
307,	/* OBJ_id_it_keyPairParamReq        1 3 6 1 5 5 7 4 10 */
308,	/* OBJ_id_it_keyPairParamRep        1 3 6 1 5 5 7 4 11 */
309,	/* OBJ_id_it_revPassphrase          1 3 6 1 5 5 7 4 12 */
310,	/* OBJ_id_it_implicitConfirm        1 3 6 1 5 5 7 4 13 */
311,	/* OBJ_id_it_confirmWaitTime        1 3 6 1 5 5 7 4 14 */
312,	/* OBJ_id_it_origPKIMessage         1 3 6 1 5 5 7 4 15 */
784,	/* OBJ_id_it_suppLangTags           1 3 6 1 5 5 7 4 16 */
313,	/* OBJ_id_regCtrl                   1 3 6 1 5 5 7 5 1 */
314,	/* OBJ_id_regInfo                   1 3 6 1 5 5 7 5 2 */
323,	/* OBJ_id_alg_des40                 1 3 6 1 5 5 7 6 1 */
324,	/* OBJ_id_alg_noSignature           1 3 6 1 5 5 7 6 2 */
325,	/* OBJ_id_alg_dh_sig_hmac_sha1      1 3 6 1 5 5 7 6 3 */
326,	/* OBJ_id_alg_dh_pop                1 3 6 1 5 5 7 6 4 */
327,	/* OBJ_id_cmc_statusInfo            1 3 6 1 5 5 7 7 1 */
328,	/* OBJ_id_cmc_identification        1 3 6 1 5 5 7 7 2 */
329,	/* OBJ_id_cmc_identityProof         1 3 6 1 5 5 7 7 3 */
330,	/* OBJ_id_cmc_dataReturn            1 3 6 1 5 5 7 7 4 */
331,	/* OBJ_id_cmc_transactionId         1 3 6 1 5 5 7 7 5 */
332,	/* OBJ_id_cmc_senderNonce           1 3 6 1 5 5 7 7 6 */
333,	/* OBJ_id_cmc_recipientNonce        1 3 6 1 5 5 7 7 7 */
334,	/* OBJ_id_cmc_addExtensions         1 3 6 1 5 5 7 7 8 */
335,	/* OBJ_id_cmc_encryptedPOP          1 3 6 1 5 5 7 7 9 */
336,	/* OBJ_id_cmc_decryptedPOP          1 3 6 1 5 5 7 7 10 */
337,	/* OBJ_id_cmc_lraPOPWitness         1 3 6 1 5 5 7 7 11 */
338,	/* OBJ_id_cmc_getCert               1 3 6 1 5 5 7 7 15 */
339,	/* OBJ_id_cmc_getCRL                1 3 6 1 5 5 7 7 16 */
340,	/* OBJ_id_cmc_revokeRequest         1 3 6 1 5 5 7 7 17 */
341,	/* OBJ_id_cmc_regInfo               1 3 6 1 5 5 7 7 18 */
342,	/* OBJ_id_cmc_responseInfo          1 3 6 1 5 5 7 7 19 */
343,	/* OBJ_id_cmc_queryPending          1 3 6 1 5 5 7 7 21 */
344,	/* OBJ_id_cmc_popLinkRandom         1 3 6 1 5 5 7 7 22 */
345,	/* OBJ_id_cmc_popLinkWitness        1 3 6 1 5 5 7 7 23 */
346,	/* OBJ_id_cmc_confirmCertAcceptance 1 3 6 1 5 5 7 7 24 */
347,	/* OBJ_id_on_personalData           1 3 6 1 5 5 7 8 1 */
858,	/* OBJ_id_on_permanentIdentifier    1 3 6 1 5 5 7 8 3 */
348,	/* OBJ_id_pda_dateOfBirth           1 3 6 1 5 5 7 9 1 */
349,	/* OBJ_id_pda_placeOfBirth          1 3 6 1 5 5 7 9 2 */
351,	/* OBJ_id_pda_gender                1 3 6 1 5 5 7 9 3 */
352,	/* OBJ_id_pda_countryOfCitizenship  1 3 6 1 5 5 7 9 4 */
353,	/* OBJ_id_pda_countryOfResidence    1 3 6 1 5 5 7 9 5 */
354,	/* OBJ_id_aca_authenticationInfo    1 3 6 1 5 5 7 10 1 */
355,	/* OBJ_id_aca_accessIdentity        1 3 6 1 5 5 7 10 2 */
356,	/* OBJ_id_aca_chargingIdentity      1 3 6 1 5 5 7 10 3 */
357,	/* OBJ_id_aca_group                 1 3 6 1 5 5 7 10 4 */
358,	/* OBJ_id_aca_role                  1 3 6 1 5 5 7 10 5 */
399,	/* OBJ_id_aca_encAttrs              1 3 6 1 5 5 7 10 6 */
359,	/* OBJ_id_qcs_pkixQCSyntax_v1       1 3 6 1 5 5 7 11 1 */
360,	/* OBJ_id_cct_crs                   1 3 6 1 5 5 7 12 1 */
361,	/* OBJ_id_cct_PKIData               1 3 6 1 5 5 7 12 2 */
362,	/* OBJ_id_cct_PKIResponse           1 3 6 1 5 5 7 12 3 */
664,	/* OBJ_id_ppl_anyLanguage           1 3 6 1 5 5 7 21 0 */
665,	/* OBJ_id_ppl_inheritAll            1 3 6 1 5 5 7 21 1 */
667,	/* OBJ_Independent                  1 3 6 1 5 5 7 21 2 */
178,	/* OBJ_ad_OCSP                      1 3 6 1 5 5 7 48 1 */
179,	/* OBJ_ad_ca_issuers                1 3 6 1 5 5 7 48 2 */
363,	/* OBJ_ad_timeStamping              1 3 6 1 5 5 7 48 3 */
364,	/* OBJ_ad_dvcs                      1 3 6 1 5 5 7 48 4 */
785,	/* OBJ_caRepository                 1 3 6 1 5 5 7 48 5 */
780,	/* OBJ_hmac_md5                     1 3 6 1 5 5 8 1 1 */
781,	/* OBJ_hmac_sha1                    1 3 6 1 5 5 8 1 2 */
58,	/* OBJ_netscape_cert_extension      2 16 840 1 113730 1 */
59,	/* OBJ_netscape_data_type           2 16 840 1 113730 2 */
438,	/* OBJ_pilotAttributeType           0 9 2342 19200300 100 1 */
439,	/* OBJ_pilotAttributeSyntax         0 9 2342 19200300 100 3 */
440,	/* OBJ_pilotObjectClass             0 9 2342 19200300 100 4 */
441,	/* OBJ_pilotGroups                  0 9 2342 19200300 100 10 */
997,	/* OBJ_id_tc26_gost_3410_2012_512_paramSetTest 1 2 643 7 1 2 1 2 0 */
998,	/* OBJ_id_tc26_gost_3410_2012_512_paramSetA 1 2 643 7 1 2 1 2 1 */
999,	/* OBJ_id_tc26_gost_3410_2012_512_paramSetB 1 2 643 7 1 2 1 2 2 */
1003,	/* OBJ_id_tc26_gost_28147_param_Z   1 2 643 7 1 2 5 1 1 */
108,	/* OBJ_cast5_cbc                    1 2 840 113533 7 66 10 */
112,	/* OBJ_pbeWithMD5AndCast5_CBC       1 2 840 113533 7 66 12 */
782,	/* OBJ_id_PasswordBasedMAC          1 2 840 113533 7 66 13 */
783,	/* OBJ_id_DHBasedMac                1 2 840 113533 7 66 30 */
 6,	/* OBJ_rsaEncryption                1 2 840 113549 1 1 1 */
 7,	/* OBJ_md2WithRSAEncryption         1 2 840 113549 1 1 2 */
396,	/* OBJ_md4WithRSAEncryption         1 2 840 113549 1 1 3 */
 8,	/* OBJ_md5WithRSAEncryption         1 2 840 113549 1 1 4 */
65,	/* OBJ_sha1WithRSAEncryption        1 2 840 113549 1 1 5 */
644,	/* OBJ_rsaOAEPEncryptionSET         1 2 840 113549 1 1 6 */
919,	/* OBJ_rsaesOaep                    1 2 840 113549 1 1 7 */
911,	/* OBJ_mgf1                         1 2 840 113549 1 1 8 */
935,	/* OBJ_pSpecified                   1 2 840 113549 1 1 9 */
912,	/* OBJ_rsassaPss                    1 2 840 113549 1 1 10 */
668,	/* OBJ_sha256WithRSAEncryption      1 2 840 113549 1 1 11 */
669,	/* OBJ_sha384WithRSAEncryption      1 2 840 113549 1 1 12 */
670,	/* OBJ_sha512WithRSAEncryption      1 2 840 113549 1 1 13 */
671,	/* OBJ_sha224WithRSAEncryption      1 2 840 113549 1 1 14 */
28,	/* OBJ_dhKeyAgreement               1 2 840 113549 1 3 1 */
 9,	/* OBJ_pbeWithMD2AndDES_CBC         1 2 840 113549 1 5 1 */
10,	/* OBJ_pbeWithMD5AndDES_CBC         1 2 840 113549 1 5 3 */
168,	/* OBJ_pbeWithMD2AndRC2_CBC         1 2 840 113549 1 5 4 */
169,	/* OBJ_pbeWithMD5AndRC2_CBC         1 2 840 113549 1 5 6 */
170,	/* OBJ_pbeWithSHA1AndDES_CBC        1 2 840 113549 1 5 10 */
68,	/* OBJ_pbeWithSHA1AndRC2_CBC        1 2 840 113549 1 5 11 */
69,	/* OBJ_id_pbkdf2                    1 2 840 113549 1 5 12 */
161,	/* OBJ_pbes2                        1 2 840 113549 1 5 13 */
162,	/* OBJ_pbmac1                       1 2 840 113549 1 5 14 */
21,	/* OBJ_pkcs7_data                   1 2 840 113549 1 7 1 */
22,	/* OBJ_pkcs7_signed                 1 2 840 113549 1 7 2 */
23,	/* OBJ_pkcs7_enveloped              1 2 840 113549 1 7 3 */
24,	/* OBJ_pkcs7_signedAndEnveloped     1 2 840 113549 1 7 4 */
25,	/* OBJ_pkcs7_digest                 1 2 840 113549 1 7 5 */
26,	/* OBJ_pkcs7_encrypted              1 2 840 113549 1 7 6 */
48,	/* OBJ_pkcs9_emailAddress           1 2 840 113549 1 9 1 */
49,	/* OBJ_pkcs9_unstructuredName       1 2 840 113549 1 9 2 */
50,	/* OBJ_pkcs9_contentType            1 2 840 113549 1 9 3 */
51,	/* OBJ_pkcs9_messageDigest          1 2 840 113549 1 9 4 */
52,	/* OBJ_pkcs9_signingTime            1 2 840 113549 1 9 5 */
53,	/* OBJ_pkcs9_countersignature       1 2 840 113549 1 9 6 */
54,	/* OBJ_pkcs9_challengePassword      1 2 840 113549 1 9 7 */
55,	/* OBJ_pkcs9_unstructuredAddress    1 2 840 113549 1 9 8 */
56,	/* OBJ_pkcs9_extCertAttributes      1 2 840 113549 1 9 9 */
172,	/* OBJ_ext_req                      1 2 840 113549 1 9 14 */
167,	/* OBJ_SMIMECapabilities            1 2 840 113549 1 9 15 */
188,	/* OBJ_SMIME                        1 2 840 113549 1 9 16 */
156,	/* OBJ_friendlyName                 1 2 840 113549 1 9 20 */
157,	/* OBJ_localKeyID                   1 2 840 113549 1 9 21 */
681,	/* OBJ_X9_62_onBasis                1 2 840 10045 1 2 3 1 */
682,	/* OBJ_X9_62_tpBasis                1 2 840 10045 1 2 3 2 */
683,	/* OBJ_X9_62_ppBasis                1 2 840 10045 1 2 3 3 */
417,	/* OBJ_ms_csp_name                  1 3 6 1 4 1 311 17 1 */
856,	/* OBJ_LocalKeySet                  1 3 6 1 4 1 311 17 2 */
390,	/* OBJ_dcObject                     1 3 6 1 4 1 1466 344 */
91,	/* OBJ_bf_cbc                       1 3 6 1 4 1 3029 1 2 */
973,	/* OBJ_id_scrypt                    1 3 6 1 4 1 11591 4 11 */
1034,	/* OBJ_X25519                       1 3 6 1 4 1 11591 15 1 */
1035,	/* OBJ_X448                         1 3 6 1 4 1 11591 15 2 */
315,	/* OBJ_id_regCtrl_regToken          1 3 6 1 5 5 7 5 1 1 */
316,	/* OBJ_id_regCtrl_authenticator     1 3 6 1 5 5 7 5 1 2 */
317,	/* OBJ_id_regCtrl_pkiPublicationInfo 1 3 6 1 5 5 7 5 1 3 */
318,	/* OBJ_id_regCtrl_pkiArchiveOptions 1 3 6 1 5 5 7 5 1 4 */
319,	/* OBJ_id_regCtrl_oldCertID         1 3 6 1 5 5 7 5 1 5 */
320,	/* OBJ_id_regCtrl_protocolEncrKey   1 3 6 1 5 5 7 5 1 6 */
321,	/* OBJ_id_regInfo_utf8Pairs         1 3 6 1 5 5 7 5 2 1 */
322,	/* OBJ_id_regInfo_certReq           1 3 6 1 5 5 7 5 2 2 */
365,	/* OBJ_id_pkix_OCSP_basic           1 3 6 1 5 5 7 48 1 1 */
366,	/* OBJ_id_pkix_OCSP_Nonce           1 3 6 1 5 5 7 48 1 2 */
367,	/* OBJ_id_pkix_OCSP_CrlID           1 3 6 1 5 5 7 48 1 3 */
368,	/* OBJ_id_pkix_OCSP_acceptableResponses 1 3 6 1 5 5 7 48 1 4 */
369,	/* OBJ_id_pkix_OCSP_noCheck         1 3 6 1 5 5 7 48 1 5 */
370,	/* OBJ_id_pkix_OCSP_archiveCutoff   1 3 6 1 5 5 7 48 1 6 */
371,	/* OBJ_id_pkix_OCSP_serviceLocator  1 3 6 1 5 5 7 48 1 7 */
372,	/* OBJ_id_pkix_OCSP_extendedStatus  1 3 6 1 5 5 7 48 1 8 */
373,	/* OBJ_id_pkix_OCSP_valid           1 3 6 1 5 5 7 48 1 9 */
374,	/* OBJ_id_pkix_OCSP_path            1 3 6 1 5 5 7 48 1 10 */
375,	/* OBJ_id_pkix_OCSP_trustRoot       1 3 6 1 5 5 7 48 1 11 */
921,	/* OBJ_brainpoolP160r1              1 3 36 3 3 2 8 1 1 1 */
922,	/* OBJ_brainpoolP160t1              1 3 36 3 3 2 8 1 1 2 */
923,	/* OBJ_brainpoolP192r1              1 3 36 3 3 2 8 1 1 3 */
924,	/* OBJ_brainpoolP192t1              1 3 36 3 3 2 8 1 1 4 */
925,	/* OBJ_brainpoolP224r1              1 3 36 3 3 2 8 1 1 5 */
926,	/* OBJ_brainpoolP224t1              1 3 36 3 3 2 8 1 1 6 */
927,	/* OBJ_brainpoolP256r1              1 3 36 3 3 2 8 1 1 7 */
928,	/* OBJ_brainpoolP256t1              1 3 36 3 3 2 8 1 1 8 */
929,	/* OBJ_brainpoolP320r1              1 3 36 3 3 2 8 1 1 9 */
930,	/* OBJ_brainpoolP320t1              1 3 36 3 3 2 8 1 1 10 */
931,	/* OBJ_brainpoolP384r1              1 3 36 3 3 2 8 1 1 11 */
932,	/* OBJ_brainpoolP384t1              1 3 36 3 3 2 8 1 1 12 */
933,	/* OBJ_brainpoolP512r1              1 3 36 3 3 2 8 1 1 13 */
934,	/* OBJ_brainpoolP512t1              1 3 36 3 3 2 8 1 1 14 */
936,	/* OBJ_dhSinglePass_stdDH_sha1kdf_scheme 1 3 133 16 840 63 0 2 */
941,	/* OBJ_dhSinglePass_cofactorDH_sha1kdf_scheme 1 3 133 16 840 63 0 3 */
418,	/* OBJ_aes_128_ecb                  2 16 840 1 101 3 4 1 1 */
419,	/* OBJ_aes_128_cbc                  2 16 840 1 101 3 4 1 2 */
420,	/* OBJ_aes_128_ofb128               2 16 840 1 101 3 4 1 3 */
421,	/* OBJ_aes_128_cfb128               2 16 840 1 101 3 4 1 4 */
788,	/* OBJ_id_aes128_wrap               2 16 840 1 101 3 4 1 5 */
895,	/* OBJ_aes_128_gcm                  2 16 840 1 101 3 4 1 6 */
896,	/* OBJ_aes_128_ccm                  2 16 840 1 101 3 4 1 7 */
897,	/* OBJ_id_aes128_wrap_pad           2 16 840 1 101 3 4 1 8 */
422,	/* OBJ_aes_192_ecb                  2 16 840 1 101 3 4 1 21 */
423,	/* OBJ_aes_192_cbc                  2 16 840 1 101 3 4 1 22 */
424,	/* OBJ_aes_192_ofb128               2 16 840 1 101 3 4 1 23 */
425,	/* OBJ_aes_192_cfb128               2 16 840 1 101 3 4 1 24 */
789,	/* OBJ_id_aes192_wrap               2 16 840 1 101 3 4 1 25 */
898,	/* OBJ_aes_192_gcm                  2 16 840 1 101 3 4 1 26 */
899,	/* OBJ_aes_192_ccm                  2 16 840 1 101 3 4 1 27 */
900,	/* OBJ_id_aes192_wrap_pad           2 16 840 1 101 3 4 1 28 */
426,	/* OBJ_aes_256_ecb                  2 16 840 1 101 3 4 1 41 */
427,	/* OBJ_aes_256_cbc                  2 16 840 1 101 3 4 1 42 */
428,	/* OBJ_aes_256_ofb128               2 16 840 1 101 3 4 1 43 */
429,	/* OBJ_aes_256_cfb128               2 16 840 1 101 3 4 1 44 */
790,	/* OBJ_id_aes256_wrap               2 16 840 1 101 3 4 1 45 */
901,	/* OBJ_aes_256_gcm                  2 16 840 1 101 3 4 1 46 */
902,	/* OBJ_aes_256_ccm                  2 16 840 1 101 3 4 1 47 */
903,	/* OBJ_id_aes256_wrap_pad           2 16 840 1 101 3 4 1 48 */
672,	/* OBJ_sha256                       2 16 840 1 101 3 4 2 1 */
673,	/* OBJ_sha384                       2 16 840 1 101 3 4 2 2 */
674,	/* OBJ_sha512                       2 16 840 1 101 3 4 2 3 */
675,	/* OBJ_sha224                       2 16 840 1 101 3 4 2 4 */
802,	/* OBJ_dsa_with_SHA224              2 16 840 1 101 3 4 3 1 */
803,	/* OBJ_dsa_with_SHA256              2 16 840 1 101 3 4 3 2 */
71,	/* OBJ_netscape_cert_type           2 16 840 1 113730 1 1 */
72,	/* OBJ_netscape_base_url            2 16 840 1 113730 1 2 */
73,	/* OBJ_netscape_revocation_url      2 16 840 1 113730 1 3 */
74,	/* OBJ_netscape_ca_revocation_url   2 16 840 1 113730 1 4 */
75,	/* OBJ_netscape_renewal_url         2 16 840 1 113730 1 7 */
76,	/* OBJ_netscape_ca_policy_url       2 16 840 1 113730 1 8 */
77,	/* OBJ_netscape_ssl_server_name     2 16 840 1 113730 1 12 */
78,	/* OBJ_netscape_comment             2 16 840 1 113730 1 13 */
79,	/* OBJ_netscape_cert_sequence       2 16 840 1 113730 2 5 */
139,	/* OBJ_ns_sgc                       2 16 840 1 113730 4 1 */
458,	/* OBJ_userId                       0 9 2342 19200300 100 1 1 */
459,	/* OBJ_textEncodedORAddress         0 9 2342 19200300 100 1 2 */
460,	/* OBJ_rfc822Mailbox                0 9 2342 19200300 100 1 3 */
461,	/* OBJ_info                         0 9 2342 19200300 100 1 4 */
462,	/* OBJ_favouriteDrink               0 9 2342 19200300 100 1 5 */
463,	/* OBJ_roomNumber                   0 9 2342 19200300 100 1 6 */
464,	/* OBJ_photo                        0 9 2342 19200300 100 1 7 */
465,	/* OBJ_userClass                    0 9 2342 19200300 100 1 8 */
466,	/* OBJ_host                         0 9 2342 19200300 100 1 9 */
467,	/* OBJ_manager                      0 9 2342 19200300 100 1 10 */
468,	/* OBJ_documentIdentifier           0 9 2342 19200300 100 1 11 */
469,	/* OBJ_documentTitle                0 9 2342 19200300 100 1 12 */
470,	/* OBJ_documentVersion              0 9 2342 19200300 100 1 13 */
471,	/* OBJ_documentAuthor               0 9 2342 19200300 100 1 14 */
472,	/* OBJ_documentLocation             0 9 2342 19200300 100 1 15 */
473,	/* OBJ_homeTelephoneNumber          0 9 2342 19200300 100 1 20 */
474,	/* OBJ_secretary                    0 9 2342 19200300 100 1 21 */
475,	/* OBJ_otherMailbox                 0 9 2342 19200300 100 1 22 */
476,	/* OBJ_lastModifiedTime             0 9 2342 19200300 100 1 23 */
477,	/* OBJ_lastModifiedBy               0 9 2342 19200300 100 1 24 */
391,	/* OBJ_domainComponent              0 9 2342 19200300 100 1 25 */
478,	/* OBJ_aRecord                      0 9 2342 19200300 100 1 26 */
479,	/* OBJ_pilotAttributeType27         0 9 2342 19200300 100 1 27 */
480,	/* OBJ_mXRecord                     0 9 2342 19200300 100 1 28 */
481,	/* OBJ_nSRecord                     0 9 2342 19200300 100 1 29 */
482,	/* OBJ_sOARecord                    0 9 2342 19200300 100 1 30 */
483,	/* OBJ_cNAMERecord                  0 9 2342 19200300 100 1 31 */
484,	/* OBJ_associatedDomain             0 9 2342 19200300 100 1 37 */
485,	/* OBJ_associatedName               0 9 2342 19200300 100 1 38 */
486,	/* OBJ_homePostalAddress            0 9 2342 19200300 100 1 39 */
487,	/* OBJ_personalTitle                0 9 2342 19200300 100 1 40 */
488,	/* OBJ_mobileTelephoneNumber        0 9 2342 19200300 100 1 41 */
489,	/* OBJ_pagerTelephoneNumber         0 9 2342 19200300 100 1 42 */
490,	/* OBJ_friendlyCountryName          0 9 2342 19200300 100 1 43 */
102,	/* OBJ_uniqueIdentifier             0 9 2342 19200300 100 1 44 */
491,	/* OBJ_organizationalStatus         0 9 2342 19200300 100 1 45 */
492,	/* OBJ_janetMailbox                 0 9 2342 19200300 100 1 46 */
493,	/* OBJ_mailPreferenceOption         0 9 2342 19200300 100 1 47 */
494,	/* OBJ_buildingName                 0 9 2342 19200300 100 1 48 */
495,	/* OBJ_dSAQuality                   0 9 2342 19200300 100 1 49 */
496,	/* OBJ_singleLevelQuality           0 9 2342 19200300 100 1 50 */
497,	/* OBJ_subtreeMinimumQuality        0 9 2342 19200300 100 1 51 */
498,	/* OBJ_subtreeMaximumQuality        0 9 2342 19200300 100 1 52 */
499,	/* OBJ_personalSignature            0 9 2342 19200300 100 1 53 */
500,	/* OBJ_dITRedirect                  0 9 2342 19200300 100 1 54 */
501,	/* OBJ_audio                        0 9 2342 19200300 100 1 55 */
502,	/* OBJ_documentPublisher            0 9 2342 19200300 100 1 56 */
442,	/* OBJ_iA5StringSyntax              0 9 2342 19200300 100 3 4 */
443,	/* OBJ_caseIgnoreIA5StringSyntax    0 9 2342 19200300 100 3 5 */
444,	/* OBJ_pilotObject                  0 9 2342 19200300 100 4 3 */
445,	/* OBJ_pilotPerson                  0 9 2342 19200300 100 4 4 */
446,	/* OBJ_account                      0 9 2342 19200300 100 4 5 */
447,	/* OBJ_document                     0 9 2342 19200300 100 4 6 */
448,	/* OBJ_room                         0 9 2342 19200300 100 4 7 */
449,	/* OBJ_documentSeries               0 9 2342 19200300 100 4 9 */
392,	/* OBJ_Domain                       0 9 2342 19200300 100 4 13 */
450,	/* OBJ_rFC822localPart              0 9 2342 19200300 100 4 14 */
451,	/* OBJ_dNSDomain                    0 9 2342 19200300 100 4 15 */
452,	/* OBJ_domainRelatedObject          0 9 2342 19200300 100 4 17 */
453,	/* OBJ_friendlyCountry              0 9 2342 19200300 100 4 18 */
454,	/* OBJ_simpleSecurityObject         0 9 2342 19200300 100 4 19 */
455,	/* OBJ_pilotOrganization            0 9 2342 19200300 100 4 20 */
456,	/* OBJ_pilotDSA                     0 9 2342 19200300 100 4 21 */
457,	/* OBJ_qualityLabelledData          0 9 2342 19200300 100 4 22 */
189,	/* OBJ_id_smime_mod                 1 2 840 113549 1 9 16 0 */
190,	/* OBJ_id_smime_ct                  1 2 840 113549 1 9 16 1 */
191,	/* OBJ_id_smime_aa                  1 2 840 113549 1 9 16 2 */
192,	/* OBJ_id_smime_alg                 1 2 840 113549 1 9 16 3 */
193,	/* OBJ_id_smime_cd                  1 2 840 113549 1 9 16 4 */
194,	/* OBJ_id_smime_spq                 1 2 840 113549 1 9 16 5 */
195,	/* OBJ_id_smime_cti                 1 2 840 113549 1 9 16 6 */
158,	/* OBJ_x509Certificate              1 2 840 113549 1 9 22 1 */
159,	/* OBJ_sdsiCertificate              1 2 840 113549 1 9 22 2 */
160,	/* OBJ_x509Crl                      1 2 840 113549 1 9 23 1 */
144,	/* OBJ_pbe_WithSHA1And128BitRC4     1 2 840 113549 1 12 1 1 */
145,	/* OBJ_pbe_WithSHA1And40BitRC4      1 2 840 113549 1 12 1 2 */
146,	/* OBJ_pbe_WithSHA1And3_Key_TripleDES_CBC 1 2 840 113549 1 12 1 3 */
147,	/* OBJ_pbe_WithSHA1And2_Key_TripleDES_CBC 1 2 840 113549 1 12 1 4 */
148,	/* OBJ_pbe_WithSHA1And128BitRC2_CBC 1 2 840 113549 1 12 1 5 */
149,	/* OBJ_pbe_WithSHA1And40BitRC2_CBC  1 2 840 113549 1 12 1 6 */
171,	/* OBJ_ms_ext_req                   1 3 6 1 4 1 311 2 1 14 */
134,	/* OBJ_ms_code_ind                  1 3 6 1 4 1 311 2 1 21 */
135,	/* OBJ_ms_code_com                  1 3 6 1 4 1 311 2 1 22 */
136,	/* OBJ_ms_ctl_sign                  1 3 6 1 4 1 311 10 3 1 */
137,	/* OBJ_ms_sgc                       1 3 6 1 4 1 311 10 3 3 */
138,	/* OBJ_ms_efs                       1 3 6 1 4 1 311 10 3 4 */
648,	/* OBJ_ms_smartcard_login           1 3 6 1 4 1 311 20 2 2 */
649,	/* OBJ_ms_upn                       1 3 6 1 4 1 311 20 2 3 */
951,	/* OBJ_ct_precert_scts              1 3 6 1 4 1 11129 2 4 2 */
952,	/* OBJ_ct_precert_poison            1 3 6 1 4 1 11129 2 4 3 */
953,	/* OBJ_ct_precert_signer            1 3 6 1 4 1 11129 2 4 4 */
954,	/* OBJ_ct_cert_scts                 1 3 6 1 4 1 11129 2 4 5 */
751,	/* OBJ_camellia_128_cbc             1 2 392 200011 61 1 1 1 2 */
752,	/* OBJ_camellia_192_cbc             1 2 392 200011 61 1 1 1 3 */
753,	/* OBJ_camellia_256_cbc             1 2 392 200011 61 1 1 1 4 */
907,	/* OBJ_id_camellia128_wrap          1 2 392 200011 61 1 1 3 2 */
908,	/* OBJ_id_camellia192_wrap          1 2 392 200011 61 1 1 3 3 */
909,	/* OBJ_id_camellia256_wrap          1 2 392 200011 61 1 1 3 4 */
196,	/* OBJ_id_smime_mod_cms             1 2 840 113549 1 9 16 0 1 */
197,	/* OBJ_id_smime_mod_ess             1 2 840 113549 1 9 16 0 2 */
198,	/* OBJ_id_smime_mod_oid             1 2 840 113549 1 9 16 0 3 */
199,	/* OBJ_id_smime_mod_msg_v3          1 2 840 113549 1 9 16 0 4 */
200,	/* OBJ_id_smime_mod_ets_eSignature_88 1 2 840 113549 1 9 16 0 5 */
201,	/* OBJ_id_smime_mod_ets_eSignature_97 1 2 840 113549 1 9 16 0 6 */
202,	/* OBJ_id_smime_mod_ets_eSigPolicy_88 1 2 840 113549 1 9 16 0 7 */
203,	/* OBJ_id_smime_mod_ets_eSigPolicy_97 1 2 840 113549 1 9 16 0 8 */
204,	/* OBJ_id_smime_ct_receipt          1 2 840 113549 1 9 16 1 1 */
205,	/* OBJ_id_smime_ct_authData         1 2 840 113549 1 9 16 1 2 */
206,	/* OBJ_id_smime_ct_publishCert      1 2 840 113549 1 9 16 1 3 */
207,	/* OBJ_id_smime_ct_TSTInfo          1 2 840 113549 1 9 16 1 4 */
208,	/* OBJ_id_smime_ct_TDTInfo          1 2 840 113549 1 9 16 1 5 */
209,	/* OBJ_id_smime_ct_contentInfo      1 2 840 113549 1 9 16 1 6 */
210,	/* OBJ_id_smime_ct_DVCSRequestData  1 2 840 113549 1 9 16 1 7 */
211,	/* OBJ_id_smime_ct_DVCSResponseData 1 2 840 113549 1 9 16 1 8 */
786,	/* OBJ_id_smime_ct_compressedData   1 2 840 113549 1 9 16 1 9 */
787,	/* OBJ_id_ct_asciiTextWithCRLF      1 2 840 113549 1 9 16 1 27 */
212,	/* OBJ_id_smime_aa_receiptRequest   1 2 840 113549 1 9 16 2 1 */
213,	/* OBJ_id_smime_aa_securityLabel    1 2 840 113549 1 9 16 2 2 */
214,	/* OBJ_id_smime_aa_mlExpandHistory  1 2 840 113549 1 9 16 2 3 */
215,	/* OBJ_id_smime_aa_contentHint      1 2 840 113549 1 9 16 2 4 */
216,	/* OBJ_id_smime_aa_msgSigDigest     1 2 840 113549 1 9 16 2 5 */
217,	/* OBJ_id_smime_aa_encapContentType 1 2 840 113549 1 9 16 2 6 */
218,	/* OBJ_id_smime_aa_contentIdentifier 1 2 840 113549 1 9 16 2 7 */
219,	/* OBJ_id_smime_aa_macValue         1 2 840 113549 1 9 16 2 8 */
220,	/* OBJ_id_smime_aa_equivalentLabels 1 2 840 113549 1 9 16 2 9 */
221,	/* OBJ_id_smime_aa_contentReference 1 2 840 113549 1 9 16 2 10 */
222,	/* OBJ_id_smime_aa_encrypKeyPref    1 2 840 113549 1 9 16 2 11 */
223,	/* OBJ_id_smime_aa_signingCertificate 1 2 840 113549 1 9 16 2 12 */
224,	/* OBJ_id_smime_aa_smimeEncryptCerts 1 2 840 113549 1 9 16 2 13 */
225,	/* OBJ_id_smime_aa_timeStampToken   1 2 840 113549 1 9 16 2 14 */
226,	/* OBJ_id_smime_aa_ets_sigPolicyId  1 2 840 113549 1 9 16 2 15 */
227,	/* OBJ_id_smime_aa_ets_commitmentType 1 2 840 113549 1 9 16 2 16 */
228,	/* OBJ_id_smime_aa_ets_signerLocation 1 2 840 113549 1 9 16 2 17 */
229,	/* OBJ_id_smime_aa_ets_signerAttr   1 2 840 113549 1 9 16 2 18 */
230,	/* OBJ_id_smime_aa_ets_otherSigCert 1 2 840 113549 1 9 16 2 19 */
231,	/* OBJ_id_smime_aa_ets_contentTimestamp 1 2 840 113549 1 9 16 2 20 */
232,	/* OBJ_id_smime_aa_ets_CertificateRefs 1 2 840 113549 1 9 16 2 21 */
233,	/* OBJ_id_smime_aa_ets_RevocationRefs 1 2 840 113549 1 9 16 2 22 */
234,	/* OBJ_id_smime_aa_ets_certValues   1 2 840 113549 1 9 16 2 23 */
235,	/* OBJ_id_smime_aa_ets_revocationValues 1 2 840 113549 1 9 16 2 24 */
236,	/* OBJ_id_smime_aa_ets_escTimeStamp 1 2 840 113549 1 9 16 2 25 */
237,	/* OBJ_id_smime_aa_ets_certCRLTimestamp 1 2 840 113549 1 9 16 2 26 */
238,	/* OBJ_id_smime_aa_ets_archiveTimeStamp 1 2 840 113549 1 9 16 2 27 */
239,	/* OBJ_id_smime_aa_signatureType    1 2 840 113549 1 9 16 2 28 */
240,	/* OBJ_id_smime_aa_dvcs_dvc         1 2 840 113549 1 9 16 2 29 */
241,	/* OBJ_id_smime_alg_ESDHwith3DES    1 2 840 113549 1 9 16 3 1 */
242,	/* OBJ_id_smime_alg_ESDHwithRC2     1 2 840 113549 1 9 16 3 2 */
243,	/* OBJ_id_smime_alg_3DESwrap        1 2 840 113549 1 9 16 3 3 */
244,	/* OBJ_id_smime_alg_RC2wrap         1 2 840 113549 1 9 16 3 4 */
245,	/* OBJ_id_smime_alg_ESDH            1 2 840 113549 1 9 16 3 5 */
246,	/* OBJ_id_smime_alg_CMS3DESwrap     1 2 840 113549 1 9 16 3 6 */
247,	/* OBJ_id_smime_alg_CMSRC2wrap      1 2 840 113549 1 9 16 3 7 */
125,	/* OBJ_zlib_compression             1 2 840 113549 1 9 16 3 8 */
893,	/* OBJ_id_alg_PWRI_KEK              1 2 840 113549 1 9 16 3 9 */
248,	/* OBJ_id_smime_cd_ldap             1 2 840 113549 1 9 16 4 1 */
249,	/* OBJ_id_smime_spq_ets_sqt_uri     1 2 840 113549 1 9 16 5 1 */
250,	/* OBJ_id_smime_spq_ets_sqt_unotice 1 2 840 113549 1 9 16 5 2 */
251,	/* OBJ_id_smime_cti_ets_proofOfOrigin 1 2 840 113549 1 9 16 6 1 */
252,	/* OBJ_id_smime_cti_ets_proofOfReceipt 1 2 840 113549 1 9 16 6 2 */
253,	/* OBJ_id_smime_cti_ets_proofOfDelivery 1 2 840 113549 1 9 16 6 3 */
254,	/* OBJ_id_smime_cti_ets_proofOfSender 1 2 840 113549 1 9 16 6 4 */
255,	/* OBJ_id_smime_cti_ets_proofOfApproval 1 2 840 113549 1 9 16 6 5 */
256,	/* OBJ_id_smime_cti_ets_proofOfCreation 1 2 840 113549 1 9 16 6 6 */
150,	/* OBJ_keyBag                       1 2 840 113549 1 12 10 1 1 */
151,	/* OBJ_pkcs8ShroudedKeyBag          1 2 840 113549 1 12 10 1 2 */
152,	/* OBJ_certBag                      1 2 840 113549 1 12 10 1 3 */
153,	/* OBJ_crlBag                       1 2 840 113549 1 12 10 1 4 */
154,	/* OBJ_secretBag                    1 2 840 113549 1 12 10 1 5 */
155,	/* OBJ_safeContentsBag              1 2 840 113549 1 12 10 1 6 */
34,	/* OBJ_idea_cbc                     1 3 6 1 4 1 188 7 1 1 2 */
955,	/* OBJ_jurisdictionLocalityName     1 3 6 1 4 1 311 60 2 1 1 */
956,	/* OBJ_jurisdictionStateOrProvinceName 1 3 6 1 4 1 311 60 2 1 2 */
957,	/* OBJ_jurisdictionCountryName      1 3 6 1 4 1 311 60 2 1 3 */
1036,	/* OBJ_blake2b                      1 3 6 1 4 1 1722 12 2 1 16 */
1037,	/* OBJ_blake2s                      1 3 6 1 4 1 1722 12 2 2 8 */
};
<|MERGE_RESOLUTION|>--- conflicted
+++ resolved
@@ -60,17 +60,10 @@
  * [including the GNU Public Licence.]
  */
 
-<<<<<<< HEAD
-#define NUM_NID 1038
-#define NUM_SN 1031
-#define NUM_LN 1031
+#define NUM_NID 1039
+#define NUM_SN 1032
+#define NUM_LN 1032
 #define NUM_OBJ 953
-=======
-#define NUM_NID 1037
-#define NUM_SN 1030
-#define NUM_LN 1030
-#define NUM_OBJ 951
->>>>>>> ebc4815f
 
 static const unsigned char lvalues[6744]={
 0x2A,0x86,0x48,0x86,0xF7,0x0D,               /* [  0] OBJ_rsadsi */
@@ -2713,12 +2706,9 @@
 {"pkInitKDC","Signing KDC Response",NID_pkInitKDC,7,&(lvalues[6696]),0},
 {"X25519","X25519",NID_X25519,9,&(lvalues[6703]),0},
 {"X448","X448",NID_X448,9,&(lvalues[6712]),0},
-<<<<<<< HEAD
+{"HKDF","hkdf",NID_hkdf,0,NULL,0},
 {"BLAKE2b","blake2b",NID_blake2b,11,&(lvalues[6721]),0},
 {"BLAKE2s","blake2s",NID_blake2s,11,&(lvalues[6732]),0},
-=======
-{"HKDF","hkdf",NID_hkdf,0,NULL,0},
->>>>>>> ebc4815f
 };
 
 static const unsigned int sn_objs[NUM_SN]={
@@ -2759,8 +2749,8 @@
 93,	/* "BF-CFB" */
 92,	/* "BF-ECB" */
 94,	/* "BF-OFB" */
-1036,	/* "BLAKE2b" */
-1037,	/* "BLAKE2s" */
+1037,	/* "BLAKE2b" */
+1038,	/* "BLAKE2s" */
 14,	/* "C" */
 751,	/* "CAMELLIA-128-CBC" */
 962,	/* "CAMELLIA-128-CCM" */
@@ -3982,8 +3972,8 @@
 93,	/* "bf-cfb" */
 92,	/* "bf-ecb" */
 94,	/* "bf-ofb" */
-1036,	/* "blake2b" */
-1037,	/* "blake2s" */
+1037,	/* "blake2b" */
+1038,	/* "blake2s" */
 921,	/* "brainpoolP160r1" */
 922,	/* "brainpoolP160t1" */
 923,	/* "brainpoolP192r1" */
@@ -5743,6 +5733,6 @@
 955,	/* OBJ_jurisdictionLocalityName     1 3 6 1 4 1 311 60 2 1 1 */
 956,	/* OBJ_jurisdictionStateOrProvinceName 1 3 6 1 4 1 311 60 2 1 2 */
 957,	/* OBJ_jurisdictionCountryName      1 3 6 1 4 1 311 60 2 1 3 */
-1036,	/* OBJ_blake2b                      1 3 6 1 4 1 1722 12 2 1 16 */
-1037,	/* OBJ_blake2s                      1 3 6 1 4 1 1722 12 2 2 8 */
+1037,	/* OBJ_blake2b                      1 3 6 1 4 1 1722 12 2 1 16 */
+1038,	/* OBJ_blake2s                      1 3 6 1 4 1 1722 12 2 2 8 */
 };

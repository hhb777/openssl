--- conflicted
+++ resolved
@@ -60,21 +60,12 @@
  * [including the GNU Public Licence.]
  */
 
-<<<<<<< HEAD
-#define NUM_NID 1024
-#define NUM_SN 1017
-#define NUM_LN 1017
-#define NUM_OBJ 939
+#define NUM_NID 1040
+#define NUM_SN 1033
+#define NUM_LN 1033
+#define NUM_OBJ 955
 
-static const unsigned char lvalues[6634]={
-=======
-#define NUM_NID 1038
-#define NUM_SN 1031
-#define NUM_LN 1031
-#define NUM_OBJ 953
-
-static const unsigned char lvalues[6740]={
->>>>>>> 03ed5e99
+static const unsigned char lvalues[6762]={
 0x2A,0x86,0x48,0x86,0xF7,0x0D,               /* [  0] OBJ_rsadsi */
 0x2A,0x86,0x48,0x86,0xF7,0x0D,0x01,          /* [  6] OBJ_pkcs */
 0x2A,0x86,0x48,0x86,0xF7,0x0D,0x02,0x02,     /* [ 13] OBJ_md2 */
@@ -1006,10 +997,6 @@
 0x2A,0x85,0x03,0x64,0x6F,                    /* [6593] OBJ_subjectSignTool */
 0x2A,0x85,0x03,0x64,0x70,                    /* [6598] OBJ_issuerSignTool */
 0x2B,0x06,0x01,0x05,0x05,0x07,0x01,0x18,     /* [6603] OBJ_tlsfeature */
-<<<<<<< HEAD
-0x2B,0x06,0x01,0x04,0x01,0x8D,0x3A,0x0C,0x02,0x01,0x10,/* [6611] OBJ_blake2b */
-0x2B,0x06,0x01,0x04,0x01,0x8D,0x3A,0x0C,0x02,0x02,0x08,/* [6622] OBJ_blake2s */
-=======
 0x2B,0x06,0x01,0x05,0x05,0x07,0x03,0x11,     /* [6611] OBJ_ipsec_IKE */
 0x2B,0x06,0x01,0x05,0x05,0x07,0x03,0x12,     /* [6619] OBJ_capwapAC */
 0x2B,0x06,0x01,0x05,0x05,0x07,0x03,0x13,     /* [6627] OBJ_capwapWTP */
@@ -1026,7 +1013,8 @@
 0x2B,0x06,0x01,0x04,0x01,0xDA,0x47,0x0F,0x02,/* [6712] OBJ_Curve448 */
 0x2B,0x06,0x01,0x04,0x01,0xDA,0x47,0x0F,0x03,/* [6721] OBJ_Curve25519ph */
 0x2B,0x06,0x01,0x04,0x01,0xDA,0x47,0x0F,0x04,/* [6730] OBJ_Curve448ph */
->>>>>>> 03ed5e99
+0x2B,0x06,0x01,0x04,0x01,0x8D,0x3A,0x0C,0x02,0x01,0x10,/* [6739] OBJ_blake2b */
+0x2B,0x06,0x01,0x04,0x01,0x8D,0x3A,0x0C,0x02,0x02,0x08,/* [6750] OBJ_blake2s */
 };
 
 static const ASN1_OBJECT nid_objs[NUM_NID]={
@@ -2700,10 +2688,6 @@
 {"ChaCha20","chacha20",NID_chacha20,0,NULL,0},
 {"tlsfeature","TLS Feature",NID_tlsfeature,8,&(lvalues[6603]),0},
 {"TLS1-PRF","tls1-prf",NID_tls1_prf,0,NULL,0},
-<<<<<<< HEAD
-{"BLAKE2b","blake2b",NID_blake2b,11,&(lvalues[6611]),0},
-{"BLAKE2s","blake2s",NID_blake2s,11,&(lvalues[6622]),0},
-=======
 {"ipsecIKE","ipsec Internet Key Exchange",NID_ipsec_IKE,8,
 	&(lvalues[6611]),0},
 {"capwapAC","Ctrl/provision WAP Access",NID_capwapAC,8,
@@ -2726,7 +2710,8 @@
 {"Curve448","Curve448",NID_Curve448,9,&(lvalues[6712]),0},
 {"Curve25519ph","Curve25519ph",NID_Curve25519ph,9,&(lvalues[6721]),0},
 {"Curve448ph","Curve448ph",NID_Curve448ph,9,&(lvalues[6730]),0},
->>>>>>> 03ed5e99
+{"BLAKE2b","blake2b",NID_blake2b,11,&(lvalues[6739]),0},
+{"BLAKE2s","blake2s",NID_blake2s,11,&(lvalues[6750]),0},
 };
 
 static const unsigned int sn_objs[NUM_SN]={
@@ -2767,8 +2752,8 @@
 93,	/* "BF-CFB" */
 92,	/* "BF-ECB" */
 94,	/* "BF-OFB" */
-1022,	/* "BLAKE2b" */
-1023,	/* "BLAKE2s" */
+1038,	/* "BLAKE2b" */
+1039,	/* "BLAKE2s" */
 14,	/* "C" */
 751,	/* "CAMELLIA-128-CBC" */
 962,	/* "CAMELLIA-128-CCM" */
@@ -3993,8 +3978,8 @@
 93,	/* "bf-cfb" */
 92,	/* "bf-ecb" */
 94,	/* "bf-ofb" */
-1022,	/* "blake2b" */
-1023,	/* "blake2s" */
+1038,	/* "blake2b" */
+1039,	/* "blake2s" */
 921,	/* "brainpoolP160r1" */
 922,	/* "brainpoolP160t1" */
 923,	/* "brainpoolP192r1" */
@@ -5755,6 +5740,6 @@
 955,	/* OBJ_jurisdictionLocalityName     1 3 6 1 4 1 311 60 2 1 1 */
 956,	/* OBJ_jurisdictionStateOrProvinceName 1 3 6 1 4 1 311 60 2 1 2 */
 957,	/* OBJ_jurisdictionCountryName      1 3 6 1 4 1 311 60 2 1 3 */
-1022,	/* OBJ_blake2b                      1 3 6 1 4 1 1722 12 2 1 16 */
-1023,	/* OBJ_blake2s                      1 3 6 1 4 1 1722 12 2 2 8 */
+1038,	/* OBJ_blake2b                      1 3 6 1 4 1 1722 12 2 1 16 */
+1039,	/* OBJ_blake2s                      1 3 6 1 4 1 1722 12 2 2 8 */
 };

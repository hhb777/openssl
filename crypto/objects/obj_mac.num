--- conflicted
+++ resolved
@@ -1258,7 +1258,6 @@
 id_regCtrl_altCertTemplate		1258
 id_regCtrl_algId		1259
 id_regCtrl_rsaKeyLen		1260
-<<<<<<< HEAD
 authority_attribute_identifier		1261
 role_spec_cert_identifier		1262
 basic_att_constraints		1263
@@ -1277,25 +1276,23 @@
 allowed_attribute_assignments		1276
 attribute_mappings		1277
 holder_name_constraints		1278
-=======
-id_aa_ets_attrCertificateRefs		1261
-id_aa_ets_attrRevocationRefs		1262
-id_aa_CMSAlgorithmProtection		1263
-itu_t_identified_organization		1264
-etsi		1265
-electronic_signature_standard		1266
-ess_attributes		1267
-id_aa_ets_mimeType		1268
-id_aa_ets_longTermValidation		1269
-id_aa_ets_SignaturePolicyDocument		1270
-id_aa_ets_archiveTimestampV3		1271
-id_aa_ATSHashIndex		1272
-cades		1273
-cades_attributes		1274
-id_aa_ets_signerAttrV2		1275
-id_aa_ets_sigPolicyStore		1276
-id_aa_ATSHashIndex_v2		1277
-id_aa_ATSHashIndex_v3		1278
-signedAssertion		1279
-id_aa_ets_archiveTimestampV2		1280
->>>>>>> 5c535e46
+id_aa_ets_attrCertificateRefs		1279
+id_aa_ets_attrRevocationRefs		1280
+id_aa_ets_archiveTimestampV2		1281
+id_aa_CMSAlgorithmProtection		1282
+itu_t_identified_organization		1283
+etsi		1284
+electronic_signature_standard		1285
+ess_attributes		1286
+id_aa_ets_mimeType		1287
+id_aa_ets_longTermValidation		1288
+id_aa_ets_SignaturePolicyDocument		1289
+id_aa_ets_archiveTimestampV3		1290
+id_aa_ATSHashIndex		1291
+cades		1292
+cades_attributes		1293
+id_aa_ets_signerAttrV2		1294
+id_aa_ets_sigPolicyStore		1295
+id_aa_ATSHashIndex_v2		1296
+id_aa_ATSHashIndex_v3		1297
+signedAssertion		1298
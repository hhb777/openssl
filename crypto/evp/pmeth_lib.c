--- conflicted
+++ resolved
@@ -68,13 +68,9 @@
 #ifndef OPENSSL_NO_SM2
     &sm2_pkey_meth,
 #endif
-<<<<<<< HEAD
+#if !defined(OQS_NIST_BRANCH)
     /* OQS schemes (list in NID order!) */
     /* ADD_MORE_OQS_SIG_HERE */
-=======
-#if !defined(OQS_NIST_BRANCH)
-    /* OQS sig schemes */
->>>>>>> 67305290
     &picnicL1FS_pkey_meth,
     &p256_picnicL1FS_pkey_meth,
     &rsa3072_picnicL1FS_pkey_meth,
@@ -85,11 +81,7 @@
     &qteslaI_pkey_meth,
     &qteslaIIIsize_pkey_meth,
     &qteslaIIIspeed_pkey_meth,
-<<<<<<< HEAD
-=======
-    /* ADD_MORE_OQS_SIG_HERE */
-#endif
->>>>>>> 67305290
+#endif
 };
 
 DECLARE_OBJ_BSEARCH_CMP_FN(const EVP_PKEY_METHOD *, const EVP_PKEY_METHOD *,
